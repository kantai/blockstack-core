/*
 copyright: (c) 2013-2018 by Blockstack PBC, a public benefit corporation.

 This file is part of Blockstack.

 Blockstack is free software. You may redistribute or modify
 it under the terms of the GNU General Public License as published by
 the Free Software Foundation, either version 3 of the License or
 (at your option) any later version.

 Blockstack is distributed in the hope that it will be useful,
 but WITHOUT ANY WARRANTY, including without the implied warranty of
 MERCHANTABILITY or FITNESS FOR A PARTICULAR PURPOSE. See the
 GNU General Public License for more details.

 You should have received a copy of the GNU General Public License
 along with Blockstack. If not, see <http://www.gnu.org/licenses/>.
*/

/// This module contains the code for processing the burn chain state database

pub mod db;
pub mod distribution;
pub mod operations;
pub mod sortition;

pub const CONSENSUS_HASH_LIFETIME : u32 = 24;

use std::fmt;
use std::io::Write;

use burnchains::Txid;
use burnchains::Address;
use burnchains::PublicKey;
use burnchains::BurnchainHeaderHash;

use util::vrf::VRFProof;
use util::hash::{Hash160, to_hex};

use sha2::Sha256;
use ripemd160::Ripemd160;
use rusqlite::Connection;
use rusqlite::Transaction;

use chainstate::burn::db::sortdb::{
    SortitionId, SortitionHandleTx,
    PoxId,
};

use util::db::Error as db_error;

use core::SYSTEM_FORK_SET_VERSION;

use util::log;
use util::uint::Uint256;
use util::hash::Sha512Trunc256Sum;
use util::hash::Hash32;

use chainstate::stacks::index::TrieHash;

pub struct ConsensusHash(pub [u8; 20]);
impl_array_newtype!(ConsensusHash, u8, 20);
impl_array_hexstring_fmt!(ConsensusHash);
impl_byte_array_newtype!(ConsensusHash, u8, 20);
pub const CONSENSUS_HASH_ENCODED_SIZE : u32 = 20;

pub struct BlockHeaderHash(pub [u8; 32]);
impl_array_newtype!(BlockHeaderHash, u8, 32);
impl_array_hexstring_fmt!(BlockHeaderHash);
impl_byte_array_newtype!(BlockHeaderHash, u8, 32);
impl_byte_array_serde!(BlockHeaderHash);
pub const BLOCK_HEADER_HASH_ENCODED_SIZE : usize = 32;

pub struct VRFSeed(pub [u8; 32]);
impl_array_newtype!(VRFSeed, u8, 32);
impl_array_hexstring_fmt!(VRFSeed);
impl_byte_array_newtype!(VRFSeed, u8, 32);
impl_byte_array_serde!(VRFSeed);
pub const VRF_SEED_ENCODED_SIZE : u32 = 32;

impl VRFSeed {
    /// First-ever VRF seed from the genesis block.  It's all 0's
    pub fn initial() -> VRFSeed {
        VRFSeed::from_hex("0000000000000000000000000000000000000000000000000000000000000000").unwrap()
    }

    pub fn from_proof(proof: &VRFProof) -> VRFSeed {
        let h = Sha512Trunc256Sum::from_data(&proof.to_bytes());
        VRFSeed(h.0)
    }

    pub fn is_from_proof(&self, proof: &VRFProof) -> bool {
        self.as_bytes().to_vec() == VRFSeed::from_proof(proof).as_bytes().to_vec()
    }
}

// operations hash -- the sha256 hash of a sequence of transaction IDs 
pub struct OpsHash(pub [u8; 32]);
impl_array_newtype!(OpsHash, u8, 32);
impl_array_hexstring_fmt!(OpsHash);
impl_byte_array_newtype!(OpsHash, u8, 32);

// rolling hash of PoW outputs to mix with the VRF seed on sortition 
pub struct SortitionHash(pub [u8; 32]);
impl_array_newtype!(SortitionHash, u8, 32);
impl_array_hexstring_fmt!(SortitionHash);
impl_byte_array_newtype!(SortitionHash, u8, 32);

#[derive(Debug, Clone, PartialEq)]
#[repr(u8)]
pub enum Opcodes {
    LeaderBlockCommit = '[' as u8,
    LeaderKeyRegister = '^' as u8,
    UserBurnSupport = '_' as u8
}

// a burnchain block snapshot
#[derive(Debug, Clone, PartialEq)]
pub struct BlockSnapshot {
    pub block_height: u64,
    pub burn_header_timestamp: u64,
    pub burn_header_hash: BurnchainHeaderHash,
    pub parent_burn_header_hash: BurnchainHeaderHash,
    pub consensus_hash: ConsensusHash,
    pub ops_hash: OpsHash,
    pub total_burn: u64,        // how many burn tokens have been destroyed since genesis
    pub sortition: bool,        // whether or not a sortition happened in this block (will be false if there were no burns)
    pub sortition_hash: SortitionHash,  // rolling hash of the burn chain's block headers -- this gets mixed with the sortition VRF seed
    pub winning_block_txid: Txid,       // txid of the leader block commit that won sortition.  Will all 0's if sortition is false. 
    pub winning_stacks_block_hash: BlockHeaderHash,     // hash of Stacks block that won sortition (will be all 0's if sortition is false)
    pub index_root: TrieHash,           // root hash of the index over the materialized view of all inserted data
    pub num_sortitions: u64,       // how many stacks blocks exist
    pub stacks_block_accepted: bool,    // did we download, store, and incorporate the stacks block into the chain state
    pub stacks_block_height: u64,       // if we accepted a block, this is its height
    pub arrival_index: u64,             // this is the $(arrival_index)-th block to be accepted
    pub canonical_stacks_tip_height: u64,               // memoized canonical stacks chain tip
    pub canonical_stacks_tip_hash: BlockHeaderHash,     // memoized canonical stacks chain tip
    pub canonical_stacks_tip_consensus_hash: ConsensusHash, // memoized canonical stacks chain tip
    pub sortition_id: SortitionId,
    pub pox_valid: bool
}

impl BlockHeaderHash {
    pub fn to_hash160(&self) -> Hash160 {
        Hash160::from_sha256(&self.0)
    }

    pub fn from_serialized_header(buf: &[u8]) -> BlockHeaderHash {
        let h = Sha512Trunc256Sum::from_data(buf);
        let mut b = [0u8; 32];
        b.copy_from_slice(h.as_bytes());
        BlockHeaderHash(b)
    }
}

impl SortitionHash {
    /// Calculate a new sortition hash from the given burn header hash
    pub fn initial() -> SortitionHash {
        SortitionHash([0u8; 32])
    }

    /// Mix in a burn blockchain header to make a new sortition hash
    pub fn mix_burn_header(&self, burn_header_hash: &BurnchainHeaderHash) -> SortitionHash {
        use sha2::Digest;
        let mut sha2 = Sha256::new();
        sha2.input(self.as_bytes());
        sha2.input(burn_header_hash.as_bytes());
        let mut ret = [0u8; 32];
        ret.copy_from_slice(sha2.result().as_slice());
        SortitionHash(ret)
    }

    /// Mix in a new VRF seed to make a new sortition hash.
    pub fn mix_VRF_seed(&self, VRF_seed: &VRFSeed) -> SortitionHash {
        use sha2::Digest;
        let mut sha2 = Sha256::new();
        sha2.input(self.as_bytes());
        sha2.input(VRF_seed.as_bytes());
        let mut ret = [0u8; 32];
        ret.copy_from_slice(&sha2.result()[..]);
        SortitionHash(ret)
    }

    /// Convert a SortitionHash into a (little-endian) uint256
    pub fn to_uint256(&self) -> Uint256 {
        let mut tmp = [0u64; 4];
        for i in 0..4 {
            let b = (self.0[8*i] as u64) +
                    ((self.0[8*i + 1] as u64) << 8) +
                    ((self.0[8*i + 2] as u64) << 16) +
                    ((self.0[8*i + 3] as u64) << 24) +
                    ((self.0[8*i + 4] as u64) << 32) +
                    ((self.0[8*i + 5] as u64) << 40) +
                    ((self.0[8*i + 6] as u64) << 48) +
                    ((self.0[8*i + 7] as u64) << 56);

            tmp[i] = b;
        }
        Uint256(tmp)
    }
}

impl OpsHash {
    pub fn from_txids(txids: &Vec<Txid>) -> OpsHash {
        // NOTE: unlike stacks v1, we calculate the ops hash simply
        // from a hash-chain of txids.  There is no weird serialization
        // of operations, and we don't construct a merkle tree over
        // operations anymore (it's needlessly complex).
        use sha2::Digest;
        let mut hasher = Sha256::new();
        for txid in txids {
            hasher.input(txid.as_bytes());
        }
        let mut result_32 = [0u8; 32];
        result_32.copy_from_slice(hasher.result().as_slice());
        OpsHash(result_32)
    }
}

impl ConsensusHash {
    pub fn empty() -> ConsensusHash {
        ConsensusHash::from_hex("0000000000000000000000000000000000000000").unwrap()
    }

    /// Instantiate a consensus hash from this block's operations, the total burn so far
    /// for the resulting consensus hash, and the geometric series of previous consensus
    /// hashes.  Note that prev_consensus_hashes should be in order from most-recent to
    /// least-recent.
    pub fn from_ops(burn_header_hash: &BurnchainHeaderHash, opshash: &OpsHash, total_burn: u64, prev_consensus_hashes: &Vec<ConsensusHash>, pox_id: &PoxId) -> ConsensusHash {
        // NOTE: unlike stacks v1, we calculate the next consensus hash
        // simply as a hash-chain of the new ops hash, the sequence of 
        // previous consensus hashes, and the total burn that went into this
        // consensus hash.  We don't turn them into Merkle trees first.
        // We also make it so the consensus hash commits to both the transactions and the block
        // that contains them (so two different blocks with the same Blockstack-relevant transactions
        // in the same order will have two different consensus hashes, as they should).

        let burn_bytes = total_burn.to_be_bytes();
        let result;
        {
            use sha2::Digest;
            let mut hasher = Sha256::new();

            // fork-set version... 
            hasher.input(SYSTEM_FORK_SET_VERSION);

            // burn block hash...
            hasher.input(burn_header_hash.as_bytes());

            // ops hash...
            hasher.input(opshash.as_bytes());
            
            // total burn amount on this fork...
            hasher.input(&burn_bytes);

            // pox-fork bit vector
            write!(hasher, "{}", pox_id).unwrap();

            // previous consensus hashes...
            for ch in prev_consensus_hashes {
                hasher.input(ch.as_bytes());
            }

            result = hasher.result();
        }

        use ripemd160::Digest;
        let mut r160 = Ripemd160::new();
        r160.input(&result);
        
        let mut ch_bytes = [0u8; 20];
        ch_bytes.copy_from_slice(r160.result().as_slice());
        ConsensusHash(ch_bytes)
    }

    /// Get the previous consensus hashes that must be hashed to find
    /// the *next* consensus hash at a particular block.
    pub fn get_prev_consensus_hashes(sort_tx: &mut SortitionHandleTx, block_height: u64, first_block_height: u64) -> Result<Vec<ConsensusHash>, db_error> {
        let mut i = 0;
        let mut prev_chs = vec![];
        while i < 64 && block_height - (((1 as u64) << i) - 1) >= first_block_height {
            let prev_block : u64 = block_height - (((1 as u64) << i) - 1);
            let prev_ch = sort_tx.get_consensus_at(prev_block)
                .expect(&format!("FATAL: failed to get consensus hash at {} in fork {}", prev_block, &sort_tx.context.chain_tip))
                .unwrap_or(ConsensusHash::empty());

            debug!("Consensus at {}: {}", prev_block, &prev_ch);
            prev_chs.push(prev_ch.clone());
            i += 1;

            if block_height < (((1 as u64) << i) - 1) {
                break;
            }
        }
        if i == 64 {
            // won't happen for a long, long time 
            panic!("FATAL ERROR: numeric overflow when calculating a consensus hash for {} from genesis block height {}", block_height, first_block_height);
        }

        Ok(prev_chs)
    }

    /// Make a new consensus hash, given the ops hash and parent block data
<<<<<<< HEAD
    pub fn from_parent_block_data(sort_tx: &mut SortitionHandleTx, opshash: &OpsHash, parent_block_height: u64, first_block_height: u64, this_block_hash: &BurnchainHeaderHash, total_burn: u64) -> Result<ConsensusHash, db_error> {
        let prev_consensus_hashes = ConsensusHash::get_prev_consensus_hashes(sort_tx, parent_block_height, first_block_height)?;
        Ok(ConsensusHash::from_ops(this_block_hash, opshash, total_burn, &prev_consensus_hashes))
=======
    pub fn from_parent_block_data(ic: &SortitionHandleConn, opshash: &OpsHash, parent_block_height: u64,
                                  first_block_height: u64, this_block_hash: &BurnchainHeaderHash,
                                  total_burn: u64, pox_id: &PoxId) -> Result<ConsensusHash, db_error> {
        let prev_consensus_hashes = ConsensusHash::get_prev_consensus_hashes(ic, parent_block_height, first_block_height)?;
        Ok(ConsensusHash::from_ops(this_block_hash, opshash, total_burn, &prev_consensus_hashes, pox_id))
>>>>>>> f4e9a4b6
    }

    /// raw consensus hash
    pub fn from_data(bytes: &[u8]) -> ConsensusHash {
        let result = {
            use sha2::Digest;
            let mut hasher = Sha256::new();
            hasher.input(bytes);
            hasher.result()
        };

        use ripemd160::Digest;
        let mut r160 = Ripemd160::new();
        r160.input(&result);
        
        let mut ch_bytes = [0u8; 20];
        ch_bytes.copy_from_slice(r160.result().as_slice());
        ConsensusHash(ch_bytes)
    }
}


#[cfg(test)]
mod tests {

    use super::*;

    use chainstate::burn::db::sortdb::*;

    use burnchains::BurnchainHeaderHash;

    use burnchains::bitcoin::keys::BitcoinPublicKey;
    use burnchains::bitcoin::address::BitcoinAddress;

    use util::hash::{hex_bytes, Hash160};
    use util::log;
    use util::db::Error as db_error;

    use rusqlite::Connection;
    
    use util::get_epoch_time_secs;

    #[test]
    fn get_prev_consensus_hashes() {
        let first_burn_hash = BurnchainHeaderHash::from_hex("0000000000000000000000000000000000000000000000000000000000000000").unwrap();
        let mut db = SortitionDB::connect_test(0, &first_burn_hash).unwrap();
        let mut burn_block_hashes = vec![];
        {
            let mut prev_snapshot = SortitionDB::get_first_block_snapshot(db.conn()).unwrap();
            burn_block_hashes.push(prev_snapshot.sortition_id.clone());
            for i in 1..256 {
                let snapshot_row = BlockSnapshot {
                    pox_valid: true,
                    block_height: i,
                    burn_header_timestamp: get_epoch_time_secs(),
                    burn_header_hash: BurnchainHeaderHash::from_bytes(&[0,0,0,0,0,0,0,0,0,0,0,0,0,0,0,0,0,0,0,0,0,0,0,0,0,0,0,0,0,0,0,i as u8]).unwrap(),
                    sortition_id: SortitionId([0,0,0,0,0,0,0,0,0,0,0,0,0,0,0,0,0,0,0,0,0,0,0,0,0,0,0,0,0,0,0,i as u8]),
                    parent_burn_header_hash: BurnchainHeaderHash::from_bytes(&[0,0,0,0,0,0,0,0,0,0,0,0,0,0,0,0,0,0,0,0,0,0,0,0,0,0,0,0,0,0,0,(if i == 0 { 0xff } else { i-1 }) as u8]).unwrap(),
                    consensus_hash: ConsensusHash::from_bytes(&[0,0,0,0,0,0,0,0,0,0,0,0,0,0,0,0,0,0,0,i as u8]).unwrap(),
                    ops_hash: OpsHash::from_bytes(&[0,0,0,0,0,0,0,0,0,0,0,0,0,0,0,0,0,0,0,0,0,0,0,0,0,0,0,0,0,0,0,i as u8]).unwrap(),
                    total_burn: i,
                    sortition: true,
                    sortition_hash: SortitionHash::initial(),
                    winning_block_txid: Txid::from_hex("0000000000000000000000000000000000000000000000000000000000000000").unwrap(),
                    winning_stacks_block_hash: BlockHeaderHash::from_hex("0000000000000000000000000000000000000000000000000000000000000000").unwrap(),
                    index_root: TrieHash::from_empty_data(),     // will be overwritten
                    num_sortitions: i,
                    stacks_block_accepted: false,
                    stacks_block_height: 0,
                    arrival_index: 0,
                    canonical_stacks_tip_height: 0,
                    canonical_stacks_tip_hash: BlockHeaderHash([0u8; 32]),
                    canonical_stacks_tip_consensus_hash: ConsensusHash([0u8; 20]),
                };
                let mut tx = SortitionHandleTx::begin(&mut db, &prev_snapshot.sortition_id).unwrap();
                let next_index_root = tx.append_chain_tip_snapshot(&prev_snapshot, &snapshot_row, &vec![], &vec![], None).unwrap();
                burn_block_hashes.push(snapshot_row.sortition_id.clone());
                tx.commit().unwrap();
                prev_snapshot = snapshot_row;
            }
            
         }

        let mut ic = SortitionHandleTx::begin(&mut db, burn_block_hashes.last().unwrap()).unwrap();

        let prev_chs_0 = ConsensusHash::get_prev_consensus_hashes(&mut ic, 0, 0).unwrap();
        assert_eq!(prev_chs_0, vec![
            ConsensusHash::from_bytes(&[0,0,0,0,0,0,0,0,0,0,0,0,0,0,0,0,0,0,0,0]).unwrap()]);
        
        let prev_chs_1 = ConsensusHash::get_prev_consensus_hashes(&mut ic, 1, 0).unwrap();
        assert_eq!(prev_chs_1, vec![
            ConsensusHash::from_bytes(&[0,0,0,0,0,0,0,0,0,0,0,0,0,0,0,0,0,0,0,1]).unwrap(),
            ConsensusHash::from_bytes(&[0,0,0,0,0,0,0,0,0,0,0,0,0,0,0,0,0,0,0,0]).unwrap()]);
        
        let prev_chs_2 = ConsensusHash::get_prev_consensus_hashes(&mut ic, 2, 0).unwrap();
        assert_eq!(prev_chs_2, vec![
            ConsensusHash::from_bytes(&[0,0,0,0,0,0,0,0,0,0,0,0,0,0,0,0,0,0,0,2]).unwrap(),
            ConsensusHash::from_bytes(&[0,0,0,0,0,0,0,0,0,0,0,0,0,0,0,0,0,0,0,1]).unwrap()]);
        
        let prev_chs_3 = ConsensusHash::get_prev_consensus_hashes(&mut ic, 3, 0).unwrap();
        assert_eq!(prev_chs_3, vec![
            ConsensusHash::from_bytes(&[0,0,0,0,0,0,0,0,0,0,0,0,0,0,0,0,0,0,0,3]).unwrap(),
            ConsensusHash::from_bytes(&[0,0,0,0,0,0,0,0,0,0,0,0,0,0,0,0,0,0,0,2]).unwrap(),
            ConsensusHash::from_bytes(&[0,0,0,0,0,0,0,0,0,0,0,0,0,0,0,0,0,0,0,0]).unwrap()]);
        
        let prev_chs_4 = ConsensusHash::get_prev_consensus_hashes(&mut ic, 4, 0).unwrap();
        assert_eq!(prev_chs_4, vec![
            ConsensusHash::from_bytes(&[0,0,0,0,0,0,0,0,0,0,0,0,0,0,0,0,0,0,0,4]).unwrap(),
            ConsensusHash::from_bytes(&[0,0,0,0,0,0,0,0,0,0,0,0,0,0,0,0,0,0,0,3]).unwrap(),
            ConsensusHash::from_bytes(&[0,0,0,0,0,0,0,0,0,0,0,0,0,0,0,0,0,0,0,1]).unwrap()]);
        
        let prev_chs_5 = ConsensusHash::get_prev_consensus_hashes(&mut ic, 5, 0).unwrap();
        assert_eq!(prev_chs_5, vec![
            ConsensusHash::from_bytes(&[0,0,0,0,0,0,0,0,0,0,0,0,0,0,0,0,0,0,0,5]).unwrap(),
            ConsensusHash::from_bytes(&[0,0,0,0,0,0,0,0,0,0,0,0,0,0,0,0,0,0,0,4]).unwrap(),
            ConsensusHash::from_bytes(&[0,0,0,0,0,0,0,0,0,0,0,0,0,0,0,0,0,0,0,2]).unwrap()]);
        
        let prev_chs_6 = ConsensusHash::get_prev_consensus_hashes(&mut ic, 6, 0).unwrap();
        assert_eq!(prev_chs_6, vec![
            ConsensusHash::from_bytes(&[0,0,0,0,0,0,0,0,0,0,0,0,0,0,0,0,0,0,0,6]).unwrap(),
            ConsensusHash::from_bytes(&[0,0,0,0,0,0,0,0,0,0,0,0,0,0,0,0,0,0,0,5]).unwrap(),
            ConsensusHash::from_bytes(&[0,0,0,0,0,0,0,0,0,0,0,0,0,0,0,0,0,0,0,3]).unwrap()]);
        
        let prev_chs_7 = ConsensusHash::get_prev_consensus_hashes(&mut ic, 7, 0).unwrap();
        assert_eq!(prev_chs_7, vec![
            ConsensusHash::from_bytes(&[0,0,0,0,0,0,0,0,0,0,0,0,0,0,0,0,0,0,0,7]).unwrap(),
            ConsensusHash::from_bytes(&[0,0,0,0,0,0,0,0,0,0,0,0,0,0,0,0,0,0,0,6]).unwrap(),
            ConsensusHash::from_bytes(&[0,0,0,0,0,0,0,0,0,0,0,0,0,0,0,0,0,0,0,4]).unwrap(),
            ConsensusHash::from_bytes(&[0,0,0,0,0,0,0,0,0,0,0,0,0,0,0,0,0,0,0,0]).unwrap()]);
        
        let prev_chs_8 = ConsensusHash::get_prev_consensus_hashes(&mut ic, 8, 0).unwrap();
        assert_eq!(prev_chs_8, vec![
            ConsensusHash::from_bytes(&[0,0,0,0,0,0,0,0,0,0,0,0,0,0,0,0,0,0,0,8]).unwrap(),
            ConsensusHash::from_bytes(&[0,0,0,0,0,0,0,0,0,0,0,0,0,0,0,0,0,0,0,7]).unwrap(),
            ConsensusHash::from_bytes(&[0,0,0,0,0,0,0,0,0,0,0,0,0,0,0,0,0,0,0,5]).unwrap(),
            ConsensusHash::from_bytes(&[0,0,0,0,0,0,0,0,0,0,0,0,0,0,0,0,0,0,0,1]).unwrap()]);
        
        let prev_chs_62 = ConsensusHash::get_prev_consensus_hashes(&mut ic, 62, 0).unwrap();
        assert_eq!(prev_chs_62, vec![
            ConsensusHash::from_bytes(&[0,0,0,0,0,0,0,0,0,0,0,0,0,0,0,0,0,0,0,62]).unwrap(),
            ConsensusHash::from_bytes(&[0,0,0,0,0,0,0,0,0,0,0,0,0,0,0,0,0,0,0,61]).unwrap(),
            ConsensusHash::from_bytes(&[0,0,0,0,0,0,0,0,0,0,0,0,0,0,0,0,0,0,0,59]).unwrap(),
            ConsensusHash::from_bytes(&[0,0,0,0,0,0,0,0,0,0,0,0,0,0,0,0,0,0,0,55]).unwrap(),
            ConsensusHash::from_bytes(&[0,0,0,0,0,0,0,0,0,0,0,0,0,0,0,0,0,0,0,47]).unwrap(),
            ConsensusHash::from_bytes(&[0,0,0,0,0,0,0,0,0,0,0,0,0,0,0,0,0,0,0,31]).unwrap()]);

        let prev_chs_63 = ConsensusHash::get_prev_consensus_hashes(&mut ic, 63, 0).unwrap();
        assert_eq!(prev_chs_63, vec![
            ConsensusHash::from_bytes(&[0,0,0,0,0,0,0,0,0,0,0,0,0,0,0,0,0,0,0,63]).unwrap(),
            ConsensusHash::from_bytes(&[0,0,0,0,0,0,0,0,0,0,0,0,0,0,0,0,0,0,0,62]).unwrap(),
            ConsensusHash::from_bytes(&[0,0,0,0,0,0,0,0,0,0,0,0,0,0,0,0,0,0,0,60]).unwrap(),
            ConsensusHash::from_bytes(&[0,0,0,0,0,0,0,0,0,0,0,0,0,0,0,0,0,0,0,56]).unwrap(),
            ConsensusHash::from_bytes(&[0,0,0,0,0,0,0,0,0,0,0,0,0,0,0,0,0,0,0,48]).unwrap(),
            ConsensusHash::from_bytes(&[0,0,0,0,0,0,0,0,0,0,0,0,0,0,0,0,0,0,0,32]).unwrap(),
            ConsensusHash::from_bytes(&[0,0,0,0,0,0,0,0,0,0,0,0,0,0,0,0,0,0,0,0]).unwrap()]);

        let prev_chs_64 = ConsensusHash::get_prev_consensus_hashes(&mut ic, 64, 0).unwrap();
        assert_eq!(prev_chs_64, vec![
            ConsensusHash::from_bytes(&[0,0,0,0,0,0,0,0,0,0,0,0,0,0,0,0,0,0,0,64]).unwrap(),
            ConsensusHash::from_bytes(&[0,0,0,0,0,0,0,0,0,0,0,0,0,0,0,0,0,0,0,63]).unwrap(),
            ConsensusHash::from_bytes(&[0,0,0,0,0,0,0,0,0,0,0,0,0,0,0,0,0,0,0,61]).unwrap(),
            ConsensusHash::from_bytes(&[0,0,0,0,0,0,0,0,0,0,0,0,0,0,0,0,0,0,0,57]).unwrap(),
            ConsensusHash::from_bytes(&[0,0,0,0,0,0,0,0,0,0,0,0,0,0,0,0,0,0,0,49]).unwrap(),
            ConsensusHash::from_bytes(&[0,0,0,0,0,0,0,0,0,0,0,0,0,0,0,0,0,0,0,33]).unwrap(),
            ConsensusHash::from_bytes(&[0,0,0,0,0,0,0,0,0,0,0,0,0,0,0,0,0,0,0,1]).unwrap()]);

        let prev_chs_126 = ConsensusHash::get_prev_consensus_hashes(&mut ic, 126, 0).unwrap();
        assert_eq!(prev_chs_126, vec![
            ConsensusHash::from_bytes(&[0,0,0,0,0,0,0,0,0,0,0,0,0,0,0,0,0,0,0,126]).unwrap(),
            ConsensusHash::from_bytes(&[0,0,0,0,0,0,0,0,0,0,0,0,0,0,0,0,0,0,0,125]).unwrap(),
            ConsensusHash::from_bytes(&[0,0,0,0,0,0,0,0,0,0,0,0,0,0,0,0,0,0,0,123]).unwrap(),
            ConsensusHash::from_bytes(&[0,0,0,0,0,0,0,0,0,0,0,0,0,0,0,0,0,0,0,119]).unwrap(),
            ConsensusHash::from_bytes(&[0,0,0,0,0,0,0,0,0,0,0,0,0,0,0,0,0,0,0,111]).unwrap(),
            ConsensusHash::from_bytes(&[0,0,0,0,0,0,0,0,0,0,0,0,0,0,0,0,0,0,0,95]).unwrap(),
            ConsensusHash::from_bytes(&[0,0,0,0,0,0,0,0,0,0,0,0,0,0,0,0,0,0,0,63]).unwrap()]);

        let prev_chs_127 = ConsensusHash::get_prev_consensus_hashes(&mut ic, 127, 0).unwrap();
        assert_eq!(prev_chs_127, vec![
            ConsensusHash::from_bytes(&[0,0,0,0,0,0,0,0,0,0,0,0,0,0,0,0,0,0,0,127]).unwrap(),
            ConsensusHash::from_bytes(&[0,0,0,0,0,0,0,0,0,0,0,0,0,0,0,0,0,0,0,126]).unwrap(),
            ConsensusHash::from_bytes(&[0,0,0,0,0,0,0,0,0,0,0,0,0,0,0,0,0,0,0,124]).unwrap(),
            ConsensusHash::from_bytes(&[0,0,0,0,0,0,0,0,0,0,0,0,0,0,0,0,0,0,0,120]).unwrap(),
            ConsensusHash::from_bytes(&[0,0,0,0,0,0,0,0,0,0,0,0,0,0,0,0,0,0,0,112]).unwrap(),
            ConsensusHash::from_bytes(&[0,0,0,0,0,0,0,0,0,0,0,0,0,0,0,0,0,0,0,96]).unwrap(),
            ConsensusHash::from_bytes(&[0,0,0,0,0,0,0,0,0,0,0,0,0,0,0,0,0,0,0,64]).unwrap(),
            ConsensusHash::from_bytes(&[0,0,0,0,0,0,0,0,0,0,0,0,0,0,0,0,0,0,0,0]).unwrap()]);

        let prev_chs_128 = ConsensusHash::get_prev_consensus_hashes(&mut ic, 128, 0).unwrap();
        assert_eq!(prev_chs_128, vec![
            ConsensusHash::from_bytes(&[0,0,0,0,0,0,0,0,0,0,0,0,0,0,0,0,0,0,0,128]).unwrap(),
            ConsensusHash::from_bytes(&[0,0,0,0,0,0,0,0,0,0,0,0,0,0,0,0,0,0,0,127]).unwrap(),
            ConsensusHash::from_bytes(&[0,0,0,0,0,0,0,0,0,0,0,0,0,0,0,0,0,0,0,125]).unwrap(),
            ConsensusHash::from_bytes(&[0,0,0,0,0,0,0,0,0,0,0,0,0,0,0,0,0,0,0,121]).unwrap(),
            ConsensusHash::from_bytes(&[0,0,0,0,0,0,0,0,0,0,0,0,0,0,0,0,0,0,0,113]).unwrap(),
            ConsensusHash::from_bytes(&[0,0,0,0,0,0,0,0,0,0,0,0,0,0,0,0,0,0,0,97]).unwrap(),
            ConsensusHash::from_bytes(&[0,0,0,0,0,0,0,0,0,0,0,0,0,0,0,0,0,0,0,65]).unwrap(),
            ConsensusHash::from_bytes(&[0,0,0,0,0,0,0,0,0,0,0,0,0,0,0,0,0,0,0,1]).unwrap()]);
        
        let prev_chs_254 = ConsensusHash::get_prev_consensus_hashes(&mut ic, 254, 0).unwrap();
        assert_eq!(prev_chs_254, vec![
            ConsensusHash::from_bytes(&[0,0,0,0,0,0,0,0,0,0,0,0,0,0,0,0,0,0,0,254]).unwrap(),
            ConsensusHash::from_bytes(&[0,0,0,0,0,0,0,0,0,0,0,0,0,0,0,0,0,0,0,253]).unwrap(),
            ConsensusHash::from_bytes(&[0,0,0,0,0,0,0,0,0,0,0,0,0,0,0,0,0,0,0,251]).unwrap(),
            ConsensusHash::from_bytes(&[0,0,0,0,0,0,0,0,0,0,0,0,0,0,0,0,0,0,0,247]).unwrap(),
            ConsensusHash::from_bytes(&[0,0,0,0,0,0,0,0,0,0,0,0,0,0,0,0,0,0,0,239]).unwrap(),
            ConsensusHash::from_bytes(&[0,0,0,0,0,0,0,0,0,0,0,0,0,0,0,0,0,0,0,223]).unwrap(),
            ConsensusHash::from_bytes(&[0,0,0,0,0,0,0,0,0,0,0,0,0,0,0,0,0,0,0,191]).unwrap(),
            ConsensusHash::from_bytes(&[0,0,0,0,0,0,0,0,0,0,0,0,0,0,0,0,0,0,0,127]).unwrap()]);

        let prev_chs_255 = ConsensusHash::get_prev_consensus_hashes(&mut ic, 255, 0).unwrap();
        assert_eq!(prev_chs_255, vec![
            ConsensusHash::from_bytes(&[0,0,0,0,0,0,0,0,0,0,0,0,0,0,0,0,0,0,0,255]).unwrap(),
            ConsensusHash::from_bytes(&[0,0,0,0,0,0,0,0,0,0,0,0,0,0,0,0,0,0,0,254]).unwrap(),
            ConsensusHash::from_bytes(&[0,0,0,0,0,0,0,0,0,0,0,0,0,0,0,0,0,0,0,252]).unwrap(),
            ConsensusHash::from_bytes(&[0,0,0,0,0,0,0,0,0,0,0,0,0,0,0,0,0,0,0,248]).unwrap(),
            ConsensusHash::from_bytes(&[0,0,0,0,0,0,0,0,0,0,0,0,0,0,0,0,0,0,0,240]).unwrap(),
            ConsensusHash::from_bytes(&[0,0,0,0,0,0,0,0,0,0,0,0,0,0,0,0,0,0,0,224]).unwrap(),
            ConsensusHash::from_bytes(&[0,0,0,0,0,0,0,0,0,0,0,0,0,0,0,0,0,0,0,192]).unwrap(),
            ConsensusHash::from_bytes(&[0,0,0,0,0,0,0,0,0,0,0,0,0,0,0,0,0,0,0,128]).unwrap(),
            ConsensusHash::from_bytes(&[0,0,0,0,0,0,0,0,0,0,0,0,0,0,0,0,0,0,0,0]).unwrap()]);
    }
}<|MERGE_RESOLUTION|>--- conflicted
+++ resolved
@@ -301,17 +301,11 @@
     }
 
     /// Make a new consensus hash, given the ops hash and parent block data
-<<<<<<< HEAD
-    pub fn from_parent_block_data(sort_tx: &mut SortitionHandleTx, opshash: &OpsHash, parent_block_height: u64, first_block_height: u64, this_block_hash: &BurnchainHeaderHash, total_burn: u64) -> Result<ConsensusHash, db_error> {
-        let prev_consensus_hashes = ConsensusHash::get_prev_consensus_hashes(sort_tx, parent_block_height, first_block_height)?;
-        Ok(ConsensusHash::from_ops(this_block_hash, opshash, total_burn, &prev_consensus_hashes))
-=======
-    pub fn from_parent_block_data(ic: &SortitionHandleConn, opshash: &OpsHash, parent_block_height: u64,
+    pub fn from_parent_block_data(sort_tx: &mut SortitionHandleTx, opshash: &OpsHash, parent_block_height: u64,
                                   first_block_height: u64, this_block_hash: &BurnchainHeaderHash,
                                   total_burn: u64, pox_id: &PoxId) -> Result<ConsensusHash, db_error> {
-        let prev_consensus_hashes = ConsensusHash::get_prev_consensus_hashes(ic, parent_block_height, first_block_height)?;
+        let prev_consensus_hashes = ConsensusHash::get_prev_consensus_hashes(sort_tx, parent_block_height, first_block_height)?;
         Ok(ConsensusHash::from_ops(this_block_hash, opshash, total_burn, &prev_consensus_hashes, pox_id))
->>>>>>> f4e9a4b6
     }
 
     /// raw consensus hash
