/*
 copyright: (c) 2013-2020 by Blockstack PBC, a public benefit corporation.

 This file is part of Blockstack.

 Blockstack is free software. You may redistribute or modify
 it under the terms of the GNU General Public License as published by
 the Free Software Foundation, either version 3 of the License or
 (at your option) any later version.

 Blockstack is distributed in the hope that it will be useful,
 but WITHOUT ANY WARRANTY, including without the implied warranty of
 MERCHANTABILITY or FITNESS FOR A PARTICULAR PURPOSE. See the
 GNU General Public License for more details.

 You should have received a copy of the GNU General Public License
 along with Blockstack. If not, see <http://www.gnu.org/licenses/>.
*/

use std::collections::HashMap;
use std::collections::HashSet;
use std::collections::VecDeque;
use std::collections::BTreeMap;

use core::mempool::MemPoolDB;

use net::Error as net_error;
use net::*;
use net::connection::*;
use net::db::*;
use net::chat::*;
use net::poll::*;
use net::rpc::*;
use net::http::*;
use net::p2p::*;

use chainstate::burn::ConsensusHash;
use chainstate::stacks::db::{StacksChainState, StacksHeaderInfo, StacksEpochReceipt};
use chainstate::stacks::StacksBlockHeader;
use chainstate::stacks::StacksBlockId;
use chainstate::stacks::events::StacksTransactionReceipt;
use chainstate::coordinator::comm::CoordinatorChannels;

use core::mempool::*;

use chainstate::burn::db::sortdb::{
    SortitionHandleConn, SortitionDB, SortitionId, SortitionDBConn,
};

use burnchains::Burnchain;
use burnchains::BurnchainView;

use util::hash::Sha512Trunc256Sum;
use util::get_epoch_time_secs;

use rand::prelude::*;
use rand::Rng;
use rand::thread_rng;

use vm::costs::ExecutionCost;

// TODO(PoX): update this to HashMap<ConsensusHash, u64> once BlocksAvailableData doesn't need a
// burn header hash
pub type BlocksAvailableMap = HashMap<BurnchainHeaderHash, (u64, ConsensusHash)>;

pub const MAX_RELAYER_STATS : usize = 4096;
pub const MAX_RECENT_MESSAGES : usize = 256;
pub const MAX_RECENT_MESSAGE_AGE : usize = 600;     // seconds; equal to the expected epoch length
pub const RELAY_DUPLICATE_INFERENCE_WARMUP : usize = 128;

pub struct Relayer {
    /// Connection to the p2p thread
    p2p: NetworkHandle,
}

#[derive(Debug)]
pub struct RelayerStats {
    /// Relayer statistics for the p2p network's ongoing conversations.
    /// Note that we key on (addr, port), not the full NeighborAddress.
    /// (TODO: Nothing is done with this yet, but one day we'll use it to probe for network
    /// choke-points).
    relay_stats: HashMap<NeighborAddress, RelayStats>,
    relay_updates: BTreeMap<u64, NeighborAddress>,

    /// Messages sent from each neighbor recently (includes duplicates)
    recent_messages: HashMap<NeighborKey, VecDeque<(u64, Sha512Trunc256Sum)>>,
    recent_updates: BTreeMap<u64, NeighborKey>,

    next_priority: u64
}

pub struct ProcessedNetReceipts {
    pub mempool_txs_added: Vec<StacksTransaction>
}

/// Private trait for keeping track of messages that can be relayed, so we can identify the peers
/// who frequently send us duplicates.
pub trait RelayPayload {
    /// Get a representative digest of this message.
    /// m1.get_digest() == m2.get_digest() --> m1 == m2
    fn get_digest(&self) -> Sha512Trunc256Sum;
    fn get_id(&self) -> String;
}

impl RelayPayload for BlocksAvailableData {
    fn get_digest(&self) -> Sha512Trunc256Sum {
        let mut bytes = vec![];
        self.consensus_serialize(&mut bytes).expect("BUG: failed to serialize");
        let h = Sha512Trunc256Sum::from_data(&bytes);
        h
    }
    fn get_id(&self) -> String {
        format!("{:?}", &self)
    }
}

impl RelayPayload for StacksBlock {
    fn get_digest(&self) -> Sha512Trunc256Sum {
        let h = self.block_hash();
        Sha512Trunc256Sum(h.0)
    }
    fn get_id(&self) -> String {
        format!("StacksBlock({})", self.block_hash())
    }
}

impl RelayPayload for StacksMicroblock {
    fn get_digest(&self) -> Sha512Trunc256Sum {
        let h = self.block_hash();
        Sha512Trunc256Sum(h.0)
    }
    fn get_id(&self) -> String {
        format!("StacksMicroblock({})", self.block_hash())
    }
}

impl RelayPayload for StacksTransaction {
    fn get_digest(&self) -> Sha512Trunc256Sum {
        let h = self.txid();
        Sha512Trunc256Sum(h.0)
    }
    fn get_id(&self) -> String {
        format!("Transaction({})", self.txid())
    }
}

impl RelayerStats {
    pub fn new() -> RelayerStats {
        RelayerStats {
           relay_stats: HashMap::new(),
           relay_updates: BTreeMap::new(),
           recent_messages: HashMap::new(),
           recent_updates: BTreeMap::new(),
           next_priority: 0
        }
    }

    /// Add in new stats gleaned from the PeerNetwork's network result
    pub fn merge_relay_stats(&mut self, mut stats: HashMap<NeighborAddress, RelayStats>) -> () {
        for (mut addr, new_stats) in stats.drain() {
            addr.clear_public_key();
            let inserted = 
                if let Some(stats) = self.relay_stats.get_mut(&addr) {
                    stats.merge(new_stats);
                    false
                }
                else {
                    // remove oldest relay memories if we have too many
                    if self.relay_stats.len() > MAX_RELAYER_STATS - 1 {
                        let mut to_remove = vec![];
                        for (ts, old_addr) in self.relay_updates.iter() {
                            self.relay_stats.remove(old_addr);
                            if self.relay_stats.len() <= MAX_RELAYER_STATS - 1 {
                                break;
                            }
                            to_remove.push(*ts);
                        }
                        for ts in to_remove.drain(..) {
                            self.relay_updates.remove(&ts);
                        }
                    }
                    self.relay_stats.insert(addr.clone(), new_stats);
                    true
                };

            if inserted {
                self.relay_updates.insert(self.next_priority, addr);
                self.next_priority += 1;
            }
        }
    }

    /// Record that we've seen a relayed message from one of our neighbors.
    pub fn add_relayed_message<R: RelayPayload>(&mut self, nk: NeighborKey, msg: &R) -> () {
        let h = msg.get_digest();
        let now = get_epoch_time_secs();
        let inserted = 
            if let Some(relayed) = self.recent_messages.get_mut(&nk) {
                relayed.push_back((now, h));

                // prune if too many
                while relayed.len() > MAX_RECENT_MESSAGES {
                    relayed.pop_front();
                }
                
                // prune stale
                while relayed.len() > 0 {
                    let head_ts = match relayed.front() {
                        Some((ts, _)) => *ts,
                        None => {
                            break;
                        }
                    };
                    if head_ts + (MAX_RECENT_MESSAGE_AGE as u64) < now {
                        relayed.pop_front();
                    }
                    else {
                        break;
                    }
                }
                false
            }
            else {
                let mut relayed = VecDeque::new();
                relayed.push_back((now, h));

                // remove oldest neighbor memories if we have too many
                if self.recent_messages.len() > MAX_RELAYER_STATS {
                    let mut to_remove = vec![];
                    for (ts, old_nk) in self.recent_updates.iter() {
                        self.recent_messages.remove(old_nk);
                        if self.recent_messages.len() <= (MAX_RELAYER_STATS as usize) - 1 {
                            break;
                        }
                        to_remove.push(*ts);
                    }
                    for ts in to_remove {
                        self.recent_updates.remove(&ts);
                    }
                }

                self.recent_messages.insert(nk.clone(), relayed);
                true
            };

        if inserted {
            self.recent_updates.insert(self.next_priority, nk);
            self.next_priority += 1;
        }
    }

    /// Process a neighbor ban -- remove any state for this neighbor
    pub fn process_neighbor_ban(&mut self, nk: &NeighborKey) -> () {
        let addr = NeighborAddress::from_neighbor_key((*nk).clone(), Hash160([0u8; 20]));
        self.recent_messages.remove(nk);
        self.relay_stats.remove(&addr);

        // old state in self.recent_updates and self.relay_updates will eventually be removed by
        // add_relayed_message() and merge_relay_stats()
    }

    /// See if anyone has sent this message to us already, and if so, return the set of neighbors
    /// that did so already (and how many times)
    pub fn count_relay_dups<R: RelayPayload>(&self, msg: &R) -> HashMap<NeighborKey, usize> {
        let h = msg.get_digest();
        let now = get_epoch_time_secs();
        let mut ret = HashMap::new();

        for (nk, relayed) in self.recent_messages.iter() {
            for (ts, msg_hash) in relayed.iter() {
                if ts + (MAX_RECENT_MESSAGE_AGE as u64) < now {
                    // skip old
                    continue;
                }
                if *msg_hash == h {
                    if let Some(count) = ret.get_mut(nk) {
                        *count += 1;
                    }
                    else {
                        ret.insert((*nk).clone(), 1);
                    }
                }
            }
        }

        ret
    }

    /// Map neighbors to the frequency of their AS numbers in the given neighbors list
    fn count_ASNs(conn: &DBConn, neighbors: &Vec<NeighborKey>) -> Result<HashMap<NeighborKey, usize>, net_error> {
        // look up ASNs
        let mut asns = HashMap::new();
        for nk in neighbors.iter() {
            if asns.get(nk).is_none() {
                match PeerDB::asn_lookup(conn, &nk.addrbytes)? {
                    Some(asn) => asns.insert((*nk).clone(), asn),
                    None => asns.insert((*nk).clone(), 0)
                };
            }
        }

        let mut asn_dist = HashMap::new();

        // calculate ASN distribution
        for nk in neighbors.iter() {
            let asn = asns.get(nk).unwrap_or(&0);
            if let Some(asn_count) = asn_dist.get_mut(asn) {
                *asn_count += 1;
            }
            else {
                asn_dist.insert(*asn, 1);
            }
        }

        let mut ret = HashMap::new();

        // map neighbors to ASN counts
        for nk in neighbors.iter() {
            let asn = asns.get(nk).unwrap_or(&0);
            let count = *(asn_dist.get(asn).unwrap_or(&0));
            ret.insert((*nk).clone(), count);
        }

        Ok(ret)
    }

    /// Get the (non-normalized) probability distribution to use to sample inbound neighbors to
    /// relay messages to.  The probability of being selected is proportional to how rarely the
    /// neighbor sends us messages we've already seen before.  The intuition is that if an inbound
    /// neighbor (e.g. a client) sends us data that we've already seen, then it must be connected
    /// to some other peer that's already forwarding it data.  Thus, we don't need to do so.
    pub fn get_inbound_relay_rankings<R: RelayPayload>(&self, neighbors: &Vec<NeighborKey>, msg: &R, warmup_threshold: usize) -> HashMap<NeighborKey, usize> {
        let mut dup_counts = self.count_relay_dups(msg);
        let mut dup_total = dup_counts.values().fold(0, |t, s| { t + s });

        if dup_total < warmup_threshold {
            // don't make inferences on small samples for total duplicates.
            // just assume uniform distribution.
            dup_total = warmup_threshold;
            dup_counts.clear();
        }

        let mut ret = HashMap::new();

        for nk in neighbors.iter() {
            let dup_count = *(dup_counts.get(nk).unwrap_or(&0));

            assert!(dup_total >= dup_count);

            // every peer should have a non-zero chance, hence the + 1
            ret.insert((*nk).clone(), dup_total - dup_count + 1);
        }

        ret
    }
    
    /// Get the (non-normalized) probability distribution to use to sample outbound neighbors to
    /// relay messages to.  The probability of being selected is proportional to how rare the
    /// neighbor's AS number is in our neighbor set.  The intution is that we should try to
    /// disseminate our data to as many different _networks_ as quickly as possible, so nodes in
    /// those networks can take care of forwarding them to their inbound peers.
    pub fn get_outbound_relay_rankings(&self, peerdb: &PeerDB, neighbors: &Vec<NeighborKey>) -> Result<HashMap<NeighborKey, usize>, net_error> {
        let asn_counts = RelayerStats::count_ASNs(peerdb.conn(), neighbors)?;
        let asn_total = asn_counts.values().fold(0, |t, s| { t + s });

        let mut ret = HashMap::new();

        for nk in neighbors.iter() {
            let asn_count = *(asn_counts.get(nk).unwrap_or(&0));

            assert!(asn_total >= asn_count);

            // every peer should have a non-zero chance, hence the + 1
            ret.insert((*nk).clone(), asn_total - asn_count + 1);
        }

        Ok(ret)
    }
    
    /// Sample a set of neighbors according to our relay data.
    /// Sampling is done *without* replacement, so the resulting neighbors list will have length
    /// min(count, rankings.len())
    pub fn sample_neighbors(rankings: HashMap<NeighborKey, usize>, count: usize) -> Vec<NeighborKey> {
        let mut ret = vec![];
        let mut rng = thread_rng();

        let mut norm = rankings.values().fold(0, |t, s| { t + s });
        let mut rankings_vec : Vec<(NeighborKey, usize)> = rankings.into_iter().collect();

        if norm <= 1 {
            // there is one or zero options
            if rankings_vec.len() > 0 {
                ret.push(rankings_vec[0].0.clone());
                return ret;
            }
            else {
                return vec![];
            }
        }

        for l in 0..count {
            if norm <= 1 {
                // just one option
                break;
            }

            let target : usize = rng.gen::<usize>() % norm;      // slightly biased, but it doesn't really matter
            let mut w = 0;

            for i in 0..rankings_vec.len() {
                if rankings_vec[i].1 == 0 {
                    continue;
                }

                w += rankings_vec[i].1;
                if w >= target {
                    ret.push(rankings_vec[i].0.clone());

                    // sample without replacement
                    rankings_vec[i].1 -= 1;
                    norm -= 1;
                    break;
                }
            }

            assert_eq!(l + 1, ret.len());
        }

        ret
    }
}

impl Relayer {
    pub fn new(handle: NetworkHandle) -> Relayer {
        Relayer {
           p2p: handle,
        }
    }

    pub fn from_p2p(network: &mut PeerNetwork) -> Relayer {
        let handle = network.new_handle(1024);
        Relayer::new(handle)
    }

    /// Given blocks pushed to us, verify that they correspond to expected block data.
    pub fn validate_blocks_push(conn: &SortitionDBConn, blocks_data: &BlocksData) -> Result<(), net_error> {
        for (burn_header_hash, block) in blocks_data.blocks.iter() { 
            let block_hash = block.block_hash();

            // is this the right Stacks block for this sortition?
            // PoX TODO: this function will need to be able to figure out the
            //   current PoX fork -- either by getting a reference to the chain controller
            //   or by querying the PoX database
            let sortition_id = SortitionId::stubbed(burn_header_hash);
            let sn = match SortitionDB::get_block_snapshot(conn, &sortition_id)? {
                Some(sn) => sn,
                None => {
                    // we don't know about this burn block (yet)
                    continue;
                }
            };

            if !sn.sortition || sn.winning_stacks_block_hash != block_hash {
                info!("No such sortition in block {}", burn_header_hash);

                // TODO: once PoX is implemented, this can be permitted if we're missing the reward
                // window's anchor block for the reward window in which this block lives.  Until
                // then, it's never okay -- this peer shall be considered broken.
                return Err(net_error::InvalidMessage);
            }
        }
        Ok(())
    }

    /// Insert a staging block
    pub fn process_new_anchored_block(sort_ic: &SortitionDBConn, chainstate: &mut StacksChainState, consensus_hash: &ConsensusHash, block: &StacksBlock) -> Result<bool, chainstate_error> {
        // find the snapshot of the parent of this block
        let db_handle = SortitionHandleConn::open_reader_consensus(sort_ic, consensus_hash)?;
        let parent_block_snapshot = match db_handle.get_block_snapshot_of_parent_stacks_block(consensus_hash, &block.block_hash())? {
            Some((_, sn)) => sn,
            None => {
                debug!("Received block with unknown parent snapshot: {}/{}", consensus_hash, &block.block_hash());
                return Ok(false);
            }
        };
        
        chainstate.preprocess_anchored_block(sort_ic, consensus_hash, block, &parent_block_snapshot.consensus_hash)
    }

    /// Coalesce a set of microblocks into relayer hints and MicroblocksData messages, as calculated by
    /// process_new_blocks().  Make sure the messages don't get too big.
    fn make_microblocksdata_messages(new_microblocks: HashMap<StacksBlockId, (Vec<RelayData>, HashMap<BlockHeaderHash, StacksMicroblock>)>) -> Vec<(Vec<RelayData>, MicroblocksData)> {
        let mut mblocks_data : HashMap<StacksBlockId, Vec<(Vec<RelayData>, MicroblocksData)>> = HashMap::new();
        let mut mblocks_sizes : HashMap<StacksBlockId, usize> = HashMap::new();

        for (anchored_block_hash, (relayers, mblocks_map)) in new_microblocks.into_iter() {
            for (_, mblock) in mblocks_map.into_iter() {
                if mblocks_data.get(&anchored_block_hash).is_none() {
                    mblocks_data.insert(anchored_block_hash.clone(), vec![]);
                }

                if let Some(mblocks_msgs) = mblocks_data.get_mut(&anchored_block_hash) {
                    // should always succeed, due to the above insert
                    let mblock_len = {
                        let mut mblocks_buf = vec![];
                        mblock.consensus_serialize(&mut mblocks_buf).expect("BUG: failed to serialize microblock we received");
                        mblocks_buf.len()
                    };

                    assert!(mblock_len <= MAX_PAYLOAD_LEN as usize);     // this should always be true, since otherwise we wouldn't have been able to parse it.

                    let sz = *(mblocks_sizes.get(&anchored_block_hash).unwrap_or(&0));
                    if sz + mblock_len < (MAX_PAYLOAD_LEN as usize) {
                        // enough space to include this block in this messaege
                        if let Some((_, mblock_msg)) = mblocks_msgs.last_mut() {
                            // append to last mblocks message
                            mblock_msg.microblocks.push(mblock);
                        }
                        else {
                            // allocate the first microblocks message, and add this mblock to it
                            let mblocks_msg = MicroblocksData {
                                index_anchor_block: anchored_block_hash.clone(),
                                microblocks: vec![mblock]
                            };
                            mblocks_msgs.push((relayers.clone(), mblocks_msg));
                        }

                        // update size counter with this mblock's length
                        if let Some(sz) = mblocks_sizes.get_mut(&anchored_block_hash) {
                            *sz += mblock_len
                        }
                        else {
                            mblocks_sizes.insert(anchored_block_hash.clone(), mblock_len);
                        }
                    }
                    else {
                        // start a new microblocks message
                        let mblocks_msg = MicroblocksData {
                            index_anchor_block: anchored_block_hash.clone(),
                            microblocks: vec![mblock]
                        };
                        mblocks_msgs.push((relayers.clone(), mblocks_msg));

                        // reset size counter
                        mblocks_sizes.insert(anchored_block_hash.clone(), mblock_len);
                    }
                }
                else {
                    // shouldn't happen because we inserted into mblocks_data earlier
                    unreachable!();
                }
            }
        }

        let mut ret = vec![];
        for (_, mut v) in mblocks_data.drain() {
            ret.append(&mut v);
        }
        ret
    }

    /// Preprocess all our downloaded blocks.
    /// Return burn block hashes for the blocks that we got.
    /// Does not fail on invalid blocks; just logs a warning.
    /// Returns the set of consensus hashes for the sortitions that selected these blocks
    fn preprocess_downloaded_blocks(sort_ic: &SortitionDBConn, network_result: &mut NetworkResult, chainstate: &mut StacksChainState) -> HashSet<ConsensusHash> {
        let mut new_blocks = HashSet::new();

        for (consensus_hash, block) in network_result.blocks.iter() {
            match Relayer::process_new_anchored_block(sort_ic, chainstate, consensus_hash, block) {
                Ok(accepted) => {
                    if accepted {
                        new_blocks.insert((*consensus_hash).clone());
                    }
                },
                Err(chainstate_error::InvalidStacksBlock(msg)) => {
                    warn!("Downloaded invalid Stacks block: {}", msg);
                    // NOTE: we can't punish the neighbor for this, since we could have been
                    // MITM'ed in our download.
                    continue;
                }
                Err(e) => {
                    warn!("Could not process downloaded Stacks block {}/{}: {:?}", consensus_hash, block.block_hash(), &e);
                }
            };
        }

        new_blocks
    }

    /// Preprocess all pushed blocks
    /// Return consensus hashes for the sortitions that elected the blocks we got, as well as the
    /// list of peers that served us invalid data.
    /// Does not fail; just logs warnings.
    fn preprocess_pushed_blocks(sort_ic: &SortitionDBConn, network_result: &mut NetworkResult, chainstate: &mut StacksChainState) -> Result<(HashSet<ConsensusHash>, Vec<NeighborKey>), net_error> {
        let mut new_blocks = HashSet::new();
        let mut bad_neighbors = vec![];

        // process blocks pushed to us.
        // If a neighbor sends us an invalid block, ban them.
        for (neighbor_key, blocks_datas) in network_result.pushed_blocks.iter() {
            for blocks_data in blocks_datas.iter() {
                match Relayer::validate_blocks_push(sort_ic, blocks_data) {
                    Ok(_) => {},
                    Err(_) => {
                        // punish this peer 
                        bad_neighbors.push((*neighbor_key).clone());
                        break;
                    }
                }

                for (burn_header_hash, block) in blocks_data.blocks.iter() {
                    // TODO(PoX): blocks_data will contain consensus hashes instead of burn header
                    // hashes in the near future, so this translation step can be removed then.
                    let sort_id = SortitionId::stubbed(burn_header_hash);
                    let consensus_hash = match SortitionDB::get_block_snapshot(sort_ic.conn, &sort_id)? {
                        Some(sn) => sn.consensus_hash,
                        None => {
                            warn!("Burnchain block {} not known to this node", burn_header_hash);
                            continue;
                        }
                    };

                    debug!("Received pushed block {}/{} from {}", &consensus_hash, block.block_hash(), neighbor_key);
                    match Relayer::process_new_anchored_block(sort_ic, chainstate, &consensus_hash, block) {
                        Ok(accepted) => {
                            if accepted {
                                new_blocks.insert(consensus_hash.clone());
                            }
                        },
                        Err(chainstate_error::InvalidStacksBlock(msg)) => {
                            warn!("Invalid pushed Stacks block {}/{}: {}", &consensus_hash, block.block_hash(), msg);
                            bad_neighbors.push((*neighbor_key).clone());
                        },
                        Err(e) => {
                            warn!("Could not process pushed Stacks block {}/{}: {:?}", &consensus_hash, block.block_hash(), &e);
                        }
                    }
                }
            }
        }

        Ok((new_blocks, bad_neighbors))
    }

    /// Prerocess all downloaded, confirmed microblock streams.
    /// Does not fail on invalid blocks; just logs a warning.
    /// Returns the consensus hashes for the sortitions that elected the stacks anchored blocks that produced these streams.
    fn preprocess_downloaded_microblocks(network_result: &mut NetworkResult, chainstate: &mut StacksChainState) -> HashSet<ConsensusHash> {
        let mut ret = HashSet::new();
        for (consensus_hash, microblock_stream) in network_result.confirmed_microblocks.iter() {
            if microblock_stream.len() == 0 {
                continue;
            }
            let anchored_block_hash = microblock_stream[0].header.prev_block.clone();

            for mblock in microblock_stream.iter() {
                match chainstate.preprocess_streamed_microblock(consensus_hash, &anchored_block_hash, mblock) {
                    Ok(_) => {},
                    Err(e) => {
                        warn!("Invalid downloaded microblock {}/{}-{}: {:?}", consensus_hash, &anchored_block_hash, mblock.block_hash(), &e);
                    }
                }
            }

            ret.insert((*consensus_hash).clone());
        }
        ret
    }

    /// Preprocess all unconfirmed microblocks pushed to us.
    /// Return the list of MicroblockData messages we need to broadcast to our neighbors, as well
    /// as the list of neighbors we need to ban because they sent us invalid microblocks.
    fn preprocess_pushed_microblocks(network_result: &mut NetworkResult, chainstate: &mut StacksChainState) -> Result<(Vec<(Vec<RelayData>, MicroblocksData)>, Vec<NeighborKey>), net_error> {
        let mut new_microblocks : HashMap<StacksBlockId, (Vec<RelayData>, HashMap<BlockHeaderHash, StacksMicroblock>)> = HashMap::new();
        let mut bad_neighbors = vec![];

        // process unconfirmed microblocks pushed to us.
        // If a neighbor sends us bad microblocks, ban them.
        // Remember which ones we _don't_ have, and remember the prior relay hints.
        for (neighbor_key, mblock_datas) in network_result.pushed_microblocks.iter() {
            for (mblock_relayers, mblock_data) in mblock_datas.iter() {
                let (consensus_hash, anchored_block_hash) = match chainstate.get_block_header_hashes(&mblock_data.index_anchor_block)? {
                    Some((bhh, bh)) => (bhh, bh),
                    None => {
                        warn!("Missing anchored block whose index hash is {}", &mblock_data.index_anchor_block);
                        continue;
                    }
                };
                for mblock in mblock_data.microblocks.iter() {
                    let need_relay = !StacksChainState::has_staging_microblock(&chainstate.blocks_db, &consensus_hash, &anchored_block_hash, &mblock.block_hash())? &&
                                     !StacksChainState::has_confirmed_microblock(&chainstate.blocks_db, &consensus_hash, &anchored_block_hash, &mblock.block_hash())?;

                    match chainstate.preprocess_streamed_microblock(&consensus_hash, &anchored_block_hash, mblock) {
                        Ok(_) => {
                            if need_relay {
                                // we didn't have this block before, so relay it.
                                // Group by index block hash, so we can convert them into
                                // MicroblocksData messages later.  Group microblocks by block
                                // hash, so we don't send dups.
                                let index_hash = StacksBlockHeader::make_index_block_hash(&consensus_hash, &anchored_block_hash);
                                if let Some((_, mblocks_map)) = new_microblocks.get_mut(&index_hash) {
                                    mblocks_map.insert(mblock.block_hash(), (*mblock).clone());
                                }
                                else {
                                    let mut mblocks_map = HashMap::new();
                                    mblocks_map.insert(mblock.block_hash(), (*mblock).clone());
                                    new_microblocks.insert(index_hash, ((*mblock_relayers).clone(), mblocks_map));
                                }
                            }
                        }
                        Err(chainstate_error::InvalidStacksMicroblock(msg, hash)) => {
                            warn!("Invalid pushed microblock {}/{}-{}: {:?}", &consensus_hash, &anchored_block_hash, hash, msg);
                            bad_neighbors.push((*neighbor_key).clone());
                            continue;
                        }
                        Err(e) => {
                            warn!("Could not process pushed microblock {}/{}-{}: {:?}", &consensus_hash, &anchored_block_hash, &mblock.block_hash(), &e);
                            continue;
                        }
                    }
                }
            }
        }

        // process uploaded microblocks.  We will have already stored them, so just reconstruct the
        // data we need to forward them to neighbors.
        for uploaded_mblock in network_result.uploaded_microblocks.iter() {
            for mblock in uploaded_mblock.microblocks.iter() {
                if let Some((_, mblocks_map)) = new_microblocks.get_mut(&uploaded_mblock.index_anchor_block) {
                    mblocks_map.insert(mblock.block_hash(), (*mblock).clone());
                }
                else {
                    let mut mblocks_map = HashMap::new();
                    mblocks_map.insert(mblock.block_hash(), (*mblock).clone());
                    new_microblocks.insert(uploaded_mblock.index_anchor_block.clone(), (vec![], mblocks_map));
                }
            }
        }
        
        let mblock_datas = Relayer::make_microblocksdata_messages(new_microblocks);
        Ok((mblock_datas, bad_neighbors))
    }

    /// Set up the unconfirmed chain state off of the canonical chain tip
    pub fn setup_unconfirmed_state(chainstate: &mut StacksChainState, sortdb: &SortitionDB) -> Result<(), Error> {
        let (canonical_consensus_hash, canonical_block_hash) = SortitionDB::get_canonical_stacks_chain_tip_hash(sortdb.conn())?;
        let canonical_tip = StacksBlockHeader::make_index_block_hash(&canonical_consensus_hash, &canonical_block_hash);
        // setup unconfirmed state off of this tip
        debug!("Reload unconfirmed state");
        chainstate.reload_unconfirmed_state(canonical_tip)?;
        Ok(())
    }

    /// Process blocks and microblocks that we recieved, both downloaded (confirmed) and streamed
    /// (unconfirmed). Returns:
    /// * list of consensus hashes that elected the newly-discovered blocks, so we can turn them into BlocksAvailable messages
    /// * list of confirmed microblock consensus hashes for newly-discovered microblock streams, so we can turn them into MicroblocksAvailable messages
    /// * list of unconfirmed microblocks that got pushed to us, as well as their relayers (so we can forward them)
    /// * list of neighbors that served us invalid data (so we can ban them)
    pub fn process_new_blocks(network_result: &mut NetworkResult, sortdb: &mut SortitionDB, chainstate: &mut StacksChainState, coord_comms: Option<&CoordinatorChannels>)
                              -> Result<(Vec<ConsensusHash>,
                                         Vec<ConsensusHash>, 
                                         Vec<(Vec<RelayData>, MicroblocksData)>,
                                         Vec<NeighborKey>), net_error> {
        let mut new_blocks = HashSet::new();
        let mut new_confirmed_microblocks = HashSet::new();
        let mut bad_neighbors = vec![];
        {
            let sort_ic = sortdb.index_conn();

            // process blocks we downloaded
            let mut new_dled_blocks = Relayer::preprocess_downloaded_blocks(&sort_ic, network_result, chainstate);
            for new_dled_block in new_dled_blocks.drain() {
                new_blocks.insert(new_dled_block);
            }

            // process blocks pushed to us
            let (mut new_pushed_blocks, mut new_bad_neighbors) = Relayer::preprocess_pushed_blocks(&sort_ic, network_result, chainstate)?;
            for new_pushed_block in new_pushed_blocks.drain() {
                new_blocks.insert(new_pushed_block);
            }
            bad_neighbors.append(&mut new_bad_neighbors);
        }

        let mut new_dled_mblocks = Relayer::preprocess_downloaded_microblocks(network_result, chainstate);
        for new_dled_mblock in new_dled_mblocks.drain() {
            new_confirmed_microblocks.insert(new_dled_mblock);
        }
        
        let (new_microblocks, mut new_bad_neighbors) = Relayer::preprocess_pushed_microblocks(network_result, chainstate)?;
        bad_neighbors.append(&mut new_bad_neighbors);

        if new_blocks.len() > 0 {
            info!("Processing newly received blocks: {}", new_blocks.len());
            if let Some(coord_comms) = coord_comms {
                if !coord_comms.announce_new_stacks_block() {
                    return Err(net_error::CoordinatorClosed);
                }
            }
        }

        if network_result.uploaded_microblocks.len() > 0 {
            Relayer::setup_unconfirmed_state(chainstate, sortdb)?;
        }

        Ok((new_blocks.into_iter().collect(), new_confirmed_microblocks.into_iter().collect(), new_microblocks, bad_neighbors))
    }
    
    /// Produce blocks-available messages from blocks we just got.
    pub fn load_blocks_available_data(sortdb: &SortitionDB, consensus_hashes: Vec<ConsensusHash>) -> Result<BlocksAvailableMap, net_error> {
        let mut ret = BlocksAvailableMap::new();
<<<<<<< HEAD
        for bhh in burn_header_hashes.into_iter() {
            let sortid = SortitionId::stubbed(&bhh);
            let sn = match SortitionDB::get_block_snapshot(sortdb.conn(), &sortid)? {
=======
        for ch in consensus_hashes.into_iter() {
            let sn = match SortitionDB::get_block_snapshot_consensus(&sortdb.conn, &ch)? {
>>>>>>> f4e9a4b6
                Some(sn) => sn,
                None => {
                    continue;
                }
            };

            ret.insert(sn.burn_header_hash, (sn.block_height, sn.consensus_hash));
        }
        Ok(ret)
    }

    /// Store a single transaction
    /// Return true if stored; false if it was a dup
    fn store_transaction(mempool: &mut MemPoolDB, consensus_hash: &ConsensusHash, block_hash: &BlockHeaderHash, tx: StacksTransaction) -> bool {
        let txid = tx.txid();
        if mempool.has_tx(&txid) {
            return true;
        }
        
        if let Err(e) = mempool.submit(consensus_hash, block_hash, tx) {
            info!("Reject transaction {}: {:?}", txid, &e);
            return false;
        }

        debug!("Stored tx {}", txid);
        return true;
    }

    /// Store all new transactions we received, and return the list of transactions that we need to
    /// forward (as well as their relay hints).  Also, garbage-collect the mempool.
    fn process_transactions(network_result: &mut NetworkResult, sortdb: &SortitionDB, chainstate: &StacksChainState, mempool: &mut MemPoolDB) -> Result<Vec<(Vec<RelayData>, StacksTransaction)>, net_error> {
        let (consensus_hash, block_hash, chain_height) = match chainstate.get_stacks_chain_tip(sortdb)? {
            Some(tip) => (tip.consensus_hash, tip.anchored_block_hash, tip.height),
            None => {
                debug!("No Stacks chain tip; dropping {} transaction(s)", network_result.pushed_transactions.len());
                return Ok(vec![]);
            }
        };

        let mut ret = vec![];

        // messages pushed via the p2p network
        for (_nk, tx_data) in network_result.pushed_transactions.iter() {
            for (relayers, tx) in tx_data.iter() {
                if Relayer::store_transaction(mempool, &consensus_hash, &block_hash, tx.clone()) {
                    ret.push((relayers.clone(), tx.clone()));
                }
            }
        }

        // uploaded via HTTP, but already stored to the mempool.  If we get them here, it means we
        // have to forward them.
        for tx in network_result.uploaded_transactions.iter() {
            ret.push((vec![], tx.clone()));
        }

        // garbage-collect 
        if chain_height > MEMPOOL_MAX_TRANSACTION_AGE {
            let min_height = chain_height - MEMPOOL_MAX_TRANSACTION_AGE;
            let mut mempool_tx = mempool.tx_begin()?;

            debug!("Remove all transactions beneath block height {}", min_height);
            MemPoolDB::garbage_collect(&mut mempool_tx, min_height)?;
            mempool_tx.commit()?;
        }

        Ok(ret)
    }

    pub fn advertize_blocks(&mut self, available: BlocksAvailableMap) -> Result<(), net_error> {
        self.p2p.advertize_blocks(available)
    }

    // TODO(PoX): use the ConsensusHash once BlocksData has been updated
    pub fn broadcast_block(&mut self, burn_header_hash: BurnchainHeaderHash, block: StacksBlock) -> Result<(), net_error> {
        let blocks_data = BlocksData {
            blocks: vec![(burn_header_hash, block)]
        };
        self.p2p.broadcast_message(vec![], StacksMessageType::Blocks(blocks_data))
    }

    pub fn broadcast_microblock(&mut self, block_consensus_hash: &ConsensusHash, block_header_hash: &BlockHeaderHash, microblock: StacksMicroblock) -> Result<(), net_error> {
        self.p2p.broadcast_message(vec![], StacksMessageType::Microblocks(
            MicroblocksData { index_anchor_block:
                              StacksBlockHeader::make_index_block_hash(block_consensus_hash, block_header_hash),
                              microblocks: vec![ microblock ] }))
    }

    /// Given a network result, consume and store all data.
    /// * Add all blocks and microblocks to staging.
    /// * Forward BlocksAvailable messages to neighbors for newly-discovered anchored blocks
    /// * Forward MicroblocksAvailable messages to neighbors for newly-discovered confirmed microblock streams
    /// * Forward along unconfirmed microblocks that we didn't already have
    /// * Add all transactions to the mempool.
    /// * Forward transactions we didn't already have.
    /// Mask errors from invalid data -- all errors due to invalid blocks and invalid data should be captured, and
    /// turned into peer bans.
    pub fn process_network_result(&mut self, _local_peer: &LocalPeer, network_result: &mut NetworkResult,
                                  sortdb: &mut SortitionDB, chainstate: &mut StacksChainState, mempool: &mut MemPoolDB,
                                  coord_comms: Option<&CoordinatorChannels>) -> Result<ProcessedNetReceipts, net_error> {
        match Relayer::process_new_blocks(network_result, sortdb, chainstate, coord_comms) {
            Ok((new_blocks, new_confirmed_microblocks, new_microblocks, bad_block_neighbors)) => {
                // attempt to relay messages (note that this is all best-effort).
                // punish bad peers
                if bad_block_neighbors.len() > 0 {
                    debug!("{:?}: Ban {} peers", &_local_peer, bad_block_neighbors.len());
                    if let Err(e) = self.p2p.ban_peers(bad_block_neighbors) {
                        warn!("Failed to ban bad-block peers: {:?}", &e);
                    }
                }

                // have the p2p thread tell our neighbors about newly-discovered blocks
                let available = Relayer::load_blocks_available_data(sortdb, new_blocks)?;
                if available.len() > 0 {
                    debug!("{:?}: Blocks available: {}", &_local_peer, available.len());
                    if let Err(e) = self.p2p.advertize_blocks(available) {
                        warn!("Failed to advertize new blocks: {:?}", &e);
                    }
                }
                
                // have the p2p thread tell our neighbors about newly-discovered confirmed microblock streams
                let mblocks_available = Relayer::load_blocks_available_data(sortdb, new_confirmed_microblocks)?;
                if mblocks_available.len() > 0 {
                    debug!("{:?}: Confirmed microblock streams available: {}", &_local_peer, mblocks_available.len());
                    if let Err(e) = self.p2p.advertize_microblocks(mblocks_available) {
                        warn!("Failed to advertize new confirmed microblocks: {:?}", &e);
                    }
                }

                // have the p2p thread forward all new unconfirmed microblocks
                if new_microblocks.len() > 0 {
                    debug!("{:?}: Unconfirmed microblocks: {}", &_local_peer, new_microblocks.len());
                    for (relayers, mblocks_msg) in new_microblocks.into_iter() {
                        debug!("{:?}: Send {} microblocks for {}", &_local_peer, mblocks_msg.microblocks.len(), &mblocks_msg.index_anchor_block);
                        let msg = StacksMessageType::Microblocks(mblocks_msg);
                        if let Err(e) = self.p2p.broadcast_message(relayers, msg) {
                            warn!("Failed to broadcast microblock: {:?}", &e);
                        }
                    }
                }
            },
            Err(e) => {
                warn!("Failed to process new blocks: {:?}", &e);
            }
        };

        // store all transactions, and forward the novel ones to neighbors
        test_debug!("{:?}: Process {} transaction(s)", &_local_peer, network_result.pushed_transactions.len());
        let new_txs = Relayer::process_transactions(network_result, sortdb, chainstate, mempool)?;

        if new_txs.len() > 0 {
            debug!("{:?}: Send {} transactions to neighbors", &_local_peer, new_txs.len());
        }

        let mut mempool_txs_added = vec![];
        for (relayers, tx) in new_txs.into_iter() {
            debug!("{:?}: Broadcast tx {}", &_local_peer, &tx.txid());
            mempool_txs_added.push(tx.clone());
            let msg = StacksMessageType::Transaction(tx);
            if let Err(e) = self.p2p.broadcast_message(relayers, msg) {
                warn!("Failed to broadcast transaction: {:?}", &e);
            }
        }

        let receipts = ProcessedNetReceipts {
            mempool_txs_added
        };

        Ok(receipts)
    }
}

impl PeerNetwork {
    /// Find out which neighbors need at least one (micro)block from the availability set.
    /// For outbound neighbors (i.e. ones we have inv data for), only send (Micro)BlocksAvailable messages
    /// for (micro)blocks we have that they don't have.  For inbound neighbors (i.e. ones we don't have
    /// inv data for), pick a random set and send them the full (Micro)BlocksAvailable message.
    fn find_block_recipients(&mut self, available: &BlocksAvailableMap) -> Result<(Vec<NeighborKey>, Vec<NeighborKey>), net_error> {
        let outbound_recipients_set = PeerNetwork::with_inv_state(self, |ref mut _network, ref mut inv_state| {
            let mut recipients = HashSet::new();
            for (neighbor, stats) in inv_state.block_stats.iter() {
                for (_, (block_height, _)) in available.iter() {
                    if !stats.inv.has_ith_block(*block_height) {
                        recipients.insert((*neighbor).clone());
                    }
                }
            }
            Ok(recipients)
        })?;

        // make a normalized random sample of inbound recipients, but don't send to an inbound peer
        // if it's already represented in the outbound set, or its reciprocal conversation is
        // represented in the outbound set.
        let mut inbound_recipients_set = HashSet::new();
        for (event_id, convo) in self.peers.iter() {
            if !convo.is_authenticated() {
                continue;
            }
            if convo.is_outbound() {
                continue;
            }
            let nk = convo.to_neighbor_key();
            if outbound_recipients_set.contains(&nk) {
                continue;
            }

            if let Some(out_nk) = self.find_outbound_neighbor(*event_id) {
                if outbound_recipients_set.contains(&out_nk) {
                    continue;
                }
            }

            inbound_recipients_set.insert(nk);
        }

        let outbound_recipients : Vec<NeighborKey> = outbound_recipients_set.into_iter().collect();
        let mut inbound_recipients_unshuffled : Vec<NeighborKey> = inbound_recipients_set.into_iter().collect();

        let inbound_recipients =
            if inbound_recipients_unshuffled.len() > MAX_BROADCAST_INBOUND_RECEIVERS {
                &mut inbound_recipients_unshuffled[..].shuffle(&mut thread_rng());
                inbound_recipients_unshuffled[0..MAX_BROADCAST_INBOUND_RECEIVERS].to_vec()
            }
            else {
                inbound_recipients_unshuffled
            };

        Ok((outbound_recipients, inbound_recipients))
    }

    /// Announce the availability of a set of blocks or microblocks to a peer.
    /// Break the availability into (Micro)BlocksAvailable messages and queue them for transmission.
    // TODO(PoX): update wanted so it's only a list of consensus hashes (requires
    // BlocksAvailableData to be updated)
    fn advertize_to_peer<S>(&mut self, recipient: &NeighborKey, wanted: &Vec<(ConsensusHash, BurnchainHeaderHash)>, mut msg_builder: S) -> () 
    where 
        S: FnMut(BlocksAvailableData) -> StacksMessageType
    {
        for i in (0..wanted.len()).step_by(BLOCKS_AVAILABLE_MAX_LEN as usize) {
            let to_send = 
                if i + (BLOCKS_AVAILABLE_MAX_LEN as usize) < wanted.len() {
                    wanted[i..(i + (BLOCKS_AVAILABLE_MAX_LEN as usize))].to_vec()
                }
                else {
                    wanted[i..].to_vec()
                };

            let num_blocks = to_send.len();
            let payload = BlocksAvailableData { available: to_send };
            let message = match self.sign_for_peer(recipient, msg_builder(payload)) {
                Ok(m) => m,
                Err(e) => {
                    warn!("{:?}: Failed to sign for {:?}: {:?}", &self.local_peer, recipient, &e);
                    continue;
                }
            };

            // absorb errors
            let _ = self.relay_signed_message(recipient, message)
                .map_err(|e| {
                    warn!("{:?}: Failed to announce {} entries to {:?}: {:?}", &self.local_peer, num_blocks, recipient, &e);
                    e
                });
        }
    }

    /// Announce blocks that we have to an outbound peer that doesn't have them.
    /// Only advertize blocks and microblocks we have that the outbound peer doesn't.
    fn advertize_to_outbound_peer(&mut self, recipient: &NeighborKey, available: &BlocksAvailableMap, microblocks: bool) -> Result<(), net_error> {
        let wanted = PeerNetwork::with_inv_state(self, |ref mut _network, ref mut inv_state| {
            // TODO(PoX): update wanted so it's only a list of consensus hashes (requires
            // BlocksAvailableData to be updated)
            let mut wanted : Vec<(ConsensusHash, BurnchainHeaderHash)> = vec![];
            if let Some(stats) = inv_state.block_stats.get(recipient) {
                for (bhh, (block_height, ch)) in available.iter() {
                    let has_data = 
                        if microblocks {
                            stats.inv.has_ith_microblock_stream(*block_height)
                        }
                        else {
                            stats.inv.has_ith_block(*block_height)
                        };

                    if !has_data {
                        test_debug!("{:?}: Outbound neighbor {:?} wants {} data for {}", 
                                    &_network.local_peer, recipient, if microblocks { "microblock" } else { "block" }, bhh);

                        wanted.push(((*ch).clone(), (*bhh).clone()));
                    }
                }
            }
            Ok(wanted)
        })?;

        if microblocks {
            self.advertize_to_peer(recipient, &wanted, |payload| StacksMessageType::MicroblocksAvailable(payload));
        }
        else {
            self.advertize_to_peer(recipient, &wanted, |payload| StacksMessageType::BlocksAvailable(payload));
        }
        
        Ok(())
    }

    /// Announce blocks that we have to an inbound peer that might not have them.
    /// Send all available blocks and microblocks, since we don't know what the inbound peer has
    /// already.
    fn advertize_to_inbound_peer<S>(&mut self, recipient: &NeighborKey, available: &BlocksAvailableMap, msg_builder: S) -> Result<(), net_error>
    where
        S: FnMut(BlocksAvailableData) -> StacksMessageType
    {
        // TODO(PoX): update wanted so it's only a list of consensus hashes (requires
        // BlocksAvailableData to be updated)
        let mut wanted : Vec<(ConsensusHash, BurnchainHeaderHash)> = vec![];
        for (burn_header_hash, (_, consensus_hash)) in available.iter() {
            wanted.push(((*consensus_hash).clone(), (*burn_header_hash).clone()));
        }
        
        self.advertize_to_peer(recipient, &wanted, msg_builder);
        Ok(())
    }

    /// Announce blocks that we have to a subset of inbound and outbound peers.
    /// * Outbound peers recieve announcements for blocks that we know they don't have, based on
    /// the inv state we synchronized from them.
    /// * Inbound peers are chosen uniformly at random to receive a full announcement, since we
    /// don't track their inventory state.
    pub fn advertize_blocks(&mut self, availability_data: BlocksAvailableMap) -> Result<(), net_error> {
        let (mut outbound_recipients, mut inbound_recipients) = self.find_block_recipients(&availability_data)?;
        for recipient in outbound_recipients.drain(..) {
            debug!("{:?}: Advertize {} blocks to outbound peer {}", &self.local_peer, availability_data.len(), &recipient);
            self.advertize_to_outbound_peer(&recipient, &availability_data, false)?;
        }
        for recipient in inbound_recipients.drain(..) {
            debug!("{:?}: Advertize {} blocks to inbound peer {}", &self.local_peer, availability_data.len(), &recipient);
            self.advertize_to_inbound_peer(&recipient, &availability_data, |payload| StacksMessageType::BlocksAvailable(payload))?;
        }
        Ok(())
    }
    
    /// Announce confirmed microblocks that we have to a subset of inbound and outbound peers.
    /// * Outbound peers recieve announcements for confirmed microblocks that we know they don't have, based on
    /// the inv state we synchronized from them.
    /// * Inbound peers are chosen uniformly at random to receive a full announcement, since we
    /// don't track their inventory state.
    pub fn advertize_microblocks(&mut self, availability_data: BlocksAvailableMap) -> Result<(), net_error> {
        let (mut outbound_recipients, mut inbound_recipients) = self.find_block_recipients(&availability_data)?;
        for recipient in outbound_recipients.drain(..) {
            debug!("{:?}: Advertize {} confirmed microblock streams to outbound peer {}", &self.local_peer, availability_data.len(), &recipient);
            self.advertize_to_outbound_peer(&recipient, &availability_data, true)?;
        }
        for recipient in inbound_recipients.drain(..) {
            debug!("{:?}: Advertize {} confirmed microblock streams to inbound peer {}", &self.local_peer, availability_data.len(), &recipient);
            self.advertize_to_inbound_peer(&recipient, &availability_data, |payload| StacksMessageType::MicroblocksAvailable(payload))?;
        }
        Ok(())
    }

    /// Update accounting information for relayed messages from a network result.
    /// This influences selecting next-hop neighbors to get data from us.
    pub fn update_relayer_stats(&mut self, network_result: &NetworkResult) -> () {
        // synchronize
        for (_, convo) in self.peers.iter_mut() {
            let stats = convo.get_stats_mut().take_relayers();
            self.relayer_stats.merge_relay_stats(stats);
        }

        for (nk, blocks_data) in network_result.pushed_blocks.iter() {
            for block_msg in blocks_data.iter() {
                for (_, block) in block_msg.blocks.iter() {
                    self.relayer_stats.add_relayed_message((*nk).clone(), block);
                }
            }
        }

        for (nk, microblocks_data) in network_result.pushed_microblocks.iter() {
            for (_, microblock_msg) in microblocks_data.iter() {
                for mblock in microblock_msg.microblocks.iter() {
                    self.relayer_stats.add_relayed_message((*nk).clone(), mblock);
                }
            }
        }

        for (nk, txs) in network_result.pushed_transactions.iter() {
            for (_, tx) in txs.iter() {
                self.relayer_stats.add_relayed_message((*nk).clone(), tx);
            }
        }
    }
}


#[cfg(test)]
mod test {
    use super::*;
    use net::*;
    use net::asn::*;
    use net::codec::*;
    use net::chat::*;
    use net::inv::*;
    use net::test::*;
    use net::download::*;
    use net::http::*;
    use net::download::test::run_get_blocks_and_microblocks;
    use chainstate::stacks::*;
    use chainstate::stacks::db::blocks::MINIMUM_TX_FEE;
    use chainstate::stacks::db::blocks::MINIMUM_TX_FEE_RATE_PER_BYTE;

    use std::collections::HashMap;
    use std::cell::RefCell;
    
    use chainstate::stacks::*;
    use chainstate::stacks::test::*;

    use vm::costs::LimitedCostTracker;
    use vm::database::ClarityDatabase;
    use vm::clarity::ClarityConnection;

    use util::sleep_ms;

    #[test]
    fn test_relayer_stats_add_relyed_messages() {
        let mut relay_stats = RelayerStats::new();
        
        let all_transactions = codec_all_transactions(&TransactionVersion::Testnet, 0x80000000, &TransactionAnchorMode::Any, &TransactionPostConditionMode::Allow);
        assert!(all_transactions.len() > MAX_RECENT_MESSAGES);

        eprintln!("Test with {} transactions", all_transactions.len());

        let nk = NeighborKey {
            peer_version: 12345,
            network_id: 0x80000000,
            addrbytes: PeerAddress([0,0,0,0,0,0,0,0,0,0,0xff,0xff,127,0,0,1]),
            port: 54321
        };

        // never overflow recent messages for a neighbor
        for (i, tx) in all_transactions.iter().enumerate() {
            relay_stats.add_relayed_message(nk.clone(), tx);

            assert_eq!(relay_stats.recent_messages.len(), 1);
            assert!(relay_stats.recent_messages.get(&nk).unwrap().len() <= MAX_RECENT_MESSAGES);

            assert_eq!(relay_stats.recent_updates.len(), 1);
        }

        assert_eq!(relay_stats.recent_messages.get(&nk).unwrap().len(), MAX_RECENT_MESSAGES);

        for i in (all_transactions.len() - MAX_RECENT_MESSAGES)..MAX_RECENT_MESSAGES {
            let digest = all_transactions[i].get_digest();
            let mut found = false;
            for (_, hash) in relay_stats.recent_messages.get(&nk).unwrap().iter() {
                found = found || (*hash == digest);
            }
            if !found {
                assert!(false);
            }
        }

        // never overflow number of neighbors tracked
        for i in 0..(MAX_RELAYER_STATS + 1) {
            let mut new_nk = nk.clone();
            new_nk.peer_version += i as u32;

            relay_stats.add_relayed_message(new_nk, &all_transactions[0]);
            
            assert!(relay_stats.recent_updates.len() <= i + 1);
            assert!(relay_stats.recent_updates.len() <= MAX_RELAYER_STATS);
        }
    }

    #[test]
    fn test_relayer_merge_stats() {
        let mut relayer_stats = RelayerStats::new();
        
        let na = NeighborAddress {
            addrbytes: PeerAddress([0,0,0,0,0,0,0,0,0,0,0xff,0xff,127,0,0,1]),
            port: 54321,
            public_key_hash: Hash160([0u8; 20])
        };

        let relay_stats = RelayStats {
            num_messages: 1,
            num_bytes: 1,
            last_seen: 1
        };

        let mut rs = HashMap::new();
        rs.insert(na.clone(), relay_stats.clone());

        relayer_stats.merge_relay_stats(rs);
        assert_eq!(relayer_stats.relay_stats.len(), 1);
        assert_eq!(relayer_stats.relay_stats.get(&na).unwrap().num_messages, 1);
        assert_eq!(relayer_stats.relay_stats.get(&na).unwrap().num_bytes, 1);
        assert_eq!(relayer_stats.relay_stats.get(&na).unwrap().last_seen, 1);
        assert_eq!(relayer_stats.relay_updates.len(), 1);

        let now = get_epoch_time_secs() + 60;

        let relay_stats_2 = RelayStats {
            num_messages: 2,
            num_bytes: 2,
            last_seen: now,
        };

        let mut rs = HashMap::new();
        rs.insert(na.clone(), relay_stats_2.clone());

        relayer_stats.merge_relay_stats(rs);
        assert_eq!(relayer_stats.relay_stats.len(), 1);
        assert_eq!(relayer_stats.relay_stats.get(&na).unwrap().num_messages, 3);
        assert_eq!(relayer_stats.relay_stats.get(&na).unwrap().num_bytes, 3);
        assert!(relayer_stats.relay_stats.get(&na).unwrap().last_seen < now && relayer_stats.relay_stats.get(&na).unwrap().last_seen >= get_epoch_time_secs());
        assert_eq!(relayer_stats.relay_updates.len(), 1);
        
        let relay_stats_3 = RelayStats {
            num_messages: 3,
            num_bytes: 3,
            last_seen: 0,
        };
        
        let mut rs = HashMap::new();
        rs.insert(na.clone(), relay_stats_3.clone());

        relayer_stats.merge_relay_stats(rs);
        assert_eq!(relayer_stats.relay_stats.len(), 1);
        assert_eq!(relayer_stats.relay_stats.get(&na).unwrap().num_messages, 3);
        assert_eq!(relayer_stats.relay_stats.get(&na).unwrap().num_bytes, 3);
        assert!(relayer_stats.relay_stats.get(&na).unwrap().last_seen < now && relayer_stats.relay_stats.get(&na).unwrap().last_seen >= get_epoch_time_secs());
        assert_eq!(relayer_stats.relay_updates.len(), 1);

        for i in 0..(MAX_RELAYER_STATS + 1) {
            let na = NeighborAddress {
                addrbytes: PeerAddress([0,0,0,0,0,0,0,0,0,0,0xff,0xff,127,0,0,1]),
                port: 14321 + (i as u16),
                public_key_hash: Hash160([0u8; 20])
            };

            let now = get_epoch_time_secs() + (i as u64) + 1;

            let relay_stats = RelayStats {
                num_messages: 1,
                num_bytes: 1,
                last_seen: now,
            };

            let mut rs = HashMap::new();
            rs.insert(na.clone(), relay_stats.clone());

            relayer_stats.merge_relay_stats(rs);
            assert!(relayer_stats.relay_stats.len() <= MAX_RELAYER_STATS);
            assert_eq!(relayer_stats.relay_stats.get(&na).unwrap().num_messages, 1);
            assert_eq!(relayer_stats.relay_stats.get(&na).unwrap().num_bytes, 1);
            assert_eq!(relayer_stats.relay_stats.get(&na).unwrap().last_seen, now);
        }
    }

    #[test]
    fn test_relay_inbound_peer_rankings() {
        let mut relay_stats = RelayerStats::new();
        
        let all_transactions = codec_all_transactions(&TransactionVersion::Testnet, 0x80000000, &TransactionAnchorMode::Any, &TransactionPostConditionMode::Allow);
        assert!(all_transactions.len() > MAX_RECENT_MESSAGES);

        let nk_1 = NeighborKey {
            peer_version: 12345,
            network_id: 0x80000000,
            addrbytes: PeerAddress([0,0,0,0,0,0,0,0,0,0,0xff,0xff,127,0,0,1]),
            port: 54321
        };
        
        let nk_2 = NeighborKey {
            peer_version: 12345,
            network_id: 0x80000000,
            addrbytes: PeerAddress([0,0,0,0,0,0,0,0,0,0,0xff,0xff,127,0,0,1]),
            port: 54322
        };
        
        let nk_3 = NeighborKey {
            peer_version: 12345,
            network_id: 0x80000000,
            addrbytes: PeerAddress([0,0,0,0,0,0,0,0,0,0,0xff,0xff,127,0,0,1]),
            port: 54323
        };

        let dups = relay_stats.count_relay_dups(&all_transactions[0]);
        assert_eq!(dups.len(), 0);

        relay_stats.add_relayed_message(nk_1.clone(), &all_transactions[0]);
        relay_stats.add_relayed_message(nk_1.clone(), &all_transactions[0]);
        relay_stats.add_relayed_message(nk_1.clone(), &all_transactions[0]);

        let dups = relay_stats.count_relay_dups(&all_transactions[0]);
        assert_eq!(dups.len(), 1);
        assert_eq!(*dups.get(&nk_1).unwrap(), 3);

        relay_stats.add_relayed_message(nk_2.clone(), &all_transactions[0]);
        relay_stats.add_relayed_message(nk_2.clone(), &all_transactions[0]);
        relay_stats.add_relayed_message(nk_2.clone(), &all_transactions[0]);
        relay_stats.add_relayed_message(nk_2.clone(), &all_transactions[0]);

        let dups = relay_stats.count_relay_dups(&all_transactions[0]);
        assert_eq!(dups.len(), 2);
        assert_eq!(*dups.get(&nk_1).unwrap(), 3);
        assert_eq!(*dups.get(&nk_2).unwrap(), 4);

        // total dups == 7
        let dist = relay_stats.get_inbound_relay_rankings(&vec![nk_1.clone(), nk_2.clone(), nk_3.clone()], &all_transactions[0], 0);
        assert_eq!(*dist.get(&nk_1).unwrap(), 7 - 3 + 1);
        assert_eq!(*dist.get(&nk_2).unwrap(), 7 - 4 + 1);
        assert_eq!(*dist.get(&nk_3).unwrap(), 7 + 1);
       
        // high warmup period
        let dist = relay_stats.get_inbound_relay_rankings(&vec![nk_1.clone(), nk_2.clone(), nk_3.clone()], &all_transactions[0], 100);
        assert_eq!(*dist.get(&nk_1).unwrap(), 100 + 1);
        assert_eq!(*dist.get(&nk_2).unwrap(), 100 + 1);
        assert_eq!(*dist.get(&nk_3).unwrap(), 100 + 1);
    }

    #[test]
    fn test_relay_outbound_peer_rankings() {
        let relay_stats = RelayerStats::new();

        let asn1 = ASEntry4 {
            prefix: 0x10000000,
            mask: 8,
            asn: 1,
            org: 1
        };

        let asn2 = ASEntry4 {
            prefix: 0x20000000,
            mask: 8,
            asn: 2,
            org: 2
        };

        let nk_1 = NeighborKey {
            peer_version: 12345,
            network_id: 0x80000000,
            addrbytes: PeerAddress([0,0,0,0,0,0,0,0,0,0,0xff,0xff,0x10,0x11,0x12,0x13]),
            port: 54321
        };
        
        let nk_2 = NeighborKey {
            peer_version: 12345,
            network_id: 0x80000000,
            addrbytes: PeerAddress([0,0,0,0,0,0,0,0,0,0,0xff,0xff,0x20,0x21,0x22,0x23]),
            port: 54322
        };
        
        let nk_3 = NeighborKey {
            peer_version: 12345,
            network_id: 0x80000000,
            addrbytes: PeerAddress([0,0,0,0,0,0,0,0,0,0,0xff,0xff,0x20,0x21,0x22,0x24]),
            port: 54323
        };

        let n1 = Neighbor {
            addr: nk_1.clone(),
            public_key: Secp256k1PublicKey::from_hex("0260569384baa726f877d47045931e5310383f18d0b243a9b6c095cee6ef19abd6").unwrap(),
            expire_block: 4302,
            last_contact_time: 0,
            allowed: 0,
            denied: 0,
            asn: 1,
            org: 1,
            in_degree: 0,
            out_degree: 0
        };
        
        let n2 = Neighbor {
            addr: nk_2.clone(),
            public_key: Secp256k1PublicKey::from_hex("02465f9ff58dfa8e844fec86fa5fc3fd59c75ea807e20d469b0a9f885d2891fbd4").unwrap(),
            expire_block: 4302,
            last_contact_time: 0,
            allowed: 0,
            denied: 0,
            asn: 2,
            org: 2,
            in_degree: 0,
            out_degree: 0
        };
        
        let n3 = Neighbor {
            addr: nk_3.clone(),
            public_key: Secp256k1PublicKey::from_hex("032d8a1ea2282c1514fdc1a6f21019561569d02a225cf7c14b4f803b0393cef031").unwrap(),
            expire_block: 4302,
            last_contact_time: 0,
            allowed: 0,
            denied: 0,
            asn: 2,
            org: 2,
            in_degree: 0,
            out_degree: 0
        };

        let peerdb = PeerDB::connect_memory(0x80000000, 0, 4032, UrlString::try_from("http://foo.com").unwrap(), &vec![asn1, asn2], &vec![n1.clone(), n2.clone(), n3.clone()]).unwrap();

        let asn_count = RelayerStats::count_ASNs(peerdb.conn(), &vec![nk_1.clone(), nk_2.clone(), nk_3.clone()]).unwrap();
        assert_eq!(asn_count.len(), 3);
        assert_eq!(*asn_count.get(&nk_1).unwrap(), 1);
        assert_eq!(*asn_count.get(&nk_2).unwrap(), 2);
        assert_eq!(*asn_count.get(&nk_3).unwrap(), 2);

        let ranking = relay_stats.get_outbound_relay_rankings(&peerdb, &vec![nk_1.clone(), nk_2.clone(), nk_3.clone()]).unwrap();
        assert_eq!(ranking.len(), 3);
        assert_eq!(*ranking.get(&nk_1).unwrap(), 5 - 1 + 1);
        assert_eq!(*ranking.get(&nk_2).unwrap(), 5 - 2 + 1);
        assert_eq!(*ranking.get(&nk_3).unwrap(), 5 - 2 + 1);
        
        let ranking = relay_stats.get_outbound_relay_rankings(&peerdb, &vec![nk_2.clone(), nk_3.clone()]).unwrap();
        assert_eq!(ranking.len(), 2);
        assert_eq!(*ranking.get(&nk_2).unwrap(), 4 - 2 + 1);
        assert_eq!(*ranking.get(&nk_3).unwrap(), 4 - 2 + 1);
    }

    #[test]
    #[ignore]
    fn test_get_blocks_and_microblocks_3_peers_push_available() {
        run_get_blocks_and_microblocks("test_get_blocks_and_microblocks_3_peers_push_available", 4200, 3,
                                       |ref mut peer_configs| {
                                           // build initial network topology.
                                           assert_eq!(peer_configs.len(), 3);

                                           // peer 0 produces the blocks
                                           peer_configs[0].connection_opts.disable_chat_neighbors = true;

                                           // peer 1 downloads the blocks from peer 0, and sends
                                           // BlocksAvailable and MicroblocksAvailable messages to
                                           // peer 2.
                                           peer_configs[1].connection_opts.disable_chat_neighbors = true;

                                           // peer 2 learns about the blocks and microblocks from peer 1's
                                           // BlocksAvaiable and MicroblocksAvailable messages, but
                                           // not from inv syncs.
                                           peer_configs[2].connection_opts.disable_chat_neighbors = true;
                                           peer_configs[2].connection_opts.disable_inv_sync = true;

                                           // generous timeouts
                                           peer_configs[0].connection_opts.timeout = 180;
                                           peer_configs[1].connection_opts.timeout = 180;
                                           peer_configs[2].connection_opts.timeout = 180;

                                           let peer_0 = peer_configs[0].to_neighbor();
                                           let peer_1 = peer_configs[1].to_neighbor();
                                           let peer_2 = peer_configs[2].to_neighbor();

                                           peer_configs[0].add_neighbor(&peer_1);
                                           peer_configs[1].add_neighbor(&peer_0);
                                           
                                           peer_configs[1].add_neighbor(&peer_2);
                                           peer_configs[2].add_neighbor(&peer_1);
                                       },
                                       |num_blocks, ref mut peers| {
                                           // build up block data to replicate
                                           let mut block_data = vec![];
                                           for _ in 0..num_blocks {
                                               let (burn_ops, stacks_block, microblocks) = peers[0].make_default_tenure();
                                               peers[0].next_burnchain_block(burn_ops.clone());
                                               peers[1].next_burnchain_block(burn_ops.clone());
                                               peers[2].next_burnchain_block(burn_ops.clone());

                                               peers[0].process_stacks_epoch_at_tip(&stacks_block, &microblocks);

                                               let sn = SortitionDB::get_canonical_burn_chain_tip(&peers[0].sortdb.as_ref().unwrap().conn()).unwrap();
                                               block_data.push((sn.consensus_hash.clone(), Some(stacks_block), Some(microblocks)));
                                           }
                                           block_data
                                       },
                                       |ref mut peers| {
                                           // make sure peer 2's inv has an entry for peer 1, even
                                           // though it's not doing an inv sync
                                           let peer_1_nk = peers[1].to_neighbor().addr;
                                           match peers[2].network.inv_state {
                                               Some(ref mut inv_state) => {
                                                   if inv_state.get_stats(&peer_1_nk).is_none() {
                                                       test_debug!("initialize inv statistics for peer 1 in peer 2");
                                                       inv_state.add_peer(peer_1_nk);
                                                   }
                                                   else {
                                                       test_debug!("peer 2 has inv state for peer 1");
                                                   }
                                               },
                                               None => {
                                                   test_debug!("No inv state for peer 2");
                                               }
                                           }

                                           // peer 2 should never see a BlocksInv
                                           // message.  That would imply it asked for an inv
                                           for (_, convo) in peers[2].network.peers.iter() {
                                               assert_eq!(convo.stats.get_message_recv_count(StacksMessageID::BlocksInv), 0);
                                           }
                                       },
                                       |ref peer| {
                                           // check peer health
                                           // TODO
                                           true
                                       },
                                       |_| true);
    }
        
    fn is_peer_connected(peer: &TestPeer, dest: &NeighborKey) -> bool {
        let event_id = match peer.network.events.get(dest) {
            Some(evid) => *evid,
            None => {
                return false;
            }
        };

        match peer.network.peers.get(&event_id) {
            Some(convo) => {
                return convo.is_authenticated();
            },
            None => {
                return false;
            }
        }
    }
    
    fn push_message(peer: &mut TestPeer, dest: &NeighborKey, relay_hints: Vec<RelayData>, msg: StacksMessageType) -> bool {
        let event_id = match peer.network.events.get(dest) {
            Some(evid) => *evid,
            None => {
                panic!("Unreachable peer: {:?}", dest);
            }
        };

        let relay_msg = match peer.network.peers.get_mut(&event_id) {
            Some(convo) => {
                convo.sign_relay_message(&peer.network.local_peer, &peer.network.chain_view, relay_hints, msg).unwrap()
            },
            None => {
                panic!("No such event ID {} from neighbor {}", event_id, dest);
            }
        };

        match peer.network.relay_signed_message(dest, relay_msg.clone()) {
            Ok(_) => {
                return true;
            },
            Err(net_error::OutboxOverflow) => {
                test_debug!("{:?} outbox overflow; try again later", &peer.to_neighbor().addr);
                return false;
            },
            Err(net_error::SendError(msg)) => {
                warn!("Failed to send to {:?}: SendError({})", &peer.to_neighbor().addr, msg);
                return false;
            }
            Err(e) => {
                test_debug!("{:?} encountered fatal error when forwarding: {:?}", &peer.to_neighbor().addr, &e);
                assert!(false);
                unreachable!();
            }
        }
    }

    fn push_block(peer: &mut TestPeer, dest: &NeighborKey, relay_hints: Vec<RelayData>, consensus_hash: ConsensusHash, block: StacksBlock) -> bool {
        test_debug!("{:?}: Push block {}/{} to {:?}", peer.to_neighbor().addr, &consensus_hash, block.block_hash(), dest);
        
        // TODO(PoX): replace burn_header_hash with ConsensusHash once BlocksData supports it
        let sn = SortitionDB::get_block_snapshot_consensus(peer.sortdb.as_ref().unwrap().conn(), &consensus_hash).unwrap().unwrap();
        let burn_header_hash = sn.burn_header_hash;

        let msg = StacksMessageType::Blocks(BlocksData { blocks: vec![(burn_header_hash, block)] });
        push_message(peer, dest, relay_hints, msg)
    }
    
    fn push_microblocks(peer: &mut TestPeer, dest: &NeighborKey, relay_hints: Vec<RelayData>, consensus_hash: ConsensusHash, block_hash: BlockHeaderHash, microblocks: Vec<StacksMicroblock>) -> bool {
        test_debug!("{:?}: Push {} microblocksblock {}/{} to {:?}", peer.to_neighbor().addr, microblocks.len(), &consensus_hash, &block_hash, dest);
        let msg = StacksMessageType::Microblocks(MicroblocksData { index_anchor_block: StacksBlockHeader::make_index_block_hash(&consensus_hash, &block_hash), microblocks: microblocks });
        push_message(peer, dest, relay_hints, msg)
    }

    fn push_transaction(peer: &mut TestPeer, dest: &NeighborKey, relay_hints: Vec<RelayData>, tx: StacksTransaction) -> bool {
        test_debug!("{:?}: Push tx {} to {:?}", peer.to_neighbor().addr, tx.txid(), dest);
        let msg = StacksMessageType::Transaction(tx);
        push_message(peer, dest, relay_hints, msg)
    }

    #[test]
    #[ignore]
    fn test_get_blocks_and_microblocks_2_peers_push_blocks_and_microblocks() {
        let original_blocks_and_microblocks = RefCell::new(vec![]);
        let blocks_and_microblocks = RefCell::new(vec![]);
        let idx = RefCell::new(0);
        let sent_blocks = RefCell::new(false);
        let sent_microblocks = RefCell::new(false);

        run_get_blocks_and_microblocks("test_get_blocks_and_microblocks_2_peers_push_blocks_and_microblocks", 4210, 2,
                                       |ref mut peer_configs| {
                                           // build initial network topology.
                                           assert_eq!(peer_configs.len(), 2);

                                           // peer 0 produces the blocks and pushes them to peer 1
                                           // peer 1 receives the blocks and microblocks.  It
                                           // doesn't download them, nor does it try to get invs
                                           peer_configs[0].connection_opts.disable_block_advertisement = true;

                                           peer_configs[1].connection_opts.disable_inv_sync = true;
                                           peer_configs[1].connection_opts.disable_block_download = true;
                                           peer_configs[1].connection_opts.disable_block_advertisement = true;

                                           let peer_0 = peer_configs[0].to_neighbor();
                                           let peer_1 = peer_configs[1].to_neighbor();

                                           peer_configs[0].add_neighbor(&peer_1);
                                           peer_configs[1].add_neighbor(&peer_0);
                                       },
                                       |num_blocks, ref mut peers| {
                                           // build up block data to replicate
                                           let mut block_data = vec![];
                                           for _ in 0..num_blocks {
                                               let (burn_ops, stacks_block, microblocks) = peers[0].make_default_tenure();
                                               peers[0].next_burnchain_block(burn_ops.clone());
                                               peers[1].next_burnchain_block(burn_ops.clone());

                                               peers[0].process_stacks_epoch_at_tip(&stacks_block, &microblocks);

                                               let sn = SortitionDB::get_canonical_burn_chain_tip(&peers[0].sortdb.as_ref().unwrap().conn()).unwrap();
                                               block_data.push((sn.consensus_hash.clone(), Some(stacks_block), Some(microblocks)));
                                           }
                                           let saved_copy : Vec<(ConsensusHash, StacksBlock, Vec<StacksMicroblock>)> = block_data.clone().drain(..).map(|(ch, blk_opt, mblocks_opt)| (ch, blk_opt.unwrap(), mblocks_opt.unwrap())).collect();
                                           *blocks_and_microblocks.borrow_mut() = saved_copy.clone();
                                           *original_blocks_and_microblocks.borrow_mut() = saved_copy;
                                           block_data
                                       },
                                       |ref mut peers| {
                                           // make sure peer 2's inv has an entry for peer 1, even
                                           // though it's not doing an inv sync
                                           let peer_0_nk = peers[0].to_neighbor().addr;
                                           let peer_1_nk = peers[1].to_neighbor().addr;
                                           match peers[1].network.inv_state {
                                               Some(ref mut inv_state) => {
                                                   if inv_state.get_stats(&peer_0_nk).is_none() {
                                                       test_debug!("initialize inv statistics for peer 0 in peer 1");
                                                       inv_state.add_peer(peer_0_nk);
                                                   }
                                                   else {
                                                       test_debug!("peer 1 has inv state for peer 0");
                                                   }
                                               },
                                               None => {
                                                   test_debug!("No inv state for peer 1");
                                               }
                                           }

                                           if is_peer_connected(&peers[0], &peer_1_nk) {
                                               // randomly push a block and/or microblocks to peer 1.
                                               let mut block_data = blocks_and_microblocks.borrow_mut();
                                               let original_block_data = original_blocks_and_microblocks.borrow();
                                               let mut next_idx = idx.borrow_mut();
                                               let data_to_push = {
                                                    if block_data.len() > 0 {
                                                        let (consensus_hash, block, microblocks) = block_data[*next_idx].clone();
                                                        Some((consensus_hash, block, microblocks))
                                                    }
                                                    else {
                                                        // start over (can happen if a message gets
                                                        // dropped due to a timeout)
                                                        test_debug!("Reset block transmission (possible timeout)");
                                                        *block_data = (*original_block_data).clone();
                                                        *next_idx = thread_rng().gen::<usize>() % block_data.len();
                                                        let (consensus_hash, block, microblocks) = block_data[*next_idx].clone();
                                                        Some((consensus_hash, block, microblocks))
                                                    }
                                               };

                                               if let Some((consensus_hash, block, microblocks)) = data_to_push {
                                                   test_debug!("Push block {}/{} and microblocks", &consensus_hash, block.block_hash());
                                                   
                                                   let block_hash = block.block_hash();
                                                   let mut sent_blocks = sent_blocks.borrow_mut();
                                                   let mut sent_microblocks = sent_microblocks.borrow_mut();

                                                   let pushed_block = 
                                                       if !*sent_blocks {
                                                           push_block(&mut peers[0], &peer_1_nk, vec![], consensus_hash.clone(), block)
                                                       }
                                                       else {
                                                           true
                                                       };

                                                   *sent_blocks = pushed_block;

                                                   if pushed_block {
                                                      let pushed_microblock = 
                                                          if !*sent_microblocks {
                                                              push_microblocks(&mut peers[0], &peer_1_nk, vec![], consensus_hash, block_hash, microblocks)
                                                          } 
                                                          else {
                                                              true
                                                          };

                                                      *sent_microblocks = pushed_microblock;

                                                      if pushed_block && pushed_microblock {
                                                         block_data.remove(*next_idx);
                                                         if block_data.len() > 0 {
                                                             *next_idx = thread_rng().gen::<usize>() % block_data.len();
                                                         }
                                                         *sent_blocks = false;
                                                         *sent_microblocks = false;
                                                      }
                                                   }
                                                   test_debug!("{} blocks/microblocks remaining", block_data.len());
                                               }
                                           }

                                           // peer 0 should never see a GetBlocksInv message.
                                           // peer 1 should never see a BlocksInv message
                                           for (_, convo) in peers[0].network.peers.iter() {
                                               assert_eq!(convo.stats.get_message_recv_count(StacksMessageID::GetBlocksInv), 0);
                                           }
                                           for (_, convo) in peers[1].network.peers.iter() {
                                               assert_eq!(convo.stats.get_message_recv_count(StacksMessageID::BlocksInv), 0);
                                           }
                                       },
                                       |ref peer| {
                                           // check peer health
                                           // nothing should break
                                           // TODO
                                           true
                                       },
                                       |_| true);
    }

    fn make_test_smart_contract_transaction(peer: &mut TestPeer, name: &str, consensus_hash: &ConsensusHash, block_hash: &BlockHeaderHash) -> StacksTransaction {
        // make a smart contract
        let contract = "
        (define-data-var bar int 0)
        (define-public (get-bar) (ok (var-get bar)))
        (define-public (set-bar (x int) (y int))
          (begin (var-set bar (/ x y)) (ok (var-get bar))))";
      
        let cost_limits = peer.config.connection_opts.read_only_call_limit.clone();

        let tx_contract = peer.with_mining_state(|ref mut sortdb, ref mut miner, ref mut spending_account, ref mut stacks_node| {
            let mut tx_contract = StacksTransaction::new(TransactionVersion::Testnet,
                                                         spending_account.as_transaction_auth().unwrap().into(),
                                                         TransactionPayload::new_smart_contract(&name.to_string(), &contract.to_string()).unwrap());

            let chain_tip = StacksBlockHeader::make_index_block_hash(consensus_hash, block_hash);
            let cur_nonce = stacks_node.chainstate.with_read_only_clarity_tx(&chain_tip, |clarity_tx| {
                clarity_tx.with_clarity_db_readonly(|clarity_db| {
                    clarity_db.get_account_nonce(&spending_account.origin_address().unwrap().into())
                })
            });

            // spending_account.set_nonce(cur_nonce + 1);

            tx_contract.chain_id = 0x80000000;
            tx_contract.auth.set_origin_nonce(cur_nonce);
            tx_contract.set_fee_rate(MINIMUM_TX_FEE_RATE_PER_BYTE * 500);
            
            let mut tx_signer = StacksTransactionSigner::new(&tx_contract);
            spending_account.sign_as_origin(&mut tx_signer);
        
            let tx_contract_signed = tx_signer.get_tx().unwrap();

            test_debug!("make transaction {:?} off of {:?}/{:?}: {:?}", &tx_contract_signed.txid(), consensus_hash, block_hash, &tx_contract_signed);

            Ok(tx_contract_signed)
        }).unwrap();

        tx_contract
    }

    #[test]
    #[ignore]
    fn test_get_blocks_and_microblocks_2_peers_push_transactions() {
        let blocks_and_microblocks = RefCell::new(vec![]);
        let blocks_idx = RefCell::new(0);
        let sent_txs = RefCell::new(vec![]);
        let done = RefCell::new(false);

        let peers = run_get_blocks_and_microblocks("test_get_blocks_and_microblocks_2_peers_push_transactions", 4220, 2,
                                       |ref mut peer_configs| {
                                           // build initial network topology.
                                           assert_eq!(peer_configs.len(), 2);

                                           // peer 0 generates blocks and microblocks, and pushes
                                           // them to peer 1.  Peer 0 also generates transactions
                                           // and pushes them to peer 1.
                                           peer_configs[0].connection_opts.disable_block_advertisement = true;

                                           // let peer 0 drive this test, as before, by controlling
                                           // when peer 1 sees blocks.
                                           peer_configs[1].connection_opts.disable_inv_sync = true;
                                           peer_configs[1].connection_opts.disable_block_download = true;
                                           peer_configs[1].connection_opts.disable_block_advertisement = true;

                                           peer_configs[0].connection_opts.outbox_maxlen = 100;
                                           peer_configs[1].connection_opts.inbox_maxlen = 100;

                                           let initial_balances = vec![
                                               (PrincipalData::from(peer_configs[0].spending_account.origin_address().unwrap()), 1000000),
                                               (PrincipalData::from(peer_configs[1].spending_account.origin_address().unwrap()), 1000000)
                                           ];

                                           peer_configs[0].initial_balances = initial_balances.clone();
                                           peer_configs[1].initial_balances = initial_balances.clone();

                                           let peer_0 = peer_configs[0].to_neighbor();
                                           let peer_1 = peer_configs[1].to_neighbor();

                                           peer_configs[0].add_neighbor(&peer_1);
                                           peer_configs[1].add_neighbor(&peer_0);
                                       },
                                       |num_blocks, ref mut peers| {
                                           // build up block data to replicate
                                           let mut block_data = vec![];
                                           for _ in 0..num_blocks {
                                               let (burn_ops, stacks_block, microblocks) = peers[0].make_default_tenure();
                                               peers[0].next_burnchain_block(burn_ops.clone());
                                               peers[1].next_burnchain_block(burn_ops.clone());

                                               peers[0].process_stacks_epoch_at_tip(&stacks_block, &microblocks);

                                               let sn = SortitionDB::get_canonical_burn_chain_tip(&peers[0].sortdb.as_ref().unwrap().conn()).unwrap();
                                               block_data.push((sn.consensus_hash.clone(), Some(stacks_block), Some(microblocks)));
                                           }
                                           *blocks_and_microblocks.borrow_mut() = block_data.clone().drain(..).map(|(ch, blk_opt, mblocks_opt)| (ch, blk_opt.unwrap(), mblocks_opt.unwrap())).collect();
                                           block_data
                                       },
                                       |ref mut peers| {
                                           // don't do anything until the peers learn their public
                                           // IP addresses
                                           if peers[0].network.local_peer.public_ip_address.is_none() {
                                               test_debug!("Peer 0 doesn't know its public IP yet");
                                               return;
                                           }
                                           if peers[1].network.local_peer.public_ip_address.is_none() {
                                               test_debug!("Peer 1 doesn't know its public IP yet");
                                               return;
                                           }

                                           // make sure peer 2's inv has an entry for peer 1, even
                                           // though it's not doing an inv sync
                                           let peer_0_nk = peers[0].to_neighbor().addr;
                                           let peer_1_nk = peers[1].to_neighbor().addr;
                                           match peers[1].network.inv_state {
                                               Some(ref mut inv_state) => {
                                                   if inv_state.get_stats(&peer_0_nk).is_none() {
                                                       test_debug!("initialize inv statistics for peer 0 in peer 1");
                                                       inv_state.add_peer(peer_0_nk);
                                                   }
                                                   else {
                                                       test_debug!("peer 1 has inv state for peer 0");
                                                   }
                                               },
                                               None => {
                                                   test_debug!("No inv state for peer 1");
                                               }
                                           }

                                           let done_flag = *done.borrow();
                                           if is_peer_connected(&peers[0], &peer_1_nk) {
                                               // only submit the next transaction if the previous
                                               // one is accepted
                                               let has_last_transaction = {
                                                   let expected_txs : std::cell::Ref<'_, Vec<StacksTransaction>> = sent_txs.borrow();
                                                   if let Some(tx) = (*expected_txs).last() {
                                                       let txid = tx.txid();
                                                       if !peers[1].mempool.as_ref().unwrap().has_tx(&txid) {
                                                           debug!("Peer 1 still waiting for transaction {}", &txid);
                                                           push_transaction(&mut peers[0], &peer_1_nk, vec![], (*tx).clone());
                                                           false
                                                       }
                                                       else {
                                                           true
                                                       }
                                                   }
                                                   else {
                                                       true
                                                   }
                                               };

                                               if has_last_transaction {
                                                   // push blocks and microblocks in order, and push a
                                                   // transaction that can only be validated once the
                                                   // block and microblocks are processed.
                                                   let ((consensus_hash, block, microblocks), idx) = {
                                                        let block_data = blocks_and_microblocks.borrow();
                                                        let mut idx = blocks_idx.borrow_mut();
                                                        
                                                        let ret = block_data[*idx].clone();
                                                        *idx += 1;
                                                        if *idx >= block_data.len() {
                                                            *idx = 0;
                                                        }
                                                        (ret, *idx)
                                                   };

                                                   if !done_flag {
                                                       test_debug!("Push block {}/{} and microblocks (idx = {})", &consensus_hash, block.block_hash(), idx);
                                                       
                                                       let block_hash = block.block_hash();
                                                       push_block(&mut peers[0], &peer_1_nk, vec![], consensus_hash.clone(), block);
                                                       push_microblocks(&mut peers[0], &peer_1_nk, vec![], consensus_hash, block_hash, microblocks);

                                                       // create a transaction against the resulting
                                                       // (anchored) chain tip
                                                       let tx = make_test_smart_contract_transaction(&mut peers[0], &format!("test-contract-{}", &block_hash.to_hex()[0..10]), &consensus_hash, &block_hash);

                                                       // push or post 
                                                       push_transaction(&mut peers[0], &peer_1_nk, vec![], tx.clone());

                                                       let mut expected_txs = sent_txs.borrow_mut();
                                                       expected_txs.push(tx);
                                                   }
                                                   else {
                                                       test_debug!("Done pushing data");
                                                   }
                                               }
                                           }

                                           // peer 0 should never see a GetBlocksInv message.
                                           // peer 1 should never see a BlocksInv message
                                           for (_, convo) in peers[0].network.peers.iter() {
                                               assert_eq!(convo.stats.get_message_recv_count(StacksMessageID::GetBlocksInv), 0);
                                           }
                                           for (_, convo) in peers[1].network.peers.iter() {
                                               assert_eq!(convo.stats.get_message_recv_count(StacksMessageID::BlocksInv), 0);
                                           }
                                       },
                                       |ref peer| {
                                           // check peer health
                                           // nothing should break
                                           // TODO
                                           true
                                       },
                                       |ref mut peers| {
                                           // all blocks downloaded.  only stop if peer 1 has
                                           // all the transactions
                                           let mut done_flag = done.borrow_mut();
                                           *done_flag = true;

                                           let txs = MemPoolDB::get_all_txs(peers[1].mempool.as_ref().unwrap().conn()).unwrap();
                                           txs.len() == 10
                                       });

        // peer 1 should have all the transactions
        let blocks_and_microblocks = blocks_and_microblocks.into_inner();
        
        let txs = MemPoolDB::get_all_txs(peers[1].mempool.as_ref().unwrap().conn()).unwrap();
        let expected_txs = sent_txs.into_inner();
        for tx in txs.iter() {
            let mut found = false;
            for expected_tx in expected_txs.iter() {
                if tx.tx.txid() == expected_tx.txid() {
                    found = true;
                    break;
                }
            }
            if !found {
                panic!("Transaction not found: {:?}", &tx.tx);
            }
        }

        // peer 1 should have 1 tx per chain tip
        for ((consensus_hash, block, _), sent_tx) in blocks_and_microblocks.iter().zip(expected_txs.iter()) {
            let block_hash = block.block_hash();
            let tx_infos = MemPoolDB::get_txs_after(peers[1].mempool.as_ref().unwrap().conn(), consensus_hash, &block_hash, 0, 1000).unwrap();
            assert_eq!(tx_infos.len(), 1);
            assert_eq!(tx_infos[0].tx.txid(), sent_tx.txid());
        }
    }

// TODO: process bans
// TODO: test sending invalid blocks-available and microblocks-available (should result in a ban)
// TODO: test sending invalid transactions (should result in a ban)
// TODO: test bandwidth limits (sending too much should result in a nack, and then a ban)
}
<|MERGE_RESOLUTION|>--- conflicted
+++ resolved
@@ -810,14 +810,8 @@
     /// Produce blocks-available messages from blocks we just got.
     pub fn load_blocks_available_data(sortdb: &SortitionDB, consensus_hashes: Vec<ConsensusHash>) -> Result<BlocksAvailableMap, net_error> {
         let mut ret = BlocksAvailableMap::new();
-<<<<<<< HEAD
-        for bhh in burn_header_hashes.into_iter() {
-            let sortid = SortitionId::stubbed(&bhh);
-            let sn = match SortitionDB::get_block_snapshot(sortdb.conn(), &sortid)? {
-=======
         for ch in consensus_hashes.into_iter() {
-            let sn = match SortitionDB::get_block_snapshot_consensus(&sortdb.conn, &ch)? {
->>>>>>> f4e9a4b6
+            let sn = match SortitionDB::get_block_snapshot_consensus(sortdb.conn(), &ch)? {
                 Some(sn) => sn,
                 None => {
                     continue;
