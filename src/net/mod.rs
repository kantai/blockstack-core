--- conflicted
+++ resolved
@@ -69,21 +69,14 @@
 use chainstate::burn::CONSENSUS_HASH_ENCODED_SIZE;
 use chainstate::burn::BlockHeaderHash;
 
-<<<<<<< HEAD
 use chainstate::stacks::{
     StacksAddress,
     StacksBlock,
     StacksMicroblock,
     StacksTransaction,
-    StacksPublicKey
+    StacksPublicKey,
+    Error as chain_error
 };
-=======
-use chainstate::stacks::Error as chain_error;
-use chainstate::stacks::StacksBlock;
-use chainstate::stacks::StacksMicroblock;
-use chainstate::stacks::StacksTransaction;
-use chainstate::stacks::StacksPublicKey;
->>>>>>> f86079b5
 
 use chainstate::stacks::Error as chainstate_error;
 
