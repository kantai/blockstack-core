// Copyright (C) 2013-2020 Blockstack PBC, a public benefit corporation
// Copyright (C) 2020 Stacks Open Internet Foundation
//
// This program is free software: you can redistribute it and/or modify
// it under the terms of the GNU General Public License as published by
// the Free Software Foundation, either version 3 of the License, or
// (at your option) any later version.
//
// This program is distributed in the hope that it will be useful,
// but WITHOUT ANY WARRANTY; without even the implied warranty of
// MERCHANTABILITY or FITNESS FOR A PARTICULAR PURPOSE.  See the
// GNU General Public License for more details.
//
// You should have received a copy of the GNU General Public License
// along with this program.  If not, see <http://www.gnu.org/licenses/>.

use std::{fs, path::PathBuf};

use rusqlite::{OpenFlags, OptionalExtension};

use crate::{
    burnchains::Txid,
    core::MemPoolDB,
    net::{Error as net_error, HttpRequestType},
    util::{
        db::{tx_busy_handler, DBConn},
        get_epoch_time_secs,
    },
};
use util::db::Error as DatabaseError;

#[cfg(feature = "monitoring_prom")]
mod prometheus;

<<<<<<< HEAD
pub fn increment_rpc_calls_counter() {
    #[cfg(feature = "monitoring_prom")]
    prometheus::RPC_CALL_COUNTER.inc();
}

pub fn instrument_http_request_handler<F, R>(
    req: HttpRequestType,
    handler: F,
) -> Result<R, net_error>
where
    F: FnOnce(HttpRequestType) -> Result<R, net_error>,
{
    #[cfg(feature = "monitoring_prom")]
    increment_rpc_calls_counter();

    #[cfg(feature = "monitoring_prom")]
    let timer = prometheus::new_rpc_call_timer(req.get_path());

    let res = handler(req);

    #[cfg(feature = "monitoring_prom")]
    timer.stop_and_record();

    res
}

pub fn increment_p2p_msg_unauthenticated_handshake_received_counter() {
    #[cfg(feature = "monitoring_prom")]
    prometheus::P2P_MSG_UNAUTHENTICATED_HANDSHAKE_RECEIVED_COUNTER.inc();
}

pub fn increment_p2p_msg_authenticated_handshake_received_counter() {
    #[cfg(feature = "monitoring_prom")]
    prometheus::P2P_MSG_AUTHENTICATED_HANDSHAKE_RECEIVED_COUNTER.inc();
}

pub fn increment_p2p_msg_get_neighbors_received_counter() {
    #[cfg(feature = "monitoring_prom")]
    prometheus::P2P_MSG_GET_NEIGHBORS_RECEIVED_COUNTER.inc();
}

pub fn increment_p2p_msg_get_blocks_inv_received_counter() {
    #[cfg(feature = "monitoring_prom")]
    prometheus::P2P_MSG_GET_BLOCKS_INV_RECEIVED_COUNTER.inc();
}

pub fn increment_p2p_msg_nack_sent_counter() {
    #[cfg(feature = "monitoring_prom")]
    prometheus::P2P_MSG_NACK_SENT_COUNTER.inc();
}

pub fn increment_p2p_msg_ping_received_counter() {
    #[cfg(feature = "monitoring_prom")]
    prometheus::P2P_MSG_PING_RECEIVED_COUNTER.inc();
}

pub fn increment_p2p_msg_nat_punch_request_received_counter() {
    #[cfg(feature = "monitoring_prom")]
    prometheus::P2P_MSG_NAT_PUNCH_REQUEST_RECEIVED_COUNTER.inc();
}

=======
>>>>>>> ad1be380
pub fn increment_stx_blocks_received_counter() {
    #[cfg(feature = "monitoring_prom")]
    prometheus::STX_BLOCKS_RECEIVED_COUNTER.inc();
}

pub fn increment_stx_micro_blocks_received_counter() {
    #[cfg(feature = "monitoring_prom")]
    prometheus::STX_MICRO_BLOCKS_RECEIVED_COUNTER.inc();
}

pub fn increment_stx_blocks_served_counter() {
    #[cfg(feature = "monitoring_prom")]
    prometheus::STX_BLOCKS_SERVED_COUNTER.inc();
}

pub fn increment_stx_micro_blocks_served_counter() {
    #[cfg(feature = "monitoring_prom")]
    prometheus::STX_MICRO_BLOCKS_SERVED_COUNTER.inc();
}

pub fn increment_stx_confirmed_micro_blocks_served_counter() {
    #[cfg(feature = "monitoring_prom")]
    prometheus::STX_CONFIRMED_MICRO_BLOCKS_SERVED_COUNTER.inc();
}

pub fn increment_txs_received_counter() {
    #[cfg(feature = "monitoring_prom")]
    prometheus::TXS_RECEIVED_COUNTER.inc();
}

pub fn increment_btc_blocks_received_counter() {
    #[cfg(feature = "monitoring_prom")]
    prometheus::BTC_BLOCKS_RECEIVED_COUNTER.inc();
}

pub fn increment_btc_ops_sent_counter() {
    #[cfg(feature = "monitoring_prom")]
    prometheus::BTC_OPS_SENT_COUNTER.inc();
}

pub fn increment_stx_blocks_processed_counter() {
    #[cfg(feature = "monitoring_prom")]
    prometheus::STX_BLOCKS_PROCESSED_COUNTER.inc();
}

pub fn increment_stx_blocks_mined_counter() {
    #[cfg(feature = "monitoring_prom")]
    prometheus::STX_BLOCKS_MINED_COUNTER.inc();
}

pub fn increment_warning_emitted_counter() {
    #[cfg(feature = "monitoring_prom")]
    prometheus::WARNING_EMITTED_COUNTER.inc();
}

pub fn increment_errors_emitted_counter() {
    #[cfg(feature = "monitoring_prom")]
    prometheus::ERRORS_EMITTED_COUNTER.inc();
}

fn txid_tracking_db(chainstate_root_path: &str) -> Result<DBConn, DatabaseError> {
    let mut path = PathBuf::from(chainstate_root_path);

    path.push("tx_tracking.db");
    let db_path = path.to_str().ok_or_else(|| DatabaseError::ParseError)?;

    let mut create_flag = false;
    let open_flags = if fs::metadata(&db_path).is_err() {
        // need to create
        create_flag = true;
        OpenFlags::SQLITE_OPEN_READ_WRITE | OpenFlags::SQLITE_OPEN_CREATE
    } else {
        // can just open
        OpenFlags::SQLITE_OPEN_READ_WRITE
    };

    let conn = DBConn::open_with_flags(&db_path, open_flags)?;

    conn.busy_handler(Some(tx_busy_handler))?;

    if create_flag {
        conn.execute(
            "CREATE TABLE processed_txids (txid TEXT NOT NULL PRIMARY KEY)",
            rusqlite::NO_PARAMS,
        )?;
    }

    Ok(conn)
}

fn txid_tracking_db_contains(conn: &DBConn, txid: &Txid) -> Result<bool, DatabaseError> {
    let contains = conn
        .query_row(
            "SELECT 1 FROM processed_txids WHERE txid = ?",
            &[txid],
            |_row| Ok(true),
        )
        .optional()?
        .is_some();
    Ok(contains)
}

#[allow(unused_variables)]
pub fn mempool_accepted(txid: &Txid, chainstate_root_path: &str) -> Result<(), DatabaseError> {
    #[cfg(feature = "monitoring_prom")]
    {
        let tracking_db = txid_tracking_db(chainstate_root_path)?;

        if txid_tracking_db_contains(&tracking_db, txid)? {
            // processed by a previous block, do not track again
            return Ok(());
        }

        prometheus::MEMPOOL_OUTSTANDING_TXS.inc();
    }

    Ok(())
}

#[allow(unused_variables)]
pub fn log_transaction_processed(
    txid: &Txid,
    chainstate_root_path: &str,
) -> Result<(), DatabaseError> {
    #[cfg(feature = "monitoring_prom")]
    {
        let mempool_db_path = MemPoolDB::db_path(chainstate_root_path)?;
        let mempool_conn =
            DBConn::open_with_flags(&mempool_db_path, OpenFlags::SQLITE_OPEN_READ_ONLY)?;
        let tracking_db = txid_tracking_db(chainstate_root_path)?;

        let tx = match MemPoolDB::get_tx(&mempool_conn, txid)? {
            Some(tx) => tx,
            None => {
                debug!("Could not log transaction receive to process time, txid not found in mempool"; "txid" => %txid);
                return Ok(());
            }
        };

        if txid_tracking_db_contains(&tracking_db, txid)? {
            // processed by a previous block, do not track again
            return Ok(());
        }

        let mempool_accept_time = tx.metadata.accept_time;
        let time_now = get_epoch_time_secs();

        let time_to_process = time_now - mempool_accept_time;

        prometheus::MEMPOOL_OUTSTANDING_TXS.dec();
        prometheus::MEMPOOL_TX_CONFIRM_TIME.observe(time_to_process as f64);
    }
    Ok(())
}

#[allow(unused_variables)]
pub fn update_active_miners_count_gauge(value: i64) {
    #[cfg(feature = "monitoring_prom")]
    prometheus::ACTIVE_MINERS_COUNT_GAUGE.set(value);
}

#[allow(unused_variables)]
pub fn update_stacks_tip_height(value: i64) {
    #[cfg(feature = "monitoring_prom")]
    prometheus::STACKS_TIP_HEIGHT_GAUGE.set(value);
}

#[allow(unused_variables)]
pub fn update_burnchain_height(value: i64) {
    #[cfg(feature = "monitoring_prom")]
    prometheus::BURNCHAIN_HEIGHT_GAUGE.set(value);
}

#[allow(unused_variables)]
pub fn update_inbound_neighbors(value: i64) {
    #[cfg(feature = "monitoring_prom")]
    prometheus::INBOUND_NEIGHBORS_GAUGE.set(value);
}

#[allow(unused_variables)]
pub fn update_outbound_neighbors(value: i64) {
    #[cfg(feature = "monitoring_prom")]
    prometheus::OUTBOUND_NEIGHBORS_GAUGE.set(value);
}

#[allow(unused_variables)]
pub fn update_inbound_bandwidth(value: i64) {
    #[cfg(feature = "monitoring_prom")]
    prometheus::INBOUND_BANDWIDTH_GAUGE.add(value);
}

#[allow(unused_variables)]
pub fn update_outbound_bandwidth(value: i64) {
    #[cfg(feature = "monitoring_prom")]
    prometheus::OUTBOUND_BANDWIDTH_GAUGE.add(value);
}

#[allow(unused_variables)]
pub fn update_inbound_rpc_bandwidth(value: i64) {
    #[cfg(feature = "monitoring_prom")]
    prometheus::INBOUND_RPC_BANDWIDTH_GAUGE.add(value);
}

#[allow(unused_variables)]
pub fn update_outbound_rpc_bandwidth(value: i64) {
    #[cfg(feature = "monitoring_prom")]
    prometheus::OUTBOUND_RPC_BANDWIDTH_GAUGE.add(value);
}

#[allow(unused_variables)]
pub fn increment_msg_counter(name: String) {
    #[cfg(feature = "monitoring_prom")]
    prometheus::MSG_COUNTER_VEC
        .with_label_values(&[&name])
        .inc();
}

pub fn increment_stx_mempool_gc() {
    #[cfg(feature = "monitoring_prom")]
    prometheus::STX_MEMPOOL_GC.inc();
}

pub fn increment_contract_calls_processed() {
    #[cfg(feature = "monitoring_prom")]
    prometheus::CONTRACT_CALLS_PROCESSED_COUNT.inc();
}<|MERGE_RESOLUTION|>--- conflicted
+++ resolved
@@ -32,7 +32,6 @@
 #[cfg(feature = "monitoring_prom")]
 mod prometheus;
 
-<<<<<<< HEAD
 pub fn increment_rpc_calls_counter() {
     #[cfg(feature = "monitoring_prom")]
     prometheus::RPC_CALL_COUNTER.inc();
@@ -59,43 +58,6 @@
     res
 }
 
-pub fn increment_p2p_msg_unauthenticated_handshake_received_counter() {
-    #[cfg(feature = "monitoring_prom")]
-    prometheus::P2P_MSG_UNAUTHENTICATED_HANDSHAKE_RECEIVED_COUNTER.inc();
-}
-
-pub fn increment_p2p_msg_authenticated_handshake_received_counter() {
-    #[cfg(feature = "monitoring_prom")]
-    prometheus::P2P_MSG_AUTHENTICATED_HANDSHAKE_RECEIVED_COUNTER.inc();
-}
-
-pub fn increment_p2p_msg_get_neighbors_received_counter() {
-    #[cfg(feature = "monitoring_prom")]
-    prometheus::P2P_MSG_GET_NEIGHBORS_RECEIVED_COUNTER.inc();
-}
-
-pub fn increment_p2p_msg_get_blocks_inv_received_counter() {
-    #[cfg(feature = "monitoring_prom")]
-    prometheus::P2P_MSG_GET_BLOCKS_INV_RECEIVED_COUNTER.inc();
-}
-
-pub fn increment_p2p_msg_nack_sent_counter() {
-    #[cfg(feature = "monitoring_prom")]
-    prometheus::P2P_MSG_NACK_SENT_COUNTER.inc();
-}
-
-pub fn increment_p2p_msg_ping_received_counter() {
-    #[cfg(feature = "monitoring_prom")]
-    prometheus::P2P_MSG_PING_RECEIVED_COUNTER.inc();
-}
-
-pub fn increment_p2p_msg_nat_punch_request_received_counter() {
-    #[cfg(feature = "monitoring_prom")]
-    prometheus::P2P_MSG_NAT_PUNCH_REQUEST_RECEIVED_COUNTER.inc();
-}
-
-=======
->>>>>>> ad1be380
 pub fn increment_stx_blocks_received_counter() {
     #[cfg(feature = "monitoring_prom")]
     prometheus::STX_BLOCKS_RECEIVED_COUNTER.inc();
