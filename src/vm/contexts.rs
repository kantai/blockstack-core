--- conflicted
+++ resolved
@@ -2,13 +2,8 @@
 use std::fmt;
 use std::convert::TryInto;
 
-<<<<<<< HEAD
-use vm::errors::{InterpreterError, UncheckedError, RuntimeErrorType, InterpreterResult as Result};
-use vm::types::{Value, AssetIdentifier, PrincipalData, QualifiedContractIdentifier};
-=======
 use vm::errors::{InterpreterError, CheckErrors, RuntimeErrorType, InterpreterResult as Result};
-use vm::types::{Value, AssetIdentifier, PrincipalData, TypeSignature};
->>>>>>> 4e39cb9d
+use vm::types::{Value, AssetIdentifier, PrincipalData, QualifiedContractIdentifier, TypeSignature};
 use vm::callables::{DefinedFunction, FunctionIdentifier};
 use vm::database::{ClarityDatabase, memory_db};
 use vm::representations::{SymbolicExpression, ClarityName, ContractName};
@@ -368,7 +363,7 @@
         let func = contract.contract_context.lookup_function(tx_name)
             .ok_or_else(|| { CheckErrors::UndefinedFunction(tx_name.to_string()) })?;
         if !func.is_public() {
-            return Err(CheckErrors::NoSuchPublicFunction(contract_name.to_string(), tx_name.to_string()).into());
+            return Err(CheckErrors::NoSuchPublicFunction(contract_identifier.to_string(), tx_name.to_string()).into());
         }
 
         let args: Result<Vec<Value>> = args.iter()
