--- conflicted
+++ resolved
@@ -251,7 +251,7 @@
     /// Make a peer and transition it into the Nakamoto epoch.
     /// The node needs to be stacking; otherwise, Nakamoto won't activate.
     fn boot_nakamoto<'a>(
-        &mut self,
+        mut self,
         aggregate_public_key: Point,
         observer: Option<&'a TestEventObserver>,
     ) -> (TestPeer<'a>, Vec<TestPeer>) {
@@ -326,22 +326,10 @@
     }
 
     /// Bring a TestPeer into the Nakamoto Epoch
-<<<<<<< HEAD
-    fn advance_to_nakamoto(&mut self, peer: &mut TestPeer) {
-        let mut peer_nonce = 0;
-        let addr = StacksAddress::p2pkh(false, &StacksPublicKey::from_private(&self.private_key));
-=======
-    fn advance_to_nakamoto(&self, peer: &mut TestPeer, other_peers: &mut [TestPeer]) {
+    fn advance_to_nakamoto(&mut self, peer: &mut TestPeer, other_peers: &mut [TestPeer]) {
         let mut peer_nonce = 0;
         let mut other_peer_nonces = vec![0; other_peers.len()];
-        let addr = StacksAddress::from_public_keys(
-            C32_ADDRESS_VERSION_TESTNET_SINGLESIG,
-            &AddressHashMode::SerializeP2PKH,
-            1,
-            &vec![StacksPublicKey::from_private(&self.private_key)],
-        )
-        .unwrap();
->>>>>>> 4d880f51
+        let addr = StacksAddress::p2pkh(false, &StacksPublicKey::from_private(&self.private_key));
 
         let tip = {
             let sort_db = peer.sortdb.as_mut().unwrap();
@@ -419,8 +407,12 @@
             })
             .collect();
 
-<<<<<<< HEAD
         let mut stacks_block = peer.tenure_with_txs(&stack_txs, &mut peer_nonce);
+        for (other_peer, other_peer_nonce) in
+            other_peers.iter_mut().zip(other_peer_nonces.iter_mut())
+        {
+            other_peer.tenure_with_txs(&stack_txs, other_peer_nonce);
+        }
 
         debug!("\n\n======================");
         debug!("Advance to the Prepare Phase");
@@ -461,14 +453,11 @@
         });
 
         peer.tenure_with_txs(&vote_txs, &mut peer_nonce);
-=======
-        peer.tenure_with_txs(&stack_txs, &mut peer_nonce);
         for (other_peer, other_peer_nonce) in
             other_peers.iter_mut().zip(other_peer_nonces.iter_mut())
         {
-            other_peer.tenure_with_txs(&stack_txs, other_peer_nonce);
-        }
->>>>>>> 4d880f51
+            other_peer.tenure_with_txs(&vote_txs, other_peer_nonce);
+        }
 
         debug!("\n\n======================");
         debug!("Advance to Epoch 3.0");
@@ -497,23 +486,17 @@
         debug!("========================\n\n");
     }
 
-<<<<<<< HEAD
-    pub fn boot_into_nakamoto_peer<'a>(
-        &mut self,
-        boot_plan: Vec<NakamotoBootTenure>,
-        observer: Option<&'a TestEventObserver>,
-    ) -> TestPeer<'a> {
-        let mut peer = self.boot_nakamoto(self.test_signers.aggregate_public_key.clone(), observer);
-=======
     pub fn boot_into_nakamoto_peers<'a>(
         self,
         boot_plan: Vec<NakamotoBootTenure>,
         observer: Option<&'a TestEventObserver>,
     ) -> (TestPeer<'a>, Vec<TestPeer>) {
-        let mut test_signers = self.test_signers.clone().unwrap_or(TestSigners::default());
+        let test_signers = self.test_signers.clone();
+        let pox_constants = self.pox_constants.clone();
+        let test_stackers = self.test_stackers.clone();
+
         let (mut peer, mut other_peers) =
             self.boot_nakamoto(test_signers.aggregate_public_key.clone(), observer);
->>>>>>> 4d880f51
 
         let mut all_blocks = vec![];
         let mut consensus_hashes = vec![];
@@ -554,7 +537,7 @@
 
                     let blocks_and_sizes = peer.make_nakamoto_tenure_extension(
                         tenure_change_tx,
-                        &mut self.test_signers,
+                        &mut test_signers.clone(),
                         |miner, chainstate, sortdb, blocks_so_far| {
                             if i >= boot_steps.len() {
                                 return vec![];
@@ -638,14 +621,11 @@
                     blocks_since_last_tenure = 0;
 
                     let first_burn_ht = peer.sortdb().first_block_height;
-                    let pox_constants = self.pox_constants.clone();
-                    let mut test_signers = self.test_signers.clone();
-                    let test_stackers = self.test_stackers.clone();
 
                     let blocks_and_sizes = peer.make_nakamoto_tenure(
                         tenure_change_tx,
                         coinbase_tx,
-                        &mut self.test_signers,
+                        &mut test_signers.clone(),
                         |miner, chainstate, sortdb, blocks_so_far| {
                             if i >= boot_steps.len() {
                                 return vec![];
@@ -662,14 +642,14 @@
                             //  The alternative to doing this would be to either manually build the signer vector or to refactor
                             //  the testpeer such that a callback is provided during the actual mining of the block with a
                             //  `ClarityBlockConnection`.
-                            let mut voting_txs = if self.pox_constants.is_in_prepare_phase(first_burn_ht, burn_ht) {
+                            let mut voting_txs = if pox_constants.is_in_prepare_phase(first_burn_ht, burn_ht) {
                                 let tip = NakamotoChainState::get_canonical_block_header(chainstate.db(), sortdb).unwrap().unwrap();
-                                let cycle_id = 1 + self.pox_constants.block_height_to_reward_cycle(first_burn_ht, burn_ht).unwrap();
+                                let cycle_id = 1 + pox_constants.block_height_to_reward_cycle(first_burn_ht, burn_ht).unwrap();
                                 make_all_signers_vote_for_aggregate_key(
                                     chainstate,
                                     sortdb,
                                     &tip.index_block_hash(),
-                                    &mut test_signers,
+                                    &mut test_signers.clone(),
                                     &test_stackers,
                                     u128::from(cycle_id),
                                 )
