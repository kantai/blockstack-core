// Copyright (C) 2013-2020 Blockstack PBC, a public benefit corporation
// Copyright (C) 2020 Stacks Open Internet Foundation
//
// This program is free software: you can redistribute it and/or modify
// it under the terms of the GNU General Public License as published by
// the Free Software Foundation, either version 3 of the License, or
// (at your option) any later version.
//
// This program is distributed in the hope that it will be useful,
// but WITHOUT ANY WARRANTY; without even the implied warranty of
// MERCHANTABILITY or FITNESS FOR A PARTICULAR PURPOSE.  See the
// GNU General Public License for more details.
//
// You should have received a copy of the GNU General Public License
// along with this program.  If not, see <http://www.gnu.org/licenses/>.

use std::ops::Deref;

use stacks_common::deps_common::bitcoin::blockdata::block::{Block, LoneBlockHeader};
use stacks_common::deps_common::bitcoin::blockdata::opcodes::All as btc_opcodes;
use stacks_common::deps_common::bitcoin::blockdata::script::{Instruction, Script};
use stacks_common::deps_common::bitcoin::blockdata::transaction::Transaction;
use stacks_common::deps_common::bitcoin::network::message as btc_message;
use stacks_common::deps_common::bitcoin::network::serialize::BitcoinHash;
use stacks_common::deps_common::bitcoin::util::hash::bitcoin_merkle_root;
use stacks_common::types::chainstate::BurnchainHeaderHash;
use stacks_common::util::hash::to_hex;
use stacks_common::util::log;

use crate::burnchains::bitcoin::address::BitcoinAddress;
use crate::burnchains::bitcoin::indexer::BitcoinIndexer;
use crate::burnchains::bitcoin::keys::BitcoinPublicKey;
use crate::burnchains::bitcoin::messages::BitcoinMessageHandler;
use crate::burnchains::bitcoin::{
    bits, BitcoinBlock, BitcoinInputType, BitcoinNetworkType, BitcoinTransaction, BitcoinTxInput,
    BitcoinTxOutput, Error as btc_error, PeerMessage,
};
use crate::burnchains::indexer::{
    BurnBlockIPC, BurnHeaderIPC, BurnchainBlockDownloader, BurnchainBlockParser,
};
use crate::burnchains::{
    BurnchainBlock, BurnchainTransaction, Error as burnchain_error, MagicBytes, Txid,
    MAGIC_BYTES_LENGTH,
};
use crate::core::StacksEpochId;
use crate::deps;

#[derive(Debug, Clone, PartialEq)]
pub struct BitcoinHeaderIPC {
    pub block_header: LoneBlockHeader,
    pub block_height: u64,
}

impl BurnHeaderIPC for BitcoinHeaderIPC {
    type H = LoneBlockHeader;

    fn header(&self) -> LoneBlockHeader {
        self.block_header.clone()
    }

    fn height(&self) -> u64 {
        self.block_height
    }

    fn header_hash(&self) -> [u8; 32] {
        self.block_header.header.bitcoin_hash().0
    }
}

#[derive(Debug, Clone, PartialEq)]
pub struct BitcoinBlockIPC {
    pub header_data: BitcoinHeaderIPC,
    pub block_message: PeerMessage,
}

impl BurnBlockIPC for BitcoinBlockIPC {
    type H = BitcoinHeaderIPC;
    type B = PeerMessage;

    fn header(&self) -> BitcoinHeaderIPC {
        self.header_data.clone()
    }

    fn height(&self) -> u64 {
        self.header_data.height()
    }

    fn block(&self) -> PeerMessage {
        self.block_message.clone()
    }
}

pub struct BitcoinBlockDownloader {
    cur_request: Option<BitcoinHeaderIPC>,
    cur_block: Option<BitcoinBlockIPC>,
    indexer: Option<BitcoinIndexer>,
}

pub struct BitcoinBlockParser {
    network_id: BitcoinNetworkType,
    magic_bytes: MagicBytes,
}

impl BitcoinBlockDownloader {
    pub fn new(indexer: BitcoinIndexer) -> BitcoinBlockDownloader {
        BitcoinBlockDownloader {
            cur_request: None,
            cur_block: None,
            indexer: Some(indexer),
        }
    }

    pub fn run(&mut self, header: &BitcoinHeaderIPC) -> Result<BitcoinBlockIPC, btc_error> {
        self.cur_request = Some((*header).clone());

        // should always work, since at most one thread can call this method at once
        // due to &mut self.
        let mut indexer = self.indexer.take().unwrap();

        indexer.peer_communicate(self, false)?;

        self.indexer = Some(indexer);

        assert!(
            self.cur_block.is_some(),
            "BUG: should have received block on 'ok' condition"
        );
        let ipc_block = self.cur_block.take().unwrap();
        Ok(ipc_block)
    }
}

impl BurnchainBlockDownloader for BitcoinBlockDownloader {
    type H = BitcoinHeaderIPC;
    type B = BitcoinBlockIPC;

    fn download(&mut self, header: &BitcoinHeaderIPC) -> Result<BitcoinBlockIPC, burnchain_error> {
        self.run(header).map_err(|e| match e {
            btc_error::TimedOut => burnchain_error::TrySyncAgain,
            x => burnchain_error::DownloadError(x),
        })
    }
}

impl BitcoinMessageHandler for BitcoinBlockDownloader {
    /// Trait message handler
    /// initiate the conversation with the bitcoin peer
    fn begin_session(&mut self, indexer: &mut BitcoinIndexer) -> Result<bool, btc_error> {
        match self.cur_request {
            None => panic!("No block header set"),
            Some(ref ipc_header) => {
                let block_hash = ipc_header.block_header.header.bitcoin_hash().clone();
<<<<<<< HEAD
                indexer.send_getdata(&[block_hash]).and_then(|_r| Ok(true))
=======
                indexer.send_getdata(&vec![block_hash]).map(|_r| true)
>>>>>>> a70b3d51
            }
        }
    }

    /// Trait message handler
    /// Wait for a block to arrive that matches self.cur_request
    fn handle_message(
        &mut self,
        indexer: &mut BitcoinIndexer,
        msg: PeerMessage,
    ) -> Result<bool, btc_error> {
        // send to our consumer thread for parsing
        if self.cur_block.is_some() {
            debug!("Already have a block");
            return Ok(false);
        }

        if self.cur_request.is_none() {
            // weren't expecting this
            warn!("Unexpected block message");
            return Err(btc_error::InvalidReply);
        }

        let ipc_header = self.cur_request.as_ref().unwrap();

        let height;
        let header;
        let block_hash;

        match msg {
            btc_message::NetworkMessage::Block(ref block) => {
                // make sure this block matches
                if !BitcoinBlockParser::check_block(block, &ipc_header.block_header) {
                    debug!(
                        "Requested block {}, got block {}",
                        &to_hex(ipc_header.block_header.header.bitcoin_hash().as_bytes()),
                        &to_hex(block.bitcoin_hash().as_bytes())
                    );

                    // try again
                    indexer.send_getdata(&[ipc_header.block_header.header.bitcoin_hash()])?;
                    return Ok(true);
                }

                // clear timeout
                indexer.runtime.last_getdata_send_time = 0;

                // got valid data!
                height = ipc_header.block_height;
                header = self.cur_request.clone().unwrap();
                block_hash = ipc_header.block_header.header.bitcoin_hash();
            }
            _ => {
                return Err(btc_error::UnhandledMessage(msg));
            }
        }

        debug!(
            "Got block {}: {}",
            height,
            &to_hex(BurnchainHeaderHash::from_bitcoin_hash(&block_hash).as_bytes())
        );

        // store response. we're done.
        let ipc_block = BitcoinBlockIPC {
            header_data: header,
            block_message: msg,
        };

        self.cur_block = Some(ipc_block);
        Ok(false)
    }
}

impl BitcoinBlockParser {
    /// New block parser
    pub fn new(network_id: BitcoinNetworkType, magic_bytes: MagicBytes) -> BitcoinBlockParser {
        BitcoinBlockParser {
            network_id,
            magic_bytes: magic_bytes.clone(),
        }
    }

    /// Allow raw inputs?
    fn allow_raw_inputs(epoch_id: StacksEpochId) -> bool {
        epoch_id >= StacksEpochId::Epoch21
    }

    /// Allow segwit outputs?
    fn allow_segwit_outputs(epoch_id: StacksEpochId) -> bool {
        epoch_id >= StacksEpochId::Epoch21
    }

    /// Verify that a block matches a header
    pub fn check_block(block: &Block, header: &LoneBlockHeader) -> bool {
        if header.header.bitcoin_hash() != block.bitcoin_hash() {
            return false;
        }

        // block transactions must match header merkle root
        let tx_merkle_root =
            bitcoin_merkle_root(block.txdata.iter().map(|ref tx| tx.txid()).collect());

        if block.header.merkle_root != tx_merkle_root {
            return false;
        }

        true
    }

    /// Parse the data output to get a byte payload
    fn parse_data(&self, data_output: &Script) -> Option<(u8, Vec<u8>)> {
        if !data_output.is_op_return() {
            test_debug!("Data output is not an OP_RETURN");
            return None;
        }

        if data_output.len() <= self.magic_bytes.len() {
            test_debug!("Data output is too short to carry an operation");
            return None;
        }

        let script_pieces = bits::parse_script(&data_output);
        if script_pieces.len() != 2 {
            // not OP_RETURN <data>
            test_debug!("Data output does not encode a valid OP_RETURN");
            return None;
        }

        match (&script_pieces[0], &script_pieces[1]) {
            (Instruction::Op(ref opcode), Instruction::PushBytes(ref data)) => {
                if *opcode != btc_opcodes::OP_RETURN {
                    test_debug!("Data output does not use a standard OP_RETURN");
                    return None;
                }
                if !data.starts_with(self.magic_bytes.as_bytes()) {
                    test_debug!("Data output does not start with magic bytes");
                    return None;
                }

                let opcode = data[MAGIC_BYTES_LENGTH];
                Some((opcode, data[MAGIC_BYTES_LENGTH + 1..data.len()].to_vec()))
            }
            (_, _) => {
                test_debug!("Data output is not OP_RETURN <data>");
                None
            }
        }
    }

    /// Is this an acceptable transaction?  It must have
    /// * an OP_RETURN output at output 0
    /// * only p2pkh or p2sh outputs for outputs 1...n
    fn maybe_burnchain_tx(&self, tx: &Transaction, epoch_id: StacksEpochId) -> bool {
        if self.parse_data(&tx.output[0].script_pubkey).is_none() {
            test_debug!("Tx {:?} has no valid OP_RETURN", tx.txid());
            return false;
        }

        for i in 1..tx.output.len() {
            if epoch_id < StacksEpochId::Epoch21 {
                // only support legacy addresses pre-2.1
                if !tx.output[i].script_pubkey.is_p2pkh() && !tx.output[i].script_pubkey.is_p2sh() {
                    // unrecognized output type
                    test_debug!(
                        "Tx {:?} has unrecognized output type in output {}",
                        tx.txid(),
                        i
                    );
                    return false;
                }
            } else {
                // in 2.1 and later, support it if the output decodes
                if BitcoinAddress::from_scriptpubkey(
                    BitcoinNetworkType::Mainnet,
                    &tx.output[i].script_pubkey.to_bytes(),
                )
                .is_none()
                {
                    test_debug!(
                        "Tx {:?} has unrecognized output type in output {}",
                        tx.txid(),
                        i
                    );
                    return false;
                }
            }
        }

        return true;
    }

    /// Parse a transaction's inputs into burnchain tx inputs.
    /// Succeeds only if we can parse each input into a structured input.
    /// (this is the behavior of Stacks 2.05 and earlier)
    fn parse_inputs_structured(tx: &Transaction) -> Option<Vec<BitcoinTxInput>> {
        let mut ret = vec![];
        for inp in &tx.input {
            match BitcoinTxInput::from_bitcoin_txin_structured(&inp) {
                None => {
                    test_debug!("Failed to parse input");
                    return None;
                }
                Some(i) => {
                    ret.push(i);
                }
            };
        }
        Some(ret)
    }

    /// Parse a transaction's inputs into raw burnchain tx inputs.
    /// (this is the behavior of Stacks 2.1 and later)
    fn parse_inputs_raw(tx: &Transaction) -> Vec<BitcoinTxInput> {
        let mut ret = vec![];
        for inp in &tx.input {
            ret.push(BitcoinTxInput::from_bitcoin_txin_raw(&inp));
        }
        ret
    }

    /// Parse a transaction's outputs into burnchain tx outputs.
    /// Does not parse the first output -- this is the OP_RETURN
    fn parse_outputs(
        &self,
        tx: &Transaction,
        epoch_id: StacksEpochId,
    ) -> Option<Vec<BitcoinTxOutput>> {
        if tx.output.is_empty() {
            return None;
        }

        let mut ret = vec![];
        for outp in &tx.output[1..tx.output.len()] {
            let out_opt = if BitcoinBlockParser::allow_segwit_outputs(epoch_id) {
                BitcoinTxOutput::from_bitcoin_txout(self.network_id, &outp)
            } else {
                BitcoinTxOutput::from_bitcoin_txout_legacy(self.network_id, &outp)
            };
            match out_opt {
                None => {
                    test_debug!("Failed to parse output");
                    return None;
                }
                Some(o) => {
                    ret.push(o);
                }
            };
        }
        Some(ret)
    }

    /// Parse a Bitcoin transaction into a Burnchain transaction.
    /// If `self.allow_raw_inputs()` is true, then scriptSigs will not be decoded.
    /// Otherwise, they will be; if decoding fails, None will be returned.
    /// In all cases, attempt to decode scriptPubKeys (and if this fails, return None)
    pub fn parse_tx(
        &self,
        tx: &Transaction,
        vtxindex: usize,
        epoch_id: StacksEpochId,
    ) -> Option<BitcoinTransaction> {
        if !self.maybe_burnchain_tx(tx, epoch_id) {
            test_debug!("Not a burnchain tx");
            return None;
        }

        let data_opt = self.parse_data(&tx.output[0].script_pubkey);
        if data_opt.is_none() {
            test_debug!("No OP_RETURN script");
            return None;
        }

        let data_amt = tx.output[0].value;

        let (opcode, data) = data_opt.unwrap();
        let inputs_opt = if BitcoinBlockParser::allow_raw_inputs(epoch_id) {
            Some(BitcoinBlockParser::parse_inputs_raw(tx))
        } else {
            BitcoinBlockParser::parse_inputs_structured(tx)
        };
        let outputs_opt = self.parse_outputs(tx, epoch_id);

        match (inputs_opt, outputs_opt) {
            (Some(inputs), Some(outputs)) => {
                Some(BitcoinTransaction {
                    txid: Txid::from_vec_be(&tx.txid().as_bytes().to_vec()).unwrap(), // this *should* panic if it fails
                    vtxindex: vtxindex as u32,
                    opcode,
                    data,
                    data_amt,
                    inputs,
                    outputs,
                })
            }
            (_, _) => {
                test_debug!("Failed to parse inputs and/or outputs");
                None
            }
        }
    }

    /// Given a Bitcoin block, extract the transactions that have OP_RETURN <magic>.
    /// Uses the internal epoch id to determine whether or not to parse segwit outputs, and whether
    /// or not to decode scriptSigs.
    pub fn parse_block(
        &self,
        block: &Block,
        block_height: u64,
        epoch_id: StacksEpochId,
    ) -> BitcoinBlock {
        let mut accepted_txs = vec![];
        for i in 0..block.txdata.len() {
            let tx = &block.txdata[i];
            match self.parse_tx(tx, i, epoch_id) {
                Some(bitcoin_tx) => {
                    accepted_txs.push(bitcoin_tx);
                }
                None => {
                    continue;
                }
            }
        }

        BitcoinBlock {
            block_height,
            block_hash: BurnchainHeaderHash::from_bitcoin_hash(&block.bitcoin_hash()),
            parent_block_hash: BurnchainHeaderHash::from_bitcoin_hash(&block.header.prev_blockhash),
            txs: accepted_txs,
            timestamp: block.header.time as u64,
        }
    }

    /// Return true if we handled the block, and we can receive the next one.  Update internal
    /// state, extract the BitcoinTransactions we care about
    ///
    /// Return false if the block we got did not match the next expected block's header
    /// (in which case, we should re-start the conversation with the peer and try again).
    pub fn process_block(
        &self,
        block: &Block,
        header: &LoneBlockHeader,
        height: u64,
        epoch_id: StacksEpochId,
    ) -> Option<BitcoinBlock> {
        // block header contents must match
        if !BitcoinBlockParser::check_block(block, header) {
            error!(
                "Expected block {} does not match received block {}",
                header.header.bitcoin_hash(),
                block.bitcoin_hash()
            );
            return None;
        }

        // parse it
        let burn_block = self.parse_block(&block, height, epoch_id);
        Some(burn_block)
    }
}

impl BurnchainBlockParser for BitcoinBlockParser {
    type D = BitcoinBlockDownloader;

    fn parse(
        &mut self,
        ipc_block: &BitcoinBlockIPC,
        epoch_id: StacksEpochId,
    ) -> Result<BurnchainBlock, burnchain_error> {
        match ipc_block.block_message {
            btc_message::NetworkMessage::Block(ref block) => {
                match self.process_block(
                    &block,
                    &ipc_block.header_data.block_header,
                    ipc_block.header_data.block_height,
                    epoch_id,
                ) {
                    None => Err(burnchain_error::ParseError),
                    Some(block_data) => Ok(BurnchainBlock::Bitcoin(block_data)),
                }
            }
            _ => {
                panic!("Did not receive a Block message"); // should never happen
            }
        }
    }
}

#[cfg(test)]
mod tests {
    use stacks_common::deps_common::bitcoin::blockdata::block::{Block, LoneBlockHeader};
    use stacks_common::deps_common::bitcoin::blockdata::transaction::Transaction;
    use stacks_common::deps_common::bitcoin::network::encodable::VarInt;
    use stacks_common::deps_common::bitcoin::network::serialize::deserialize;
    use stacks_common::types::chainstate::BurnchainHeaderHash;
    use stacks_common::types::Address;
    use stacks_common::util::hash::hex_bytes;
    use stacks_common::util::log;

    use super::BitcoinBlockParser;
    use crate::burnchains::bitcoin::address::{BitcoinAddress, LegacyBitcoinAddressType};
    use crate::burnchains::bitcoin::keys::BitcoinPublicKey;
    use crate::burnchains::bitcoin::{
        BitcoinBlock, BitcoinInputType, BitcoinNetworkType, BitcoinTransaction, BitcoinTxInput,
        BitcoinTxInputRaw, BitcoinTxInputStructured, BitcoinTxOutput,
    };
    use crate::burnchains::{BurnchainBlock, BurnchainTransaction, MagicBytes, Txid};
    use crate::core::StacksEpochId;

    struct TxFixture {
        txstr: String,
        result: Option<BitcoinTransaction>,
    }

    struct TxParseFixture {
        txstr: String,
        result: bool,
    }

    struct BlockFixture {
        block: String,
        header: String,
        height: u64,
        result: Option<BitcoinBlock>,
    }

    fn make_tx(hex_str: &str) -> Result<Transaction, &'static str> {
        let tx_bin = hex_bytes(hex_str).map_err(|_e| "failed to decode hex")?;
        let tx = deserialize(&tx_bin.to_vec()).map_err(|_e| "failed to deserialize")?;
        Ok(tx)
    }

    fn make_block(hex_str: &str) -> Result<Block, &'static str> {
        let block_bin = hex_bytes(hex_str).map_err(|_e| "failed to decode hex")?;
        let block = deserialize(&block_bin.to_vec()).map_err(|_e| "failed to deserialize block")?;
        Ok(block)
    }

    fn make_block_header(hex_str: &str) -> Result<LoneBlockHeader, &'static str> {
        let header_bin = hex_bytes(hex_str).map_err(|_e| "failed to decode hex")?;
        let header =
            deserialize(&header_bin.to_vec()).map_err(|_e| "failed to deserialize header")?;
        Ok(LoneBlockHeader {
            header,
            tx_count: VarInt(0),
        })
    }

    fn to_txid(inp: &[u8]) -> Txid {
        let mut ret = [0; 32];
        let bytes = &inp[..inp.len()];
        ret.copy_from_slice(bytes);
        Txid(ret)
    }

    fn to_block_hash(inp: &[u8]) -> BurnchainHeaderHash {
        let mut ret = [0; 32];
        let bytes = &inp[..inp.len()];
        ret.copy_from_slice(bytes);
        BurnchainHeaderHash(ret)
    }

    #[test]
    fn maybe_burnchain_tx_test_2_05() {
        let tx_fixtures = vec![
            TxParseFixture {
                // valid
                txstr: "010000000320a081bcd1a80d9c1945f863d29dc84278411ed74cb6dcba30541bf8d5770542020000008b483045022100be57031bf2c095945ba2876e97b3f86ee051643a29b908f22ed45ccf58620103022061e056e5f48c5a51c66604a1ca28e4bfaabab1478424c9bbb396cc6afe5c222e0141040fadbbcea0ff3b05f03195b41cd991d7a0af8bd38559943aec99cbdaf0b22cc806b9a4f07579934774cc0c155e781d45c989f94336765e88a66d91cfb9f060b0feffffff20a081bcd1a80d9c1945f863d29dc84278411ed74cb6dcba30541bf8d5770542010000008b483045022100fd9c04b330810694cb4bfef793b193f9cbfaa07325700f217b9cb03e5207005302202f07e7c9c6774c5619a043752444f6da6fd81b9d9d008ec965796d87271598de0141040fadbbcea0ff3b05f03195b41cd991d7a0af8bd38559943aec99cbdaf0b22cc806b9a4f07579934774cc0c155e781d45c989f94336765e88a66d91cfb9f060b0feffffff20a081bcd1a80d9c1945f863d29dc84278411ed74cb6dcba30541bf8d5770542040000008a47304402205e24943a40b8ef876cc218a7e8994f4be7afb7aa02403bb73510fac01b33ead3022033e5fb811c396b2fb50a825cd1d86e82eb83483901a1793d0eb15e3e9f1d1c5b814104c77f262dda02580d65c9069a8a34c56bd77325bba4110b693b90216f5a3edc0bebc8ce28d61aa86b414aa91ecb29823b11aeed06098fcd97fee4bc73d54b1e96feffffff030000000000000000296a2769642bfae543ff5672fb607fe15e16b1c3ef38737c631c7c5d911c6617993c21fba731363f1cfe6c6b0000000000001976a914395f3643cea07ec4eec73b4d9a973dcce56b9bf188acc5120100000000001976a9149f2660e75380675206b6f1e2b4f106ae33266be488ac00000000".to_owned(),
                result: true
            },
            TxParseFixture {
                // invalid magic
                txstr: "0100000001d8b97932f097b9fbf0c7584f29515862911ac830826fdfd72d06402c21543e38000000006a47304402202801bc5d11eefddc586b1171bf607cc2be1c661d22e215153f2630316f973a200220628cc08858bba3f0cda661dbef2f007e48f8cb531edc0b54edb573226816f253012103d6967618e0159c9bfcd03ea33d368c8b2a98af5a054364c6b5e7215d7d809169ffffffff030000000000000000356a336469240efa29f955c6ae3bb5037039d89dba5e00000000000000000000000000535441434b5300000000000003e854455354217c150000000000001976a914cfd25e09f2d33e1aec73bfcc5b608ec513bbe6c088ac34460200000000001976a9144cb912533a6935880df7647fd5232e40aca07b8088ac00000000".to_owned(),
                result: false
            },
            TxParseFixture {
                // no OP_RETURN 
                txstr: "0200000003620f7bc1087b0111f76978ef747001e3ae0a12f254cbfb858f028f891c40e5f6010000006a47304402207f5dfc2f7f7329b7cc731df605c83aa6f48ec2218495324bb4ab43376f313b840220020c769655e4bfcc54e55104f6adc723867d9d819266d27e755e098f646f689d0121038c2d1cbe4d731c69e67d16c52682e01cb70b046ead63e90bf793f52f541dafbdfefffffff15fe7d9e0815853738ce47deadee69339e027a1dfcfb6fa887cce3a72626e7b010000006a47304402203202e6c640c063989623fc782ac1c9dc3c6fcaed996d852ec876749ba63db63b02207ef86e262ad4b4bc9cebfadb609f52c35b0105e15d58a5ecbecc5e536d3a8cd8012103dc526ca188418ab128d998bf80942d66f1b3be585d0c89bd61c533bddbdaa729feffffff84e6431db86833897bab333d844486c183dd01e69862edea442e480c2d8cb549010000006a47304402200320bc83f35ceab4a7ef0f8181eedb5f54e3f617626826cc49c8c86efc9be0b302203705889d6aed50f716b81b0f3f5769d72d1b8a6b59d1b0b73bcf94245c283b8001210263591c21ce8ee0d96a617108d7c278e2e715ac6d8afd3fcd158bee472c590068feffffff02ca780a00000000001976a914811fb695e46e2386501bcd70e5c869fe6c0bb33988ac10f59600000000001976a9140f2408a811f6d24ab1833924d98d884c44ecee8888ac6fce0700".to_owned(),
                result: false
            }
        ];

        let parser = BitcoinBlockParser::new(BitcoinNetworkType::Testnet, MagicBytes([105, 100])); // "id"
        for tx_fixture in tx_fixtures {
            let tx = make_tx(&tx_fixture.txstr).unwrap();
            let res = parser.maybe_burnchain_tx(&tx, StacksEpochId::Epoch2_05);
            assert_eq!(res, tx_fixture.result);
        }
    }

    /// Parse transactions in epoch 2.05 and earlier.
    /// All inputs should be BittcoinTxInputStructured
    #[test]
    fn parse_tx_test_2_05() {
        let vtxindex = 4;
        let tx_fixtures = vec![
            TxFixture {
                // NAME_UPDATE transaction with 3 singlesig inputs
                txstr: "010000000320a081bcd1a80d9c1945f863d29dc84278411ed74cb6dcba30541bf8d5770542020000008b483045022100be57031bf2c095945ba2876e97b3f86ee051643a29b908f22ed45ccf58620103022061e056e5f48c5a51c66604a1ca28e4bfaabab1478424c9bbb396cc6afe5c222e0141040fadbbcea0ff3b05f03195b41cd991d7a0af8bd38559943aec99cbdaf0b22cc806b9a4f07579934774cc0c155e781d45c989f94336765e88a66d91cfb9f060b0feffffff20a081bcd1a80d9c1945f863d29dc84278411ed74cb6dcba30541bf8d5770542010000008b483045022100fd9c04b330810694cb4bfef793b193f9cbfaa07325700f217b9cb03e5207005302202f07e7c9c6774c5619a043752444f6da6fd81b9d9d008ec965796d87271598de0141040fadbbcea0ff3b05f03195b41cd991d7a0af8bd38559943aec99cbdaf0b22cc806b9a4f07579934774cc0c155e781d45c989f94336765e88a66d91cfb9f060b0feffffff20a081bcd1a80d9c1945f863d29dc84278411ed74cb6dcba30541bf8d5770542040000008a47304402205e24943a40b8ef876cc218a7e8994f4be7afb7aa02403bb73510fac01b33ead3022033e5fb811c396b2fb50a825cd1d86e82eb83483901a1793d0eb15e3e9f1d1c5b814104c77f262dda02580d65c9069a8a34c56bd77325bba4110b693b90216f5a3edc0bebc8ce28d61aa86b414aa91ecb29823b11aeed06098fcd97fee4bc73d54b1e96feffffff030000000000000000296a2769642bfae543ff5672fb607fe15e16b1c3ef38737c631c7c5d911c6617993c21fba731363f1cfe6c6b0000000000001976a914395f3643cea07ec4eec73b4d9a973dcce56b9bf188acc5120100000000001976a9149f2660e75380675206b6f1e2b4f106ae33266be488ac00000000".to_owned(),
                result: Some(BitcoinTransaction {
                    data_amt: 0,
                    txid: to_txid(&hex_bytes("185c112401590b11acdfea6bb26d2a8e37cb31f24a0c89dbb8cc14b3d6271fb1").unwrap()),
                    vtxindex,
                    opcode: b'+',
                    data: hex_bytes("fae543ff5672fb607fe15e16b1c3ef38737c631c7c5d911c6617993c21fba731363f1cfe").unwrap(),
                    inputs: vec![
                        BitcoinTxInputStructured {
                            keys: vec![
                                BitcoinPublicKey::from_hex("040fadbbcea0ff3b05f03195b41cd991d7a0af8bd38559943aec99cbdaf0b22cc806b9a4f07579934774cc0c155e781d45c989f94336765e88a66d91cfb9f060b0").unwrap(),
                            ],
                            num_required: 1,
                            in_type: BitcoinInputType::Standard,
                            tx_ref: (Txid::from_hex("420577d5f81b5430badcb64cd71e417842c89dd263f845199c0da8d1bc81a020").unwrap(), 2),
                        }.into(),
                        BitcoinTxInputStructured {
                            keys: vec![
                                BitcoinPublicKey::from_hex("040fadbbcea0ff3b05f03195b41cd991d7a0af8bd38559943aec99cbdaf0b22cc806b9a4f07579934774cc0c155e781d45c989f94336765e88a66d91cfb9f060b0").unwrap(),
                            ],
                            num_required: 1,
                            in_type: BitcoinInputType::Standard,
                            tx_ref: (Txid::from_hex("420577d5f81b5430badcb64cd71e417842c89dd263f845199c0da8d1bc81a020").unwrap(), 1),
                        }.into(),
                        BitcoinTxInputStructured {
                            keys: vec![
                                BitcoinPublicKey::from_hex("04c77f262dda02580d65c9069a8a34c56bd77325bba4110b693b90216f5a3edc0bebc8ce28d61aa86b414aa91ecb29823b11aeed06098fcd97fee4bc73d54b1e96").unwrap(),
                            ],
                            num_required: 1,
                            in_type: BitcoinInputType::Standard,
                            tx_ref: (Txid::from_hex("420577d5f81b5430badcb64cd71e417842c89dd263f845199c0da8d1bc81a020").unwrap(), 4),
                        }.into()
                    ],
                    outputs: vec![
                        BitcoinTxOutput {
                            units: 27500,
                            address: BitcoinAddress::from_bytes_legacy(BitcoinNetworkType::Testnet, LegacyBitcoinAddressType::PublicKeyHash, &hex_bytes("395f3643cea07ec4eec73b4d9a973dcce56b9bf1").unwrap()).unwrap()
                        },
                        BitcoinTxOutput {
                            units: 70341,
                            address: BitcoinAddress::from_bytes_legacy(BitcoinNetworkType::Testnet, LegacyBitcoinAddressType::PublicKeyHash, &hex_bytes("9f2660e75380675206b6f1e2b4f106ae33266be4").unwrap()).unwrap()
                        }
                    ]
                })
            },
            TxFixture {
                // NAME_REVOKE with 2 2-of-3 multisig inputs
                txstr: "0100000002b4c2c2fede361654f0f6b65dd8ba385f3a4b05c76cd573f3689b09b7298b142201000000fd5c010047304402203537b5ded3716553b6f3fc7ccc7e55bc42b6caa1c069c9b2ce068d57f9024de7022026eb81e226b0de30448732835424eef52a3b9d67020c62b48df75974c5fe09870147304402201cc22e43302688d975df3bcad70065c8dad497b092a58e97c6c306b65176c70802200b9c3a62b22865e957331578d6e5d684cad87279fd8b852fcc2d34d3911e8643014cc9524104ff897d48c25c48c598aea0d6b1e835008e6679bddbc8d41d7d9f73e6a0dc2b8fe1402487ce2ba1e5365ee28fed024093499c11b8485fb6758a357c75730557674104f9478048ce8ff9cfc188a184c8c8c0a3e3dee68f96f6c3bc6f0f7e043ca8d241d5a03ab50157422ad43e9ee1a0a80b0dd17f0b0023f891dbd85daa3069554e2b41046fd8c7330fbe307a0fad0bf9472ca080f4941f4b6edea7ab090e3e26075e7277a0bd61f42eff54daf3e6141de46a98a5a8265c9e8d58bd1a86cf36d418788ab853aeffffffffb4c2c2fede361654f0f6b65dd8ba385f3a4b05c76cd573f3689b09b7298b142202000000fd5d0100473044022070cfd1e13d9844db995111ed5cc0578ca4d03504fdec1cf1636cd0054dffeeed022046c8d87291367402f4b54c2ef985a0171e400fe079da5234c912103cf2dd683b0148304502210099f092b12000dc78074934135443656091c606b40c7925bae30a6285946e36b9022062b5fa5e28986e0c27aad11f8fdb1409eb87a169972dc1ebbd91aa45810f9d9a014cc95241046097f22211c1f4832e54f0cc76c06b80a4e1fcf237ea487561c80bd5b28b6a483706a04d99038cb434eee82306902193e7b1a368dba33ad14b3f30e004c95e6e41048e264f76559020fdf50d3a7d9f57ccd548f3dfb962837f958e446add48429951d61e99a109cded2ba9812ee152ebba53a2a6c7b6dfb3c61fcba1b0852928374941044c9f30b4546c1f30087001fa6450e52c645bd49e91a18c9c16965b72f5153f0e4b04712218b42b2bc578017b471beaa7d8c0a9eb69174ad50714d7ef4117863d53aeffffffff030000000000000000176a1569647e7061747269636b7374616e6c6579322e6964f82a00000000000017a914eb1881fb0682c2eb37e478bf918525a2c61bc404876dbd13000000000017a914c26afc6cb80ca477c280780902b40cbef8cd804d8700000000".to_owned(),
                result: Some(BitcoinTransaction {
                    data_amt: 0,
                    txid: to_txid(&hex_bytes("eb2e84a45cf411e528185a98cd5fb45ed349843a83d39fd4dff2de47adad8c8f").unwrap()),
                    vtxindex,
                    opcode: b'~',
                    data: hex_bytes("7061747269636b7374616e6c6579322e6964").unwrap(),
                    inputs: vec![
                        BitcoinTxInputStructured {
                            keys: vec![
                                BitcoinPublicKey::from_hex("04ff897d48c25c48c598aea0d6b1e835008e6679bddbc8d41d7d9f73e6a0dc2b8fe1402487ce2ba1e5365ee28fed024093499c11b8485fb6758a357c7573055767").unwrap(),
                                BitcoinPublicKey::from_hex("04f9478048ce8ff9cfc188a184c8c8c0a3e3dee68f96f6c3bc6f0f7e043ca8d241d5a03ab50157422ad43e9ee1a0a80b0dd17f0b0023f891dbd85daa3069554e2b").unwrap(),
                                BitcoinPublicKey::from_hex("046fd8c7330fbe307a0fad0bf9472ca080f4941f4b6edea7ab090e3e26075e7277a0bd61f42eff54daf3e6141de46a98a5a8265c9e8d58bd1a86cf36d418788ab8").unwrap(),
                            ],
                            num_required: 2,
                            in_type: BitcoinInputType::Standard,
                            tx_ref: (Txid::from_hex("22148b29b7099b68f373d56cc7054b3a5f38bad85db6f6f0541636defec2c2b4").unwrap(), 1),
                        }.into(),
                        BitcoinTxInputStructured {
                            keys: vec![
                                BitcoinPublicKey::from_hex("046097f22211c1f4832e54f0cc76c06b80a4e1fcf237ea487561c80bd5b28b6a483706a04d99038cb434eee82306902193e7b1a368dba33ad14b3f30e004c95e6e").unwrap(),
                                BitcoinPublicKey::from_hex("048e264f76559020fdf50d3a7d9f57ccd548f3dfb962837f958e446add48429951d61e99a109cded2ba9812ee152ebba53a2a6c7b6dfb3c61fcba1b08529283749").unwrap(),
                                BitcoinPublicKey::from_hex("044c9f30b4546c1f30087001fa6450e52c645bd49e91a18c9c16965b72f5153f0e4b04712218b42b2bc578017b471beaa7d8c0a9eb69174ad50714d7ef4117863d").unwrap(),
                            ],
                            num_required: 2,
                            in_type: BitcoinInputType::Standard,
                            tx_ref: (Txid::from_hex("22148b29b7099b68f373d56cc7054b3a5f38bad85db6f6f0541636defec2c2b4").unwrap(), 2),
                        }.into(),
                    ],
                    outputs: vec![
                        BitcoinTxOutput {
                            units: 11000,
                            address: BitcoinAddress::from_bytes_legacy(BitcoinNetworkType::Testnet, LegacyBitcoinAddressType::ScriptHash, &hex_bytes("eb1881fb0682c2eb37e478bf918525a2c61bc404").unwrap()).unwrap()
                        },
                        BitcoinTxOutput {
                            units: 1293677,
                            address: BitcoinAddress::from_bytes_legacy(BitcoinNetworkType::Testnet, LegacyBitcoinAddressType::ScriptHash, &hex_bytes("c26afc6cb80ca477c280780902b40cbef8cd804d").unwrap()).unwrap()
                        }
                    ]
                })
            },
            TxFixture {
                // NAME_REGISTRATION with p2wpkh-p2sh segwit input
                txstr: "01000000000101a7ef2b09722ad786c569c0812005a731ce19290bb0a2afc16cb91056c2e4c19e0100000017160014393ffec4f09b38895b8502377693f23c6ae00f19ffffffff0300000000000000000d6a0b69643a666f6f2e746573747c1500000000000017a9144b85301ba8e42bf98472b8ed4939d5f76b98fcea87144d9c290100000017a91431f8968eb1730c83fb58409a9a560a0a0835027f8702483045022100fc82815edf1c0ef0c601cf1e26494626d7b01597be5ab83df025ff1ee67730130220016c4c29d77aadb5ff57c0c9272a43950ca29b84d8adfaed95ac69db90b35d5b012102d341f728783eb93e6fb5921a1ebe9d149e941de31e403cd69afa2f0f1e698e8100000000".to_owned(),
                result: Some(BitcoinTransaction {
                    data_amt: 0,
                    txid: to_txid(&hex_bytes("b908952b30ccfdfa59985dc1ffdd2a22ef054d20fa253510d2af7797dddee459").unwrap()),
                    vtxindex,
                    opcode: b':',
                    data: hex_bytes("666f6f2e74657374").unwrap(),
                    inputs: vec![
                        BitcoinTxInputStructured {
                            keys: vec![
                                BitcoinPublicKey::from_hex("02d341f728783eb93e6fb5921a1ebe9d149e941de31e403cd69afa2f0f1e698e81").unwrap()
                            ],
                            num_required: 1,
                            in_type: BitcoinInputType::SegwitP2SH,
                            tx_ref: (Txid::from_hex("9ec1e4c25610b96cc1afa2b00b2919ce31a7052081c069c586d72a72092befa7").unwrap(), 1),
                        }.into()
                    ],
                    outputs: vec![
                        BitcoinTxOutput {
                            units: 5500,
                            address: BitcoinAddress::from_bytes_legacy(BitcoinNetworkType::Testnet, LegacyBitcoinAddressType::ScriptHash, &hex_bytes("4b85301ba8e42bf98472b8ed4939d5f76b98fcea").unwrap()).unwrap()
                        },
                        BitcoinTxOutput {
                            units: 4993076500,
                            address: BitcoinAddress::from_bytes_legacy(BitcoinNetworkType::Testnet, LegacyBitcoinAddressType::ScriptHash, &hex_bytes("31f8968eb1730c83fb58409a9a560a0a0835027f").unwrap()).unwrap()
                        }
                    ]
                })
            },
            TxFixture {
                // NAME_PREORDER with a 2-of-3 p2wsh-p2sh multisig segwit input 
                txstr: "01000000000101e411dc967b8503a27450c614a5cd984698762a6b4bf547293ffdf846ed4ebd22010000002322002067091a41e9871c5ae20b0c69a786f02df5d3c7aa632689b608069181b43a28a2ffffffff030000000000000000296a2769643f9fab7f294936ddb6524a48feff691ecbd0ca9e8f107d845c417a5438d1cb441e827c5126b01ba0290100000017a91487a0487869af70b6b1cc79bd374b75ba1be5cff98700a86100000000001976a914000000000000000000000000000000000000000088ac0400473044022064c5b5f61baad8bb8ecad98666b99e09f1777ef805df41a1c7926f8468b6b6df02205eac177c77f274acb670cd24d504f01b27de767e0241c818c91e479cb0ddcf18014730440220053ce777bc7bb842d8eef83769a027797567624ab9eed5722889ed3192f431b30220256e8aaef8de2a571198acde708fcbca02fb18780ac470c0d7f811734af729af0169522102d341f728783eb93e6fb5921a1ebe9d149e941de31e403cd69afa2f0f1e698e812102f21b29694df4c2188bee97103d10d017d1865fb40528f25589af9db6e0786b6521028791dc45c049107fb99e673265a38a096536aacdf78aa90710a32fff7750f9f953ae00000000".to_owned(),
                result: Some(BitcoinTransaction {
                    data_amt: 0,
                    txid: to_txid(&hex_bytes("16751ca54407b922e3072830cf4be58c5562a6dc350f6703192b673c4cc86182").unwrap()),
                    vtxindex,
                    opcode: b'?',
                    data: hex_bytes("9fab7f294936ddb6524a48feff691ecbd0ca9e8f107d845c417a5438d1cb441e827c5126").unwrap(),
                    inputs: vec![
                        BitcoinTxInputStructured {
                            keys: vec![
                                BitcoinPublicKey::from_hex("02d341f728783eb93e6fb5921a1ebe9d149e941de31e403cd69afa2f0f1e698e81").unwrap(),
                                BitcoinPublicKey::from_hex("02f21b29694df4c2188bee97103d10d017d1865fb40528f25589af9db6e0786b65").unwrap(),
                                BitcoinPublicKey::from_hex("028791dc45c049107fb99e673265a38a096536aacdf78aa90710a32fff7750f9f9").unwrap()
                            ],
                            num_required: 2,
                            in_type: BitcoinInputType::SegwitP2SH,
                            tx_ref: (Txid::from_hex("22bd4eed46f8fd3f2947f54b6b2a76984698cda514c65074a203857b96dc11e4").unwrap(), 1),
                        }.into()
                    ],
                    outputs: vec![
                        BitcoinTxOutput {
                            units: 4993326000,
                            address: BitcoinAddress::from_bytes_legacy(BitcoinNetworkType::Testnet, LegacyBitcoinAddressType::ScriptHash, &hex_bytes("87a0487869af70b6b1cc79bd374b75ba1be5cff9").unwrap()).unwrap()
                        },
                        BitcoinTxOutput {
                            units: 6400000,
                            address: BitcoinAddress::from_bytes_legacy(BitcoinNetworkType::Testnet, LegacyBitcoinAddressType::PublicKeyHash, &hex_bytes("0000000000000000000000000000000000000000").unwrap()).unwrap()
                        },
                    ]
                })
            }
        ];

        let parser = BitcoinBlockParser::new(BitcoinNetworkType::Testnet, MagicBytes([105, 100])); // "id"
        for tx_fixture in tx_fixtures {
            let tx = make_tx(&tx_fixture.txstr).unwrap();
            let burnchain_tx = parser.parse_tx(&tx, vtxindex as usize, StacksEpochId::Epoch2_05);
            assert!(burnchain_tx.is_some());
            assert_eq!(burnchain_tx, tx_fixture.result);
        }
    }

    /// Parse transactions in epoch 2.1
    /// All inputs should be BitcoinTxInputRaw
    #[test]
    fn parse_tx_test_2_1() {
        let vtxindex = 4;
        let tx_fixtures = vec![
            TxFixture {
                // NAME_UPDATE transaction with 3 singlesig inputs
                txstr: "010000000320a081bcd1a80d9c1945f863d29dc84278411ed74cb6dcba30541bf8d5770542020000008b483045022100be57031bf2c095945ba2876e97b3f86ee051643a29b908f22ed45ccf58620103022061e056e5f48c5a51c66604a1ca28e4bfaabab1478424c9bbb396cc6afe5c222e0141040fadbbcea0ff3b05f03195b41cd991d7a0af8bd38559943aec99cbdaf0b22cc806b9a4f07579934774cc0c155e781d45c989f94336765e88a66d91cfb9f060b0feffffff20a081bcd1a80d9c1945f863d29dc84278411ed74cb6dcba30541bf8d5770542010000008b483045022100fd9c04b330810694cb4bfef793b193f9cbfaa07325700f217b9cb03e5207005302202f07e7c9c6774c5619a043752444f6da6fd81b9d9d008ec965796d87271598de0141040fadbbcea0ff3b05f03195b41cd991d7a0af8bd38559943aec99cbdaf0b22cc806b9a4f07579934774cc0c155e781d45c989f94336765e88a66d91cfb9f060b0feffffff20a081bcd1a80d9c1945f863d29dc84278411ed74cb6dcba30541bf8d5770542040000008a47304402205e24943a40b8ef876cc218a7e8994f4be7afb7aa02403bb73510fac01b33ead3022033e5fb811c396b2fb50a825cd1d86e82eb83483901a1793d0eb15e3e9f1d1c5b814104c77f262dda02580d65c9069a8a34c56bd77325bba4110b693b90216f5a3edc0bebc8ce28d61aa86b414aa91ecb29823b11aeed06098fcd97fee4bc73d54b1e96feffffff030000000000000000296a2769642bfae543ff5672fb607fe15e16b1c3ef38737c631c7c5d911c6617993c21fba731363f1cfe6c6b0000000000001976a914395f3643cea07ec4eec73b4d9a973dcce56b9bf188acc5120100000000001976a9149f2660e75380675206b6f1e2b4f106ae33266be488ac00000000".to_owned(),
                result: Some(BitcoinTransaction {
                    data_amt: 0,
                    txid: to_txid(&hex_bytes("185c112401590b11acdfea6bb26d2a8e37cb31f24a0c89dbb8cc14b3d6271fb1").unwrap()),
                    vtxindex,
                    opcode: b'+',
                    data: hex_bytes("fae543ff5672fb607fe15e16b1c3ef38737c631c7c5d911c6617993c21fba731363f1cfe").unwrap(),
                    inputs: vec![
                        BitcoinTxInputRaw {
                            scriptSig: hex_bytes("483045022100be57031bf2c095945ba2876e97b3f86ee051643a29b908f22ed45ccf58620103022061e056e5f48c5a51c66604a1ca28e4bfaabab1478424c9bbb396cc6afe5c222e0141040fadbbcea0ff3b05f03195b41cd991d7a0af8bd38559943aec99cbdaf0b22cc806b9a4f07579934774cc0c155e781d45c989f94336765e88a66d91cfb9f060b0").unwrap(),
                            witness: vec![],
                            tx_ref: (Txid::from_hex("420577d5f81b5430badcb64cd71e417842c89dd263f845199c0da8d1bc81a020").unwrap(), 2),
                        }.into(),
                        BitcoinTxInputRaw {
                            scriptSig: hex_bytes("483045022100fd9c04b330810694cb4bfef793b193f9cbfaa07325700f217b9cb03e5207005302202f07e7c9c6774c5619a043752444f6da6fd81b9d9d008ec965796d87271598de0141040fadbbcea0ff3b05f03195b41cd991d7a0af8bd38559943aec99cbdaf0b22cc806b9a4f07579934774cc0c155e781d45c989f94336765e88a66d91cfb9f060b0").unwrap(),
                            witness: vec![],
                            tx_ref: (Txid::from_hex("420577d5f81b5430badcb64cd71e417842c89dd263f845199c0da8d1bc81a020").unwrap(), 1),
                        }.into(),
                        BitcoinTxInputRaw {
                            scriptSig: hex_bytes("47304402205e24943a40b8ef876cc218a7e8994f4be7afb7aa02403bb73510fac01b33ead3022033e5fb811c396b2fb50a825cd1d86e82eb83483901a1793d0eb15e3e9f1d1c5b814104c77f262dda02580d65c9069a8a34c56bd77325bba4110b693b90216f5a3edc0bebc8ce28d61aa86b414aa91ecb29823b11aeed06098fcd97fee4bc73d54b1e96").unwrap(),
                            witness: vec![],
                            tx_ref: (Txid::from_hex("420577d5f81b5430badcb64cd71e417842c89dd263f845199c0da8d1bc81a020").unwrap(), 4),
                        }.into()
                    ],
                    outputs: vec![
                        BitcoinTxOutput {
                            units: 27500,
                            address: BitcoinAddress::from_bytes_legacy(BitcoinNetworkType::Mainnet, LegacyBitcoinAddressType::PublicKeyHash, &hex_bytes("395f3643cea07ec4eec73b4d9a973dcce56b9bf1").unwrap()).unwrap()
                        },
                        BitcoinTxOutput {
                            units: 70341,
                            address: BitcoinAddress::from_bytes_legacy(BitcoinNetworkType::Mainnet, LegacyBitcoinAddressType::PublicKeyHash, &hex_bytes("9f2660e75380675206b6f1e2b4f106ae33266be4").unwrap()).unwrap()
                        }
                    ]
                })
            },
            TxFixture {
                // NAME_REVOKE with 2 2-of-3 multisig inputs
                txstr: "0100000002b4c2c2fede361654f0f6b65dd8ba385f3a4b05c76cd573f3689b09b7298b142201000000fd5c010047304402203537b5ded3716553b6f3fc7ccc7e55bc42b6caa1c069c9b2ce068d57f9024de7022026eb81e226b0de30448732835424eef52a3b9d67020c62b48df75974c5fe09870147304402201cc22e43302688d975df3bcad70065c8dad497b092a58e97c6c306b65176c70802200b9c3a62b22865e957331578d6e5d684cad87279fd8b852fcc2d34d3911e8643014cc9524104ff897d48c25c48c598aea0d6b1e835008e6679bddbc8d41d7d9f73e6a0dc2b8fe1402487ce2ba1e5365ee28fed024093499c11b8485fb6758a357c75730557674104f9478048ce8ff9cfc188a184c8c8c0a3e3dee68f96f6c3bc6f0f7e043ca8d241d5a03ab50157422ad43e9ee1a0a80b0dd17f0b0023f891dbd85daa3069554e2b41046fd8c7330fbe307a0fad0bf9472ca080f4941f4b6edea7ab090e3e26075e7277a0bd61f42eff54daf3e6141de46a98a5a8265c9e8d58bd1a86cf36d418788ab853aeffffffffb4c2c2fede361654f0f6b65dd8ba385f3a4b05c76cd573f3689b09b7298b142202000000fd5d0100473044022070cfd1e13d9844db995111ed5cc0578ca4d03504fdec1cf1636cd0054dffeeed022046c8d87291367402f4b54c2ef985a0171e400fe079da5234c912103cf2dd683b0148304502210099f092b12000dc78074934135443656091c606b40c7925bae30a6285946e36b9022062b5fa5e28986e0c27aad11f8fdb1409eb87a169972dc1ebbd91aa45810f9d9a014cc95241046097f22211c1f4832e54f0cc76c06b80a4e1fcf237ea487561c80bd5b28b6a483706a04d99038cb434eee82306902193e7b1a368dba33ad14b3f30e004c95e6e41048e264f76559020fdf50d3a7d9f57ccd548f3dfb962837f958e446add48429951d61e99a109cded2ba9812ee152ebba53a2a6c7b6dfb3c61fcba1b0852928374941044c9f30b4546c1f30087001fa6450e52c645bd49e91a18c9c16965b72f5153f0e4b04712218b42b2bc578017b471beaa7d8c0a9eb69174ad50714d7ef4117863d53aeffffffff030000000000000000176a1569647e7061747269636b7374616e6c6579322e6964f82a00000000000017a914eb1881fb0682c2eb37e478bf918525a2c61bc404876dbd13000000000017a914c26afc6cb80ca477c280780902b40cbef8cd804d8700000000".to_owned(),
                result: Some(BitcoinTransaction {
                    data_amt: 0,
                    txid: to_txid(&hex_bytes("eb2e84a45cf411e528185a98cd5fb45ed349843a83d39fd4dff2de47adad8c8f").unwrap()),
                    vtxindex,
                    opcode: b'~',
                    data: hex_bytes("7061747269636b7374616e6c6579322e6964").unwrap(),
                    inputs: vec![
                        BitcoinTxInputRaw {
                            scriptSig: hex_bytes("0047304402203537b5ded3716553b6f3fc7ccc7e55bc42b6caa1c069c9b2ce068d57f9024de7022026eb81e226b0de30448732835424eef52a3b9d67020c62b48df75974c5fe09870147304402201cc22e43302688d975df3bcad70065c8dad497b092a58e97c6c306b65176c70802200b9c3a62b22865e957331578d6e5d684cad87279fd8b852fcc2d34d3911e8643014cc9524104ff897d48c25c48c598aea0d6b1e835008e6679bddbc8d41d7d9f73e6a0dc2b8fe1402487ce2ba1e5365ee28fed024093499c11b8485fb6758a357c75730557674104f9478048ce8ff9cfc188a184c8c8c0a3e3dee68f96f6c3bc6f0f7e043ca8d241d5a03ab50157422ad43e9ee1a0a80b0dd17f0b0023f891dbd85daa3069554e2b41046fd8c7330fbe307a0fad0bf9472ca080f4941f4b6edea7ab090e3e26075e7277a0bd61f42eff54daf3e6141de46a98a5a8265c9e8d58bd1a86cf36d418788ab853ae").unwrap(),
                            witness: vec![],
                            tx_ref: (Txid::from_hex("22148b29b7099b68f373d56cc7054b3a5f38bad85db6f6f0541636defec2c2b4").unwrap(), 1),
                        }.into(),
                        BitcoinTxInputRaw {
                            scriptSig: hex_bytes("00473044022070cfd1e13d9844db995111ed5cc0578ca4d03504fdec1cf1636cd0054dffeeed022046c8d87291367402f4b54c2ef985a0171e400fe079da5234c912103cf2dd683b0148304502210099f092b12000dc78074934135443656091c606b40c7925bae30a6285946e36b9022062b5fa5e28986e0c27aad11f8fdb1409eb87a169972dc1ebbd91aa45810f9d9a014cc95241046097f22211c1f4832e54f0cc76c06b80a4e1fcf237ea487561c80bd5b28b6a483706a04d99038cb434eee82306902193e7b1a368dba33ad14b3f30e004c95e6e41048e264f76559020fdf50d3a7d9f57ccd548f3dfb962837f958e446add48429951d61e99a109cded2ba9812ee152ebba53a2a6c7b6dfb3c61fcba1b0852928374941044c9f30b4546c1f30087001fa6450e52c645bd49e91a18c9c16965b72f5153f0e4b04712218b42b2bc578017b471beaa7d8c0a9eb69174ad50714d7ef4117863d53ae").unwrap(),
                            witness: vec![],
                            tx_ref: (Txid::from_hex("22148b29b7099b68f373d56cc7054b3a5f38bad85db6f6f0541636defec2c2b4").unwrap(), 2),
                        }.into(),
                    ],
                    outputs: vec![
                        BitcoinTxOutput {
                            units: 11000,
                            address: BitcoinAddress::from_bytes_legacy(BitcoinNetworkType::Mainnet, LegacyBitcoinAddressType::ScriptHash, &hex_bytes("eb1881fb0682c2eb37e478bf918525a2c61bc404").unwrap()).unwrap()
                        },
                        BitcoinTxOutput {
                            units: 1293677,
                            address: BitcoinAddress::from_bytes_legacy(BitcoinNetworkType::Mainnet, LegacyBitcoinAddressType::ScriptHash, &hex_bytes("c26afc6cb80ca477c280780902b40cbef8cd804d").unwrap()).unwrap()
                        }
                    ]
                })
            },
            TxFixture {
                // NAME_REGISTRATION with p2wpkh-p2sh segwit input
                txstr: "01000000000101a7ef2b09722ad786c569c0812005a731ce19290bb0a2afc16cb91056c2e4c19e0100000017160014393ffec4f09b38895b8502377693f23c6ae00f19ffffffff0300000000000000000d6a0b69643a666f6f2e746573747c1500000000000017a9144b85301ba8e42bf98472b8ed4939d5f76b98fcea87144d9c290100000017a91431f8968eb1730c83fb58409a9a560a0a0835027f8702483045022100fc82815edf1c0ef0c601cf1e26494626d7b01597be5ab83df025ff1ee67730130220016c4c29d77aadb5ff57c0c9272a43950ca29b84d8adfaed95ac69db90b35d5b012102d341f728783eb93e6fb5921a1ebe9d149e941de31e403cd69afa2f0f1e698e8100000000".to_owned(),
                result: Some(BitcoinTransaction {
                    data_amt: 0,
                    txid: to_txid(&hex_bytes("b908952b30ccfdfa59985dc1ffdd2a22ef054d20fa253510d2af7797dddee459").unwrap()),
                    vtxindex,
                    opcode: b':',
                    data: hex_bytes("666f6f2e74657374").unwrap(),
                    inputs: vec![
                        BitcoinTxInputRaw {
                            scriptSig: hex_bytes("160014393ffec4f09b38895b8502377693f23c6ae00f19").unwrap(),
                            witness: vec![
                                hex_bytes("3045022100fc82815edf1c0ef0c601cf1e26494626d7b01597be5ab83df025ff1ee67730130220016c4c29d77aadb5ff57c0c9272a43950ca29b84d8adfaed95ac69db90b35d5b01").unwrap(),
                                hex_bytes("02d341f728783eb93e6fb5921a1ebe9d149e941de31e403cd69afa2f0f1e698e81").unwrap()
                            ],
                            tx_ref: (Txid::from_hex("9ec1e4c25610b96cc1afa2b00b2919ce31a7052081c069c586d72a72092befa7").unwrap(), 1),
                        }.into(),
                    ],
                    outputs: vec![
                        BitcoinTxOutput {
                            units: 5500,
                            address: BitcoinAddress::from_bytes_legacy(BitcoinNetworkType::Mainnet, LegacyBitcoinAddressType::ScriptHash, &hex_bytes("4b85301ba8e42bf98472b8ed4939d5f76b98fcea").unwrap()).unwrap()
                        },
                        BitcoinTxOutput {
                            units: 4993076500,
                            address: BitcoinAddress::from_bytes_legacy(BitcoinNetworkType::Mainnet, LegacyBitcoinAddressType::ScriptHash, &hex_bytes("31f8968eb1730c83fb58409a9a560a0a0835027f").unwrap()).unwrap()
                        }
                    ]
                })
            },
            TxFixture {
                // NAME_PREORDER with a 2-of-3 p2wsh-p2sh multisig segwit input 
                txstr: "01000000000101e411dc967b8503a27450c614a5cd984698762a6b4bf547293ffdf846ed4ebd22010000002322002067091a41e9871c5ae20b0c69a786f02df5d3c7aa632689b608069181b43a28a2ffffffff030000000000000000296a2769643f9fab7f294936ddb6524a48feff691ecbd0ca9e8f107d845c417a5438d1cb441e827c5126b01ba0290100000017a91487a0487869af70b6b1cc79bd374b75ba1be5cff98700a86100000000001976a914000000000000000000000000000000000000000088ac0400473044022064c5b5f61baad8bb8ecad98666b99e09f1777ef805df41a1c7926f8468b6b6df02205eac177c77f274acb670cd24d504f01b27de767e0241c818c91e479cb0ddcf18014730440220053ce777bc7bb842d8eef83769a027797567624ab9eed5722889ed3192f431b30220256e8aaef8de2a571198acde708fcbca02fb18780ac470c0d7f811734af729af0169522102d341f728783eb93e6fb5921a1ebe9d149e941de31e403cd69afa2f0f1e698e812102f21b29694df4c2188bee97103d10d017d1865fb40528f25589af9db6e0786b6521028791dc45c049107fb99e673265a38a096536aacdf78aa90710a32fff7750f9f953ae00000000".to_owned(),
                result: Some(BitcoinTransaction {
                    data_amt: 0,
                    txid: to_txid(&hex_bytes("16751ca54407b922e3072830cf4be58c5562a6dc350f6703192b673c4cc86182").unwrap()),
                    vtxindex,
                    opcode: b'?',
                    data: hex_bytes("9fab7f294936ddb6524a48feff691ecbd0ca9e8f107d845c417a5438d1cb441e827c5126").unwrap(),
                    inputs: vec![
                        BitcoinTxInputRaw {
                            scriptSig: hex_bytes("22002067091a41e9871c5ae20b0c69a786f02df5d3c7aa632689b608069181b43a28a2").unwrap(),
                            witness: vec![
                                vec![],
                                hex_bytes("3044022064c5b5f61baad8bb8ecad98666b99e09f1777ef805df41a1c7926f8468b6b6df02205eac177c77f274acb670cd24d504f01b27de767e0241c818c91e479cb0ddcf1801").unwrap(),
                                hex_bytes("30440220053ce777bc7bb842d8eef83769a027797567624ab9eed5722889ed3192f431b30220256e8aaef8de2a571198acde708fcbca02fb18780ac470c0d7f811734af729af01").unwrap(),
                                hex_bytes("522102d341f728783eb93e6fb5921a1ebe9d149e941de31e403cd69afa2f0f1e698e812102f21b29694df4c2188bee97103d10d017d1865fb40528f25589af9db6e0786b6521028791dc45c049107fb99e673265a38a096536aacdf78aa90710a32fff7750f9f953ae").unwrap()
                            ],
                            tx_ref: (Txid::from_hex("22bd4eed46f8fd3f2947f54b6b2a76984698cda514c65074a203857b96dc11e4").unwrap(), 1),
                        }.into(),
                    ],
                    outputs: vec![
                        BitcoinTxOutput {
                            units: 4993326000,
                            address: BitcoinAddress::from_bytes_legacy(BitcoinNetworkType::Mainnet, LegacyBitcoinAddressType::ScriptHash, &hex_bytes("87a0487869af70b6b1cc79bd374b75ba1be5cff9").unwrap()).unwrap()
                        },
                        BitcoinTxOutput {
                            units: 6400000,
                            address: BitcoinAddress::from_bytes_legacy(BitcoinNetworkType::Mainnet, LegacyBitcoinAddressType::PublicKeyHash, &hex_bytes("0000000000000000000000000000000000000000").unwrap()).unwrap()
                        },
                    ]
                })
            },
            TxFixture {
                // NAMESPACE_REVEAL with a segwit p2wpkh script pubkey
                txstr: "0100000001fde2146ec3ecf037ad515c0c1e2ba8abee348bd2b3c6a576bf909d78b0b18cd2010000006a47304402203ec06f11bc5b7e79fad54b2d69a375ba78576a2a0293f531a082fcfe13a9e9e802201afcf0038d9ccb9c88113248faaf812321b65d7b09b4a6e2f04f463d2741101e012103d6fd1ba0effaf1e8d94ea7b7a3d0ef26fea00a14ce5ffcc1495fe588a2c6d0f3ffffffff0300000000000000001a6a186964260000cd73fa046543210000000000aa0001746573747c1500000000000016001482093b62a3699282d926981bed7665e8384caa552076fd29010000001976a91474178497e927ff3ff1428a241be454d393c3c91c88ac00000000".to_owned(),
                result: Some(BitcoinTransaction {
                    data_amt: 0,
                    txid: to_txid(&hex_bytes("8b8a12909d48fd86c06e92270133d320498fb36caa0fdcb3292a8bba99669ebd").unwrap()),
                    vtxindex,
                    opcode: b'&',
                    data: hex_bytes("0000cd73fa046543210000000000aa000174657374").unwrap(),
                    inputs: vec![
                        BitcoinTxInputRaw {
                            scriptSig: hex_bytes("47304402203ec06f11bc5b7e79fad54b2d69a375ba78576a2a0293f531a082fcfe13a9e9e802201afcf0038d9ccb9c88113248faaf812321b65d7b09b4a6e2f04f463d2741101e012103d6fd1ba0effaf1e8d94ea7b7a3d0ef26fea00a14ce5ffcc1495fe588a2c6d0f3").unwrap(),
                            witness: vec![],
                            tx_ref: (Txid::from_hex("d28cb1b0789d90bf76a5c6b3d28b34eeaba82b1e0c5c51ad37f0ecc36e14e2fd").unwrap(), 1),
                        }.into()
                    ],
                    outputs: vec![
                        BitcoinTxOutput {
                            units: 5500,
                            address: BitcoinAddress::from_string("bc1qsgynkc4rdxfg9kfxnqd76an9aquye2j4kdnk7c").unwrap(),
                        },
                        BitcoinTxOutput {
                            units: 4999444000,
                            address: BitcoinAddress::from_string("1BaqZJqwt2dcdxt6oa3mwSK4DiEyfXCgnZ").unwrap(),
                        },
                    ],
                }),
            }
        ];

        let parser = BitcoinBlockParser::new(BitcoinNetworkType::Mainnet, MagicBytes([105, 100])); // "id"
        for tx_fixture in tx_fixtures {
            test_debug!("parse {}", &tx_fixture.txstr);
            let tx = make_tx(&tx_fixture.txstr).unwrap();
            let burnchain_tx = parser.parse_tx(&tx, vtxindex as usize, StacksEpochId::Epoch21);
            assert!(burnchain_tx.is_some());
            assert_eq!(burnchain_tx, tx_fixture.result);
        }
    }

    #[test]
    fn parse_tx_strange_2_05() {
        let vtxindex = 4;
        let tx_fixtures_strange : Vec<TxFixture> = vec![
            TxFixture {
                // NAMESPACE_REVEAL with a segwit p2wpkh script pubkey (shouldn't parse in epoch
                // 2.05)
                txstr: "0100000001fde2146ec3ecf037ad515c0c1e2ba8abee348bd2b3c6a576bf909d78b0b18cd2010000006a47304402203ec06f11bc5b7e79fad54b2d69a375ba78576a2a0293f531a082fcfe13a9e9e802201afcf0038d9ccb9c88113248faaf812321b65d7b09b4a6e2f04f463d2741101e012103d6fd1ba0effaf1e8d94ea7b7a3d0ef26fea00a14ce5ffcc1495fe588a2c6d0f3ffffffff0300000000000000001a6a186964260000cd73fa046543210000000000aa0001746573747c1500000000000016001482093b62a3699282d926981bed7665e8384caa552076fd29010000001976a91474178497e927ff3ff1428a241be454d393c3c91c88ac00000000".to_owned(),
                result: None
            },
            TxFixture {
                // coinbase 
                txstr: "02000000010000000000000000000000000000000000000000000000000000000000000000ffffffff0502b7020101ffffffff024023b71200000000232103ecfa5bcaa0d2b7dd3a705342be2e144f66293be99488c8e5c9bc3d843036f1bfac0000000000000000266a24aa21a9ed620a2609f2f58ea62134d1c54bf73cb6e0cf194cfbdf25ae32b55dd167ee64bb00000000".to_owned(),
                result: None
            },
            // TODO: add more transactions with non-standard scripts that we don't care about
        ];

        let parser = BitcoinBlockParser::new(BitcoinNetworkType::Testnet, MagicBytes([105, 100])); // "id"
        for tx_fixture in tx_fixtures_strange {
            let tx = make_tx(&tx_fixture.txstr).unwrap();
            let burnchain_tx = parser.parse_tx(&tx, vtxindex as usize, StacksEpochId::Epoch2_05);
            assert!(burnchain_tx.is_none());
        }
    }

    #[test]
    fn parse_block() {
        let block_fixtures = vec![
            BlockFixture {
                // block with one NAME_REGISTRATION and one coinbase 
                block: "000000209cef4ccd19f4294dd5c762aab6d9577fb4412cd4c0a662a953a8b7969697bc1ddab52e6f053758022fb92f04388eb5fdd87046776e9c406880e728b48e6930aff462fc5bffff7f200000000002020000000001010000000000000000000000000000000000000000000000000000000000000000ffffffff0502b5020101ffffffff024018a41200000000232103f51f0c868fd99a4a3a14fe2153fba3c5f635c31bf0a588545627134b49609097ac0000000000000000266a24aa21a9ed18a09ae86261d6802bff7fa705afa558764ed3750c2273bfae5b5136c44d14d6012000000000000000000000000000000000000000000000000000000000000000000000000001000000000101a7ef2b09722ad786c569c0812005a731ce19290bb0a2afc16cb91056c2e4c19e0100000017160014393ffec4f09b38895b8502377693f23c6ae00f19ffffffff0300000000000000000d6a0b69643a666f6f2e746573747c1500000000000017a9144b85301ba8e42bf98472b8ed4939d5f76b98fcea87144d9c290100000017a91431f8968eb1730c83fb58409a9a560a0a0835027f8702483045022100fc82815edf1c0ef0c601cf1e26494626d7b01597be5ab83df025ff1ee67730130220016c4c29d77aadb5ff57c0c9272a43950ca29b84d8adfaed95ac69db90b35d5b012102d341f728783eb93e6fb5921a1ebe9d149e941de31e403cd69afa2f0f1e698e8100000000".to_owned(),
                header: "000000209cef4ccd19f4294dd5c762aab6d9577fb4412cd4c0a662a953a8b7969697bc1ddab52e6f053758022fb92f04388eb5fdd87046776e9c406880e728b48e6930aff462fc5bffff7f2000000000".to_owned(),
                height: 32,
                result: Some(BitcoinBlock {
                    block_height: 32,
                    parent_block_hash: to_block_hash(&hex_bytes("1dbc979696b7a853a962a6c0d42c41b47f57d9b6aa62c7d54d29f419cd4cef9c").unwrap()),
                    block_hash: to_block_hash(&hex_bytes("7483b1104341d596c1d0d2499cb1821b0e078329deabc4e7504c016a5b393e08").unwrap()),
                    txs: vec![
                        BitcoinTransaction {
                            data_amt: 0,
                            // NAME_REGISTRATION with segwit p2wpkh-p2sh input
                            txid: to_txid(&hex_bytes("b908952b30ccfdfa59985dc1ffdd2a22ef054d20fa253510d2af7797dddee459").unwrap()),
                            vtxindex: 1,
                            opcode: b':',
                            data: hex_bytes("666f6f2e74657374").unwrap(),
                            inputs: vec![
                                BitcoinTxInputStructured {
                                    keys: vec![
                                        BitcoinPublicKey::from_hex("02d341f728783eb93e6fb5921a1ebe9d149e941de31e403cd69afa2f0f1e698e81").unwrap()
                                    ],
                                    num_required: 1,
                                    in_type: BitcoinInputType::SegwitP2SH,
                                    tx_ref: (Txid::from_hex("9ec1e4c25610b96cc1afa2b00b2919ce31a7052081c069c586d72a72092befa7").unwrap(), 1),
                                }.into(),
                            ],
                            outputs: vec![
                                BitcoinTxOutput {
                                    units: 5500,
                                    address: BitcoinAddress::from_bytes_legacy(BitcoinNetworkType::Testnet, LegacyBitcoinAddressType::ScriptHash, &hex_bytes("4b85301ba8e42bf98472b8ed4939d5f76b98fcea").unwrap()).unwrap()
                                },
                                BitcoinTxOutput {
                                    units: 4993076500,
                                    address: BitcoinAddress::from_bytes_legacy(BitcoinNetworkType::Testnet, LegacyBitcoinAddressType::ScriptHash, &hex_bytes("31f8968eb1730c83fb58409a9a560a0a0835027f").unwrap()).unwrap()
                                }
                            ]
                        }
                    ],
                    timestamp: 1543267060,
                })
            },
            BlockFixture {
                // a block with 5 TOKEN_TRANSFERs and a bunch of non-OP_RETURN transactions
                block: "00000020ad98a2888b7c69f4187ef5ee1b5921a6fb62803aa8bd35826f7fb751714baf250cb5ef03478d35ed7f6582ab40232ee39744471b2bcb40b91db0f29102d695123379fc5bffff7f20020000001402000000010000000000000000000000000000000000000000000000000000000000000000ffffffff0502b7020101ffffffff024023b71200000000232103ecfa5bcaa0d2b7dd3a705342be2e144f66293be99488c8e5c9bc3d843036f1bfac0000000000000000266a24aa21a9ed620a2609f2f58ea62134d1c54bf73cb6e0cf194cfbdf25ae32b55dd167ee64bb00000000010000000169cdf5fb51781758c7e77dc8e86c99248bb4decd3dd39ac782270b120a77d5d2000000006a47304402201db67a44a12472e8e555efbe826927fd1b67cbc5db42ba43a31edd2177fc32cc02206ee9c8f42629fbd988dc6091f46c1f7921cd58366531529ea2b91a36b2cbba9a012103d6fd1ba0effaf1e8d94ea7b7a3d0ef26fea00a14ce5ffcc1495fe588a2c6d0f3feffffff0220a10700000000001976a91441a349571d89decfac52ffecd92300b6a97b284188ac74a73729010000001976a91474178497e927ff3ff1428a241be454d393c3c91c88ac000000000100000001c517ff49a374f8a41dd7a5d4028315374f875bd483a4e56bf946d76a0ec441f7010000006a473044022079f4cf76c0ce6da1c01beff79521817561f98dff27f63ce394a22fa645aa2c6502204343f6f7ed1a06e01a8b1d379ae11e5a4a6214c8056d68cde1946458960d5a46012103d6fd1ba0effaf1e8d94ea7b7a3d0ef26fea00a14ce5ffcc1495fe588a2c6d0f3ffffffff030000000000000000306a2e6964247c503a2e30a905cb515cfbc291766dfa00000000000000000000000000535441434b5300000000000000647c150000000000001976a91441a349571d89decfac52ffecd92300b6a97b284188ac80403329010000001976a91474178497e927ff3ff1428a241be454d393c3c91c88ac00000000010000000128877bb55365102a106d3150dec58e23c4e38fa6d19f6cedd6d4e3bb4dc5f213020000006a4730440220515a2ad1c809a519edd17103bdb53578366b44b56983576e2bb96eab7571a54f02201b86aa94a34374e20a1d3f50d257e4da91a59e91af385bd7672f4866b2d2d65b012103d6fd1ba0effaf1e8d94ea7b7a3d0ef26fea00a14ce5ffcc1495fe588a2c6d0f3feffffff0220a10700000000001976a91441a349571d89decfac52ffecd92300b6a97b284188ace4892b29010000001976a91474178497e927ff3ff1428a241be454d393c3c91c88ac0000000001000000019311d3968c1529d7c88df93518af051a28967c2e40f7a9d71581d1b3d5c153ba000000008a4730440220491ed78e9b5b6654d811d4d2586b95488b04914cdcde68ab5b3320e946fce23f02202bf2d772438b777008a0107c5ce5aff252bc96f613febb6eaa1997007c0afcb1014104ef29f16c10aa2d0468d7841cfedb8b5729689ebca4db38fb8f3fc9ab158e799b6d6dfc2bca52fe490f7acd38e351bf1d28b8f1f48736a0b022f806dd107a8385ffffffff030000000000000000306a2e6964247c503a2e30a905cb515cfbc291766dfa00000000000000000000000000535441434b5300000000000000647c150000000000001976a914e1762290e3f035ea4e7f8cbf72a9d9386c4020ab88ac2c3a0300000000001976a91441a349571d89decfac52ffecd92300b6a97b284188ac0000000001000000019311d3968c1529d7c88df93518af051a28967c2e40f7a9d71581d1b3d5c153ba010000006a4730440220707c69e458fe9e2325fd5861d66f71d79226466999a96e9c10184fd8c14830ae02207165850443badce9957b10e967bdd1e0eb6b47bb9f3e30ef4e1d7dfc762b40c6012103d6fd1ba0effaf1e8d94ea7b7a3d0ef26fea00a14ce5ffcc1495fe588a2c6d0f3feffffff0220a10700000000001976a914e1762290e3f035ea4e7f8cbf72a9d9386c4020ab88ac48d32329010000001976a91474178497e927ff3ff1428a241be454d393c3c91c88ac000000000100000001ca544deb6c248c68a56d86e3e9fa2f93fcf35d6055acb116962421eb4041e896010000006a47304402206218d746f7d4b788362ba33557c1a57de815fe1d024b3a7cf2a45c12595db4a502205bc66b5817530820e5b572e9f8ce702b3c2beae89c836aac297b727b4f2fef79012103d6fd1ba0effaf1e8d94ea7b7a3d0ef26fea00a14ce5ffcc1495fe588a2c6d0f3feffffff0220a10700000000001976a914e1762290e3f035ea4e7f8cbf72a9d9386c4020ab88acac1c1c29010000001976a91474178497e927ff3ff1428a241be454d393c3c91c88ac000000000100000001f433cac39fa99d6621e10148fdba962a98c0647214fb6a050c742cc423528cbb000000008b483045022100d27598ea9e8fde498f94d645e6ee805cc58c256163dd7e0bcb074b6f3498fd4d02204582fc8f281707f2229606d7c7287309addb6f21b44cbe1b846f3a447d78238f01410479ff722ee4dfd880e307d06fc50a248a9f73a57998a65fd95c48436400280372cf9e99a9952ded7723a68118d4dcf658efbaed2a73265fc63b44789d2d459637ffffffff030000000000000000306a2e6964247c503a2e30a905cb515cfbc291766dfa00000000000000000000000000535441434b5300000000000000647c150000000000001976a914f3c49407d41b82f30636f5180718bb658ce7fe9488ac2c3a0300000000001976a914e1762290e3f035ea4e7f8cbf72a9d9386c4020ab88ac000000000100000001f433cac39fa99d6621e10148fdba962a98c0647214fb6a050c742cc423528cbb010000006a473044022043cbd8b3a1a7f3eb6add66c3af952d27556afc700c48719792ea16c0b553b7ca02204c9c7254d64a58f3bf8b1820bcb97a177ced97f9458fbe3e1039110560d2da7e012103d6fd1ba0effaf1e8d94ea7b7a3d0ef26fea00a14ce5ffcc1495fe588a2c6d0f3feffffff0220a10700000000001976a914f3c49407d41b82f30636f5180718bb658ce7fe9488ac10661429010000001976a91474178497e927ff3ff1428a241be454d393c3c91c88ac0000000001000000012ee074f816ebb800d5b3e8497498a8be0b7a578d831b7a4617090f224d20387c010000006a473044022037a59ae75fd04216cf466b49aa22b2f13b9138009d2a399199a1add8dcedc102022032d50e8fe0b0004dd191686fe4e7b15e523a1816616ef9cf1362059941d8cdfd012103d6fd1ba0effaf1e8d94ea7b7a3d0ef26fea00a14ce5ffcc1495fe588a2c6d0f3feffffff0220a10700000000001976a914f3c49407d41b82f30636f5180718bb658ce7fe9488ac74af0c29010000001976a91474178497e927ff3ff1428a241be454d393c3c91c88ac000000000100000001b4963d5c40a849f865a884e68a837d7629cfbdca449f53131ee1f54c8517e3a8000000008a473044022057c1bb8264ea497db03388d6ffd7db0e0e9649b9c26c38b0fac52384b8d0582102201520db2bc33b3dfa850e2d53f82495cdbfb4fc48f7fa3f30182ed17b397effd5014104447019ded953edd1bcecffbc66a555f822675257bacc0d357c1dc5194849367354c551e2c2e2048cb927985c8528e24120addd9aa0a2c68b23b462f337caaebcffffffff030000000000000000306a2e6964247c503a2e30a905cb515cfbc291766dfa00000000000000000000000000535441434b5300000000000000647c150000000000001976a914afc75a8f8fbcb922248a663dec927b33dccaed3788ac2c3a0300000000001976a914f3c49407d41b82f30636f5180718bb658ce7fe9488ac000000000100000001b4963d5c40a849f865a884e68a837d7629cfbdca449f53131ee1f54c8517e3a8010000006a47304402207d0349a5ef65a42694fedc2baff5baab8154466c8e8942787c6b1476fddbbba902204f6147a332adaa1313195e6a2ca9e545d00d233e5365ff4e7476c6b69a1808bb012103d6fd1ba0effaf1e8d94ea7b7a3d0ef26fea00a14ce5ffcc1495fe588a2c6d0f3feffffff0220a10700000000001976a914afc75a8f8fbcb922248a663dec927b33dccaed3788acd8f80429010000001976a91474178497e927ff3ff1428a241be454d393c3c91c88ac0000000001000000011420e72c7cf93746e3a51c79798dfc3d92efcc5c035bfb6e25c573b34651fd2d010000006a473044022011d7c5e4326e3f1d469c93795627473b78a7db9fd2a0ef5a89c1640a7cd35c9b0220573811fb6831fa031ea5396c39e3a8bf72ec90accbcc22e63e07c3c197894eeb012103d6fd1ba0effaf1e8d94ea7b7a3d0ef26fea00a14ce5ffcc1495fe588a2c6d0f3feffffff0220a10700000000001976a914afc75a8f8fbcb922248a663dec927b33dccaed3788ac3c42fd28010000001976a91474178497e927ff3ff1428a241be454d393c3c91c88ac00000000010000000104c89617c9100361301adc113cc8420f0a2884465879612e2c3e7702c18e8bbe000000008b483045022100c83dc003151b3dfec89c1d6a51be38f226754c57139fbdd01bbd73db06fece19022047a130601c35db08603c0e28c8ad0bee6f69b881a61cf5285ffd816d09d53889014104a96a8355b6c3597bb9425c2ef264ab8179ca8acd3032b62980d2067261b37666b66510983e6d60d49bbd28129f0bae4dbcaa97c2bc61a6b2e48ca1625ce81335ffffffff030000000000000000306a2e6964247c503a2e30a905cb515cfbc291766dfa00000000000000000000000000535441434b5300000000000000647c150000000000001976a91474178497e927ff3ff1428a241be454d393c3c91c88ac2c3a0300000000001976a914afc75a8f8fbcb922248a663dec927b33dccaed3788ac00000000010000000104c89617c9100361301adc113cc8420f0a2884465879612e2c3e7702c18e8bbe010000006a4730440220577b2b6b1fd42425e6cb6d10076c3312253c0ba4d511a253d252474fb4f13e3f022013b0404d190e7d1b13c3d9003425ac80dc5b0f80375cbc3a71ebff849fed4b63012103d6fd1ba0effaf1e8d94ea7b7a3d0ef26fea00a14ce5ffcc1495fe588a2c6d0f3feffffff0220a10700000000001976a91474178497e927ff3ff1428a241be454d393c3c91c88aca08bf528010000001976a91474178497e927ff3ff1428a241be454d393c3c91c88ac000000000100000003738deab0751512cd7c580f748a56e801a88e4b929efbe1944a51304f0f416989000000006a47304402205675beb7b57e0b97a8688dedd291a553fa189d018e4ce4b781aed9736578c4f402207849244e504863fb80904da0de12a76a409c827cc70af8a537389f7c11299ec6012103d6fd1ba0effaf1e8d94ea7b7a3d0ef26fea00a14ce5ffcc1495fe588a2c6d0f3feffffff738deab0751512cd7c580f748a56e801a88e4b929efbe1944a51304f0f416989010000006b4830450221008bb5d50aac7becf4a6b2207778c2061e54bc99648d9afb28bde4f6789d417f1002202359a08ec2bc1f56807f4c25996fe4d0f282b9e266631b6026f544620259d9f7012103d6fd1ba0effaf1e8d94ea7b7a3d0ef26fea00a14ce5ffcc1495fe588a2c6d0f3feffffffe863dfc5fbf69280d9f9c93d861440d2e1eee329eccf5545213f73a809560378010000006a473044022037c9f5df920dbf550c7cc92ad1aa1627851bb9af492563716bd0da060cecb5590220715b5d0b73e108fdc6264e67fb56a77d409e6ec185b93de5219695368ee4292f012103d6fd1ba0effaf1e8d94ea7b7a3d0ef26fea00a14ce5ffcc1495fe588a2c6d0f3feffffff01c02cfd28010000001976a91474178497e927ff3ff1428a241be454d393c3c91c88ac0000000001000000031420e72c7cf93746e3a51c79798dfc3d92efcc5c035bfb6e25c573b34651fd2d000000008a47304402202c963a8bd001257aefc0853e0dfda571dcde127be9b7a1221c352776b411032e022009d154b93ee42d8c2ca9c24a5cf9e0185d097240c7f7986ea3eb527ca92d78f2014104a96a8355b6c3597bb9425c2ef264ab8179ca8acd3032b62980d2067261b37666b66510983e6d60d49bbd28129f0bae4dbcaa97c2bc61a6b2e48ca1625ce81335feffffffbdb21912e44ba0d0219b15fb1ba735ea2c698930a13575a8db352a48dbd1fe12010000008a47304402201e084a2b11eed752ac476f31f92a979936f7f2915d644bd9485dc06fa1b80d9e02202b3e288ff9501938882ed932280f06204eead8aa41b8ecb5c4d3eecbe25192c6014104a96a8355b6c3597bb9425c2ef264ab8179ca8acd3032b62980d2067261b37666b66510983e6d60d49bbd28129f0bae4dbcaa97c2bc61a6b2e48ca1625ce81335feffffffc1918a15bce400ef116e57af1142857ce2e652d73314628d07cbec67793599c1000000008b483045022100eeebccac3625b93f9c1b404599b02f57868a62b49184c0818125fcff6775ca9f0220768cae6e58346127a85e38ba031a2f7732d1c051d9afed0d3a6c53fcc9d15b55014104a96a8355b6c3597bb9425c2ef264ab8179ca8acd3032b62980d2067261b37666b66510983e6d60d49bbd28129f0bae4dbcaa97c2bc61a6b2e48ca1625ce81335feffffff0190f22700000000001976a914afc75a8f8fbcb922248a663dec927b33dccaed3788ac0000000001000000041c18a687e19c484387daff4b136d2e35f8a4ff74e9901a985f422316e0d33789020000008a47304402202c36873b52b4c042326562fc6442b94f03078ac62cb15c79849fd62ac4abb2a20220022333118b124beda77fa54e07d785d57f2603f9517d4980cf26d4f4ce680140014104ef29f16c10aa2d0468d7841cfedb8b5729689ebca4db38fb8f3fc9ab158e799b6d6dfc2bca52fe490f7acd38e351bf1d28b8f1f48736a0b022f806dd107a8385feffffff28877bb55365102a106d3150dec58e23c4e38fa6d19f6cedd6d4e3bb4dc5f213010000008a47304402204f6cab3fce36ea750538ffe165713bdedc44e8ea5089420634954f9efb8022ff022006c2812283b40fd6e8f26be8ac7261333b90b76c1722df1f9485e3e1e0795053014104ef29f16c10aa2d0468d7841cfedb8b5729689ebca4db38fb8f3fc9ab158e799b6d6dfc2bca52fe490f7acd38e351bf1d28b8f1f48736a0b022f806dd107a8385feffffffc517ff49a374f8a41dd7a5d4028315374f875bd483a4e56bf946d76a0ec441f7000000008b483045022100b74cfc519a6ce6510143072b5bd879fac7eed1415d0df52620a54a40f17470fa022072ffaa0216a9d57d59714e0f01c173097bf9d9558cbdcc77d19152ed8a328932014104ef29f16c10aa2d0468d7841cfedb8b5729689ebca4db38fb8f3fc9ab158e799b6d6dfc2bca52fe490f7acd38e351bf1d28b8f1f48736a0b022f806dd107a8385feffffffe77c28db26558695fbc66172878412cb2694db40ff360b55d3740a44ba2b3238000000008a47304402203e427cc1990a299295554579f30974f83ba05ddf187482140928018e4938d96602204799d8c12cb696eacfd951198d35f0c6a65ecb67b717f55a20afa6677f4bafc4014104ef29f16c10aa2d0468d7841cfedb8b5729689ebca4db38fb8f3fc9ab158e799b6d6dfc2bca52fe490f7acd38e351bf1d28b8f1f48736a0b022f806dd107a8385feffffff0104332800000000001976a91441a349571d89decfac52ffecd92300b6a97b284188ac0000000001000000042ee074f816ebb800d5b3e8497498a8be0b7a578d831b7a4617090f224d20387c000000008a47304402207d9b6519328111fb1ccbf64632a404bd000fbd4e0086204f4853297ddc119fb202206e2b52c5a5c96376a0f95dba0bd086e6bade504c13af7a79aba33e1bd3024193014104447019ded953edd1bcecffbc66a555f822675257bacc0d357c1dc5194849367354c551e2c2e2048cb927985c8528e24120addd9aa0a2c68b23b462f337caaebcfeffffff58ac7561601d65f73a329c291970d755da1923458a8197de4dc9d47061fe5cc4020000008a47304402205c742445dac4de43bc5568b8f00e855fdc454b33ecae730c4be8d01a4479e7ba022061d0d274ba1fdecff47a9d0e1614d710c0e746ab22b5d0bd0ae4fab921e64e99014104447019ded953edd1bcecffbc66a555f822675257bacc0d357c1dc5194849367354c551e2c2e2048cb927985c8528e24120addd9aa0a2c68b23b462f337caaebcfeffffff6c1828ac45acb5040e9a8eb3f228942d562bde81923158da6425276b27e62155000000008b483045022100cb803162888cb25f25c2f1fa7340b27ffc50c2aba869e9bddcb97b43c3feed470220501807396b9d48508cf31efaa212358615b241493134811dac43e6a372987c51014104447019ded953edd1bcecffbc66a555f822675257bacc0d357c1dc5194849367354c551e2c2e2048cb927985c8528e24120addd9aa0a2c68b23b462f337caaebcfeffffffb4a2a1a056cddf86c811ab41f4b2dfd8f29feec73d34c796ea28cf12b8f81cae010000008b483045022100d0711f0295c01fe8856e8e38b37fd922b8aa0352b6d13616c621fa0f7d4b5ff1022059aafb91eea435e797d0d27477a63f06454c470a0d8ef8e5e8d496fb62c1efd3014104447019ded953edd1bcecffbc66a555f822675257bacc0d357c1dc5194849367354c551e2c2e2048cb927985c8528e24120addd9aa0a2c68b23b462f337caaebcfeffffff0104332800000000001976a914f3c49407d41b82f30636f5180718bb658ce7fe9488ac000000000100000004910223cea04cb252e6e6699bb38e77e63336680f1da01d35ebda1786ae607c7c010000008b483045022100961a28548fc3e53962e1b4039b383b0cf441c3ff76433e7652840c5cc8f711fd022074f177613090d1d1d8149eaa71f1f72531c4b0b8136be4bdb852e0ebf94fdeda01410479ff722ee4dfd880e307d06fc50a248a9f73a57998a65fd95c48436400280372cf9e99a9952ded7723a68118d4dcf658efbaed2a73265fc63b44789d2d459637feffffff9e3b6d11ace91dab509d257da4f54a637a38f188b13f8fe4a3a5b0fce6af2ac5020000008b483045022100a0c9d78f7b3db154d8c9c437b087be2e8f1adb01c40148307e8c986c0855192402201f9cfa8a422f39125cd5e90b0128558f30daa6e339da95d93673ed8331bdceab01410479ff722ee4dfd880e307d06fc50a248a9f73a57998a65fd95c48436400280372cf9e99a9952ded7723a68118d4dcf658efbaed2a73265fc63b44789d2d459637feffffffca544deb6c248c68a56d86e3e9fa2f93fcf35d6055acb116962421eb4041e896000000008a47304402202274c0b8b6634494b65309d4e2a0a91d6a55051000485c427d1c05d5cca810f002204f5eeb5c202b2e7c4ef1b1f61e3a9928fa8b2014f09a2735305ec1a2a1cb2dd501410479ff722ee4dfd880e307d06fc50a248a9f73a57998a65fd95c48436400280372cf9e99a9952ded7723a68118d4dcf658efbaed2a73265fc63b44789d2d459637feffffffd3600cc4caa4d7719a1f7b78f8d66e09cd84a6e4e7ee4cceff44921a314502ec000000008b4830450221008b7a7d15efa590a750ac917cad343abbaf432858de0df37bd3d0e660bcd515800220360cb45eb1a77cb4ad90d595f91f4018aa5662e36add18b7131ea99b3dd9071101410479ff722ee4dfd880e307d06fc50a248a9f73a57998a65fd95c48436400280372cf9e99a9952ded7723a68118d4dcf658efbaed2a73265fc63b44789d2d459637feffffff0104332800000000001976a914e1762290e3f035ea4e7f8cbf72a9d9386c4020ab88ac00000000".to_owned(),
                header: "00000020ad98a2888b7c69f4187ef5ee1b5921a6fb62803aa8bd35826f7fb751714baf250cb5ef03478d35ed7f6582ab40232ee39744471b2bcb40b91db0f29102d695123379fc5bffff7f2002000000".to_owned(),
                height: 32,
                result: Some(BitcoinBlock {
                    block_height: 32,
                    block_hash: to_block_hash(&hex_bytes("4f3757bc236e58b87d6208aa795115002b739bf39268cf69640f0b092e8cdafe").unwrap()),
                    parent_block_hash: to_block_hash(&hex_bytes("25af4b7151b77f6f8235bda83a8062fba621591beef57e18f4697c8b88a298ad").unwrap()),
                    timestamp: 1543272755,
                    txs: vec![
                        BitcoinTransaction {
                            data_amt: 0,
                            // TOKEN_TRANSFER
                            txid: to_txid(&hex_bytes("13f2c54dbbe3d4d6ed6c9fd1a68fe3c4238ec5de50316d102a106553b57b8728").unwrap()),
                            vtxindex: 2,
                            opcode: b'$',
                            data: hex_bytes("7c503a2e30a905cb515cfbc291766dfa00000000000000000000000000535441434b530000000000000064").unwrap(),
                            inputs: vec![
                                BitcoinTxInputStructured {
                                    keys: vec![
                                        BitcoinPublicKey::from_hex("03d6fd1ba0effaf1e8d94ea7b7a3d0ef26fea00a14ce5ffcc1495fe588a2c6d0f3").unwrap()
                                    ],
                                    num_required: 1,
                                    in_type: BitcoinInputType::Standard,
                                    tx_ref: (Txid::from_hex("f741c40e6ad746f96be5a483d45b874f37158302d4a5d71da4f874a349ff17c5").unwrap(), 1),
                                }.into()
                            ],
                            outputs: vec![
                                BitcoinTxOutput {
                                    units: 5500,
                                    address: BitcoinAddress::from_bytes_legacy(BitcoinNetworkType::Testnet, LegacyBitcoinAddressType::PublicKeyHash, &hex_bytes("41a349571d89decfac52ffecd92300b6a97b2841").unwrap()).unwrap()
                                },
                                BitcoinTxOutput {
                                    units: 4986192000,
                                    address: BitcoinAddress::from_bytes_legacy(BitcoinNetworkType::Testnet, LegacyBitcoinAddressType::PublicKeyHash, &hex_bytes("74178497e927ff3ff1428a241be454d393c3c91c").unwrap()).unwrap()
                                }
                            ]
                        },
                        BitcoinTransaction {
                            data_amt: 0,
                            // TOKEN_TRANSFER 
                            txid: to_txid(&hex_bytes("7c7c60ae8617daeb351da01d0f683633e6778eb39b69e6e652b24ca0ce230291").unwrap()),
                            vtxindex: 4,
                            opcode: b'$',
                            data: hex_bytes("7c503a2e30a905cb515cfbc291766dfa00000000000000000000000000535441434b530000000000000064").unwrap(),
                            inputs: vec![
                                BitcoinTxInputStructured {
                                    keys: vec![
                                        BitcoinPublicKey::from_hex("04ef29f16c10aa2d0468d7841cfedb8b5729689ebca4db38fb8f3fc9ab158e799b6d6dfc2bca52fe490f7acd38e351bf1d28b8f1f48736a0b022f806dd107a8385").unwrap()
                                    ],
                                    num_required: 1,
                                    in_type: BitcoinInputType::Standard,
                                    tx_ref: (Txid::from_hex("ba53c1d5b3d18115d7a9f7402e7c96281a05af1835f98dc8d729158c96d31193").unwrap(), 0),
                                }.into()
                            ],
                            outputs: vec![
                                BitcoinTxOutput {
                                    units: 5500,
                                    address: BitcoinAddress::from_bytes_legacy(BitcoinNetworkType::Testnet, LegacyBitcoinAddressType::PublicKeyHash, &hex_bytes("e1762290e3f035ea4e7f8cbf72a9d9386c4020ab").unwrap()).unwrap()
                                },
                                BitcoinTxOutput {
                                    units: 211500,
                                    address: BitcoinAddress::from_bytes_legacy(BitcoinNetworkType::Testnet, LegacyBitcoinAddressType::PublicKeyHash, &hex_bytes("41a349571d89decfac52ffecd92300b6a97b2841").unwrap()).unwrap()
                                }
                            ]
                        },
                        BitcoinTransaction {
                            data_amt: 0,
                            // TOKEN_TRANSFER 
                            txid: to_txid(&hex_bytes("ae1cf8b812cf28ea96c7343dc7ee9ff2d8dfb2f441ab11c886dfcd56a0a1a2b4").unwrap()),
                            vtxindex: 7,
                            opcode: b'$',
                            data: hex_bytes("7c503a2e30a905cb515cfbc291766dfa00000000000000000000000000535441434b530000000000000064").unwrap(),
                            inputs: vec![
                                BitcoinTxInputStructured {
                                    keys: vec![
                                        BitcoinPublicKey::from_hex("0479ff722ee4dfd880e307d06fc50a248a9f73a57998a65fd95c48436400280372cf9e99a9952ded7723a68118d4dcf658efbaed2a73265fc63b44789d2d459637").unwrap()
                                    ],
                                    num_required: 1,
                                    in_type: BitcoinInputType::Standard,
                                    tx_ref: (Txid::from_hex("bb8c5223c42c740c056afb147264c0982a96bafd4801e121669da99fc3ca33f4").unwrap(), 0),
                                }.into()
                            ],
                            outputs: vec![
                                BitcoinTxOutput {
                                    units: 5500,
                                    address: BitcoinAddress::from_bytes_legacy(BitcoinNetworkType::Testnet, LegacyBitcoinAddressType::PublicKeyHash, &hex_bytes("f3c49407d41b82f30636f5180718bb658ce7fe94").unwrap()).unwrap()
                                },
                                BitcoinTxOutput {
                                    units: 211500,
                                    address: BitcoinAddress::from_bytes_legacy(BitcoinNetworkType::Testnet, LegacyBitcoinAddressType::PublicKeyHash, &hex_bytes("e1762290e3f035ea4e7f8cbf72a9d9386c4020ab").unwrap()).unwrap()
                                }
                            ]
                        },
                        BitcoinTransaction {
                            data_amt: 0,
                            // TOKEN_TRANSFER
                            txid: to_txid(&hex_bytes("12fed1db482a35dba87535a13089692cea35a71bfb159b21d0a04be41219b2bd").unwrap()),
                            vtxindex: 10,
                            opcode: b'$',
                            data: hex_bytes("7c503a2e30a905cb515cfbc291766dfa00000000000000000000000000535441434b530000000000000064").unwrap(),
                            inputs: vec![
                                BitcoinTxInputStructured {
                                    keys: vec![
                                        BitcoinPublicKey::from_hex("04447019ded953edd1bcecffbc66a555f822675257bacc0d357c1dc5194849367354c551e2c2e2048cb927985c8528e24120addd9aa0a2c68b23b462f337caaebc").unwrap()
                                    ],
                                    num_required: 1,
                                    in_type: BitcoinInputType::Standard,
                                    tx_ref: (Txid::from_hex("a8e317854cf5e11e13539f44cabdcf29767d838ae684a865f849a8405c3d96b4").unwrap(), 0),
                                }.into()
                            ],
                            outputs: vec![
                                BitcoinTxOutput {
                                    units: 5500,
                                    address: BitcoinAddress::from_bytes_legacy(BitcoinNetworkType::Testnet, LegacyBitcoinAddressType::PublicKeyHash, &hex_bytes("afc75a8f8fbcb922248a663dec927b33dccaed37").unwrap()).unwrap()
                                },
                                BitcoinTxOutput {
                                    units: 211500,
                                    address: BitcoinAddress::from_bytes_legacy(BitcoinNetworkType::Testnet, LegacyBitcoinAddressType::PublicKeyHash, &hex_bytes("f3c49407d41b82f30636f5180718bb658ce7fe94").unwrap()).unwrap()
                                }
                            ]
                        },
                        BitcoinTransaction {
                            data_amt: 0,
                            // TOKEN_TRANSFER 
                            txid: to_txid(&hex_bytes("78035609a8733f214555cfec29e3eee1d24014863dc9f9d98092f6fbc5df63e8").unwrap()),
                            vtxindex: 13,
                            opcode: b'$',
                            data: hex_bytes("7c503a2e30a905cb515cfbc291766dfa00000000000000000000000000535441434b530000000000000064").unwrap(),
                            inputs: vec![
                                BitcoinTxInputStructured {
                                    keys: vec![
                                        BitcoinPublicKey::from_hex("04a96a8355b6c3597bb9425c2ef264ab8179ca8acd3032b62980d2067261b37666b66510983e6d60d49bbd28129f0bae4dbcaa97c2bc61a6b2e48ca1625ce81335").unwrap()
                                    ],
                                    num_required: 1,
                                    in_type: BitcoinInputType::Standard,
                                    tx_ref: (Txid::from_hex("be8b8ec102773e2c2e6179584684280a0f42c83c11dc1a30610310c91796c804").unwrap(), 0),
                                }.into()
                            ],
                            outputs: vec![
                                BitcoinTxOutput {
                                    units: 5500,
                                    address: BitcoinAddress::from_bytes_legacy(BitcoinNetworkType::Testnet, LegacyBitcoinAddressType::PublicKeyHash, &hex_bytes("74178497e927ff3ff1428a241be454d393c3c91c").unwrap()).unwrap()
                                },
                                BitcoinTxOutput {
                                    units: 211500,
                                    address: BitcoinAddress::from_bytes_legacy(BitcoinNetworkType::Testnet, LegacyBitcoinAddressType::PublicKeyHash, &hex_bytes("afc75a8f8fbcb922248a663dec927b33dccaed37").unwrap()).unwrap()
                                }
                            ]
                        }
                    ]
                })
            },
            BlockFixture {
                // invalid data -- merkle root won't match transactions (so header won't match)
                block: "000000209cef4ccd19f4294dd5c762aab6d9577fb4412cd4c0a662a953a8b7969697bc1ddab52e6f053758022fb92f04388eb5fdd87046776e9c406880e728b48e6930aff462fc5bffff7f200000000002020000000001010000000000000000000000000000000000000000000000000000000000000000ffffffff0502b5020101ffffffff024018a41200000000232103f51f0c868fd99a4a3a14fe2153fba3c5f635c31bf0a588545627134b49609097ac0000000000000000266a24aa21a9ed18a09ae86261d6802bff7fa705afa558764ed3750c2273bfae5b5136c44d14d6012000000000000000000000000000000000000000000000000000000000000000000000000001000000000101a7ef2b09722ad786c569c0812005a731ce19290bb0a2afc16cb91056c2e4c19e0100000017160014393ffec4f09b38895b8502377693f23c6ae00f19ffffffff0300000000000000000d6a0b69643a666f6f2e746573747c1500000000000017a9144b85301ba8e42bf98472b8ed4939d5f76b98fcea87144d9c290100000017a91431f8968eb1730c83fb58409a9a560a0a0835027f8702483045022100fc82815edf1c0ef0c601cf1e26494626d7b01597be5ab83df025ff1ee67730130220016c4c29d77aadb5ff57c0c9272a43950ca29b84d8adfaed95ac69db90b35d5b012102d341f728783eb93e6fb5921a1ebe9d149e941de31e403cd69afa2f0f1e698e8100000000".to_owned(),
                header: "000000209cef4ccd19f4294dd5c762aab6d9577fb4412cd4c0a662a953a8b7969697bc1ddab52e6f053758022fb92f04388eb5fdd87046776e9c406880e728b48e6931aff462fc5bffff7f2000000000".to_owned(),
                height: 32,
                result: None,
            }
        ];

        let parser = BitcoinBlockParser::new(BitcoinNetworkType::Testnet, MagicBytes([105, 100])); // "id"
        for block_fixture in block_fixtures {
            let block = make_block(&block_fixture.block).unwrap();
            let header = make_block_header(&block_fixture.header).unwrap();
            let height = block_fixture.height;

            let parsed_block_opt =
                parser.process_block(&block, &header, height, StacksEpochId::Epoch2_05);
            assert_eq!(parsed_block_opt, block_fixture.result);
        }
    }
}<|MERGE_RESOLUTION|>--- conflicted
+++ resolved
@@ -150,11 +150,7 @@
             None => panic!("No block header set"),
             Some(ref ipc_header) => {
                 let block_hash = ipc_header.block_header.header.bitcoin_hash().clone();
-<<<<<<< HEAD
-                indexer.send_getdata(&[block_hash]).and_then(|_r| Ok(true))
-=======
-                indexer.send_getdata(&vec![block_hash]).map(|_r| true)
->>>>>>> a70b3d51
+                indexer.send_getdata(&[block_hash]).map(|_r| true)
             }
         }
     }
