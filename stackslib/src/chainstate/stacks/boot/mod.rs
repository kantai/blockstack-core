// Copyright (C) 2013-2020 Blockstack PBC, a public benefit corporation
// Copyright (C) 2020 Stacks Open Internet Foundation
//
// This program is free software: you can redistribute it and/or modify
// it under the terms of the GNU General Public License as published by
// the Free Software Foundation, either version 3 of the License, or
// (at your option) any later version.
//
// This program is distributed in the hope that it will be useful,
// but WITHOUT ANY WARRANTY; without even the implied warranty of
// MERCHANTABILITY or FITNESS FOR A PARTICULAR PURPOSE.  See the
// GNU General Public License for more details.
//
// You should have received a copy of the GNU General Public License
// along with this program.  If not, see <http://www.gnu.org/licenses/>.

use std::boxed::Box;
use std::cmp;
use std::collections::BTreeMap;
use std::convert::{TryFrom, TryInto};

use clarity::vm::analysis::CheckErrors;
use clarity::vm::ast::ASTRules;
use clarity::vm::clarity::{Error as ClarityError, TransactionConnection};
use clarity::vm::contexts::ContractContext;
use clarity::vm::costs::cost_functions::ClarityCostFunction;
use clarity::vm::costs::{ClarityCostFunctionReference, CostStateSummary, LimitedCostTracker};
use clarity::vm::database::{
    ClarityDatabase, DataVariableMetadata, NULL_BURN_STATE_DB, NULL_HEADER_DB,
};
use clarity::vm::errors::{Error as VmError, InterpreterError, InterpreterResult};
use clarity::vm::events::StacksTransactionEvent;
use clarity::vm::representations::{ClarityName, ContractName};
use clarity::vm::types::TypeSignature::UIntType;
use clarity::vm::types::{
    PrincipalData, QualifiedContractIdentifier, SequenceData, StandardPrincipalData, TupleData,
    TypeSignature, Value,
};
use clarity::vm::{ClarityVersion, Environment, SymbolicExpression};
use lazy_static::lazy_static;
use serde::Deserialize;
use stacks_common::address::AddressHashMode;
use stacks_common::codec::StacksMessageCodec;
use stacks_common::types;
use stacks_common::types::chainstate::{BlockHeaderHash, StacksAddress, StacksBlockId};
use stacks_common::util::hash::{hex_bytes, to_hex, Hash160};
use wsts::curve::point::{Compressed, Point};
use wsts::curve::scalar::Scalar;

use crate::burnchains::bitcoin::address::BitcoinAddress;
use crate::burnchains::{Address, Burnchain, PoxConstants};
use crate::chainstate::burn::db::sortdb::SortitionDB;
use crate::chainstate::stacks::address::{PoxAddress, StacksAddressExtensions};
use crate::chainstate::stacks::db::StacksChainState;
use crate::chainstate::stacks::index::marf::MarfConnection;
use crate::chainstate::stacks::Error;
use crate::clarity_vm::clarity::{ClarityConnection, ClarityTransactionConnection};
use crate::clarity_vm::database::HeadersDBConn;
use crate::core::{
    StacksEpochId, BITCOIN_REGTEST_FIRST_BLOCK_HASH, CHAIN_ID_MAINNET, POX_MAXIMAL_SCALING,
    POX_THRESHOLD_STEPS_USTX,
};
use crate::util_lib::boot;
use crate::util_lib::strings::VecDisplay;

const BOOT_CODE_POX_BODY: &'static str = std::include_str!("pox.clar");
const BOOT_CODE_POX_TESTNET_CONSTS: &'static str = std::include_str!("pox-testnet.clar");
const BOOT_CODE_POX_MAINNET_CONSTS: &'static str = std::include_str!("pox-mainnet.clar");
pub const BOOT_CODE_LOCKUP: &'static str = std::include_str!("lockup.clar");
pub const BOOT_CODE_COSTS: &'static str = std::include_str!("costs.clar");
pub const BOOT_CODE_COSTS_2: &'static str = std::include_str!("costs-2.clar");
pub const BOOT_CODE_COSTS_3: &'static str = std::include_str!("costs-3.clar");
pub const BOOT_CODE_COSTS_2_TESTNET: &'static str = std::include_str!("costs-2-testnet.clar");
pub const BOOT_CODE_COST_VOTING_MAINNET: &'static str = std::include_str!("cost-voting.clar");
pub const BOOT_CODE_BNS: &'static str = std::include_str!("bns.clar");
pub const BOOT_CODE_GENESIS: &'static str = std::include_str!("genesis.clar");
pub const POX_1_NAME: &'static str = "pox";
pub const POX_2_NAME: &'static str = "pox-2";
pub const POX_3_NAME: &'static str = "pox-3";
pub const POX_4_NAME: &'static str = "pox-4";
pub const SIGNERS_NAME: &'static str = "signers";
pub const SIGNERS_VOTING_NAME: &'static str = "signers-voting";
/// This is the name of a variable in the `.signers` contract which tracks the most recently updated
/// reward cycle number.
pub const SIGNERS_UPDATE_STATE: &'static str = "last-set-cycle";
pub const SIGNERS_MAX_LIST_SIZE: usize = 4000;
pub const SIGNERS_PK_LEN: usize = 33;

const POX_2_BODY: &'static str = std::include_str!("pox-2.clar");
const POX_3_BODY: &'static str = std::include_str!("pox-3.clar");
const POX_4_BODY: &'static str = std::include_str!("pox-4.clar");
pub const SIGNERS_BODY: &'static str = std::include_str!("signers.clar");
const SIGNERS_VOTING_BODY: &'static str = std::include_str!("signers-voting.clar");

pub const COSTS_1_NAME: &'static str = "costs";
pub const COSTS_2_NAME: &'static str = "costs-2";
pub const COSTS_3_NAME: &'static str = "costs-3";
/// This contract name is used in testnet **only** to lookup an initial
///  setting for the pox-4 aggregate key. This contract should contain a `define-read-only`
///  function called `aggregate-key` with zero arguments which returns a (buff 33)
pub const BOOT_TEST_POX_4_AGG_KEY_CONTRACT: &'static str = "pox-4-agg-test-booter";
pub const BOOT_TEST_POX_4_AGG_KEY_FNAME: &'static str = "aggregate-key";

pub const MINERS_NAME: &'static str = "miners";

pub mod docs;

lazy_static! {
    pub static ref BOOT_CODE_POX_MAINNET: String =
        format!("{}\n{}", BOOT_CODE_POX_MAINNET_CONSTS, BOOT_CODE_POX_BODY);
    pub static ref BOOT_CODE_POX_TESTNET: String =
        format!("{}\n{}", BOOT_CODE_POX_TESTNET_CONSTS, BOOT_CODE_POX_BODY);
    pub static ref POX_2_MAINNET_CODE: String =
        format!("{}\n{}", BOOT_CODE_POX_MAINNET_CONSTS, POX_2_BODY);
    pub static ref POX_2_TESTNET_CODE: String =
        format!("{}\n{}", BOOT_CODE_POX_TESTNET_CONSTS, POX_2_BODY);
    pub static ref POX_3_MAINNET_CODE: String =
        format!("{}\n{}", BOOT_CODE_POX_MAINNET_CONSTS, POX_3_BODY);
    pub static ref POX_3_TESTNET_CODE: String =
        format!("{}\n{}", BOOT_CODE_POX_TESTNET_CONSTS, POX_3_BODY);
    pub static ref POX_4_CODE: String = format!("{}", POX_4_BODY);
    pub static ref SIGNER_VOTING_CODE: String = format!("{}", SIGNERS_VOTING_BODY);
    pub static ref BOOT_CODE_COST_VOTING_TESTNET: String = make_testnet_cost_voting();
    pub static ref STACKS_BOOT_CODE_MAINNET: [(&'static str, &'static str); 6] = [
        ("pox", &BOOT_CODE_POX_MAINNET),
        ("lockup", BOOT_CODE_LOCKUP),
        ("costs", BOOT_CODE_COSTS),
        ("cost-voting", BOOT_CODE_COST_VOTING_MAINNET),
        ("bns", &BOOT_CODE_BNS),
        ("genesis", &BOOT_CODE_GENESIS),
    ];
    pub static ref STACKS_BOOT_CODE_TESTNET: [(&'static str, &'static str); 6] = [
        ("pox", &BOOT_CODE_POX_TESTNET),
        ("lockup", BOOT_CODE_LOCKUP),
        ("costs", BOOT_CODE_COSTS),
        ("cost-voting", &BOOT_CODE_COST_VOTING_TESTNET),
        ("bns", &BOOT_CODE_BNS),
        ("genesis", &BOOT_CODE_GENESIS),
    ];
}

fn make_testnet_cost_voting() -> String {
    BOOT_CODE_COST_VOTING_MAINNET
        .replacen(
            "(define-constant VETO_LENGTH u1008)",
            "(define-constant VETO_LENGTH u50)",
            1,
        )
        .replacen(
            "(define-constant REQUIRED_VETOES u500)",
            "(define-constant REQUIRED_VETOES u25)",
            1,
        )
}

pub fn make_contract_id(addr: &StacksAddress, name: &str) -> QualifiedContractIdentifier {
    QualifiedContractIdentifier::new(
        StandardPrincipalData::from(addr.clone()),
        ContractName::try_from(name.to_string()).unwrap(),
    )
}

#[derive(Clone, Debug)]
pub struct RawRewardSetEntry {
    pub reward_address: PoxAddress,
    pub amount_stacked: u128,
    pub stacker: Option<PrincipalData>,
    pub signer: Option<[u8; SIGNERS_PK_LEN]>,
}

// This enum captures the names of the PoX contracts by version.
// This should deprecate the const values `POX_version_NAME`, but
// that is the kind of refactor that should be in its own PR.
// Having an enum here is useful for a bunch of reasons, but chiefly:
//   * we'll be able to add an Ord implementation, so that we can
//     do much easier version checks
//   * static enforcement of matches
define_named_enum!(PoxVersions {
    Pox1("pox"),
    Pox2("pox-2"),
    Pox3("pox-3"),
    Pox4("pox-4"),
});

#[derive(Debug, PartialEq, Clone, Serialize, Deserialize)]
pub struct PoxStartCycleInfo {
    /// This data contains the set of principals who missed a reward slot
    ///  in this reward cycle.
    ///
    /// The first element of the tuple is the principal whose microSTX
    ///  were locked, and the second element is the amount of microSTX
    ///  that were locked
    pub missed_reward_slots: Vec<(PrincipalData, u128)>,
}

fn hex_serialize<S: serde::Serializer>(addr: &[u8; 33], s: S) -> Result<S::Ok, S::Error> {
    s.serialize_str(&to_hex(addr))
}

fn hex_deserialize<'de, D: serde::Deserializer<'de>>(
    d: D,
) -> Result<[u8; SIGNERS_PK_LEN], D::Error> {
    let hex_str = String::deserialize(d)?;
    let bytes_vec = hex_bytes(&hex_str).map_err(serde::de::Error::custom)?;
    if bytes_vec.len() != SIGNERS_PK_LEN {
        return Err(serde::de::Error::invalid_length(
            bytes_vec.len(),
            &"array of len == SIGNERS_PK_LEN",
        ));
    }
    let mut bytes = [0; SIGNERS_PK_LEN];
    bytes.copy_from_slice(bytes_vec.as_slice());
    Ok(bytes)
}

#[derive(Debug, PartialEq, Clone, Serialize, Deserialize)]
pub struct NakamotoSignerEntry {
    #[serde(serialize_with = "hex_serialize", deserialize_with = "hex_deserialize")]
    pub signing_key: [u8; 33],
    pub stacked_amt: u128,
    pub slots: u32,
}

#[derive(Debug, PartialEq, Clone, Serialize, Deserialize)]
pub struct RewardSet {
    pub rewarded_addresses: Vec<PoxAddress>,
    pub start_cycle_state: PoxStartCycleInfo,
    #[serde(skip_serializing_if = "Option::is_none", default)]
    // only generated for nakamoto reward sets
    pub signers: Option<Vec<NakamotoSignerEntry>>,
}

const POX_CYCLE_START_HANDLED_VALUE: &'static str = "1";

impl PoxStartCycleInfo {
    pub fn serialize(&self) -> String {
        serde_json::to_string(self).expect("FATAL: failure to serialize internal struct")
    }

    pub fn deserialize(from: &str) -> Option<PoxStartCycleInfo> {
        serde_json::from_str(from).ok()
    }

    pub fn is_empty(&self) -> bool {
        self.missed_reward_slots.is_empty()
    }
}

impl RewardSet {
    /// Create an empty reward set where no one gets an early unlock
    pub fn empty() -> RewardSet {
        RewardSet {
            rewarded_addresses: vec![],
            start_cycle_state: PoxStartCycleInfo {
                missed_reward_slots: vec![],
            },
            signers: None,
        }
    }

    /// Serialization used when stored as ClarityDB metadata
    pub fn metadata_serialize(&self) -> String {
        serde_json::to_string(self).expect("FATAL: failure to serialize RewardSet struct")
    }

    /// Deserializer corresponding to `RewardSet::metadata_serialize`
    pub fn metadata_deserialize(from: &str) -> Result<RewardSet, String> {
        serde_json::from_str(from).map_err(|e| e.to_string())
    }
}

impl StacksChainState {
    /// Return the MARF key used to store whether or not a given PoX
    ///  cycle's "start" has been handled by the Stacks fork yet. This
    ///  is used in Stacks 2.1 to help process unlocks.
    fn handled_pox_cycle_start_key(cycle_number: u64) -> String {
        format!("chainstate_pox::handled_cycle_start::{}", cycle_number)
    }

    /// Returns whether or not the `cycle_number` PoX cycle has been handled by the
    ///  Stacks fork in the opened `clarity_db`.
    pub fn handled_pox_cycle_start(clarity_db: &mut ClarityDatabase, cycle_number: u64) -> bool {
        let db_key = Self::handled_pox_cycle_start_key(cycle_number);
        match clarity_db
            .get::<String>(&db_key)
            .expect("FATAL: DB error when checking PoX cycle start")
        {
            Some(x) => x == POX_CYCLE_START_HANDLED_VALUE,
            None => false,
        }
    }

    fn mark_pox_cycle_handled(
        db: &mut ClarityDatabase,
        cycle_number: u64,
    ) -> Result<(), clarity::vm::errors::Error> {
        let db_key = Self::handled_pox_cycle_start_key(cycle_number);
        db.put(&db_key, &POX_CYCLE_START_HANDLED_VALUE.to_string())?;
        Ok(())
    }

    /// Get the stacking state for a user, before deleting it as part of an unlock
    fn get_user_stacking_state(
        clarity: &mut ClarityTransactionConnection,
        principal: &PrincipalData,
        pox_contract_name: &str,
    ) -> TupleData {
        // query the stacking state for this user before deleting it
        let is_mainnet = clarity.is_mainnet();
        let sender_addr = PrincipalData::from(boot::boot_code_addr(clarity.is_mainnet()));
        let pox_contract = boot::boot_code_id(pox_contract_name, clarity.is_mainnet());
        let user_stacking_state = clarity
            .with_readonly_clarity_env(
                is_mainnet,
                // chain id doesn't matter since it won't be used
                CHAIN_ID_MAINNET,
                ClarityVersion::Clarity2,
                sender_addr,
                None,
                LimitedCostTracker::new_free(),
                |vm_env| {
                    vm_env.eval_read_only_with_rules(
                        &pox_contract,
                        &format!(r#"
                            (unwrap-panic (map-get? stacking-state {{ stacker: '{unlocked_principal} }}))
                            "#,
                                 unlocked_principal = Value::Principal(principal.clone())
                        ),
                        ASTRules::PrecheckSize,
                    )
                })
            .expect("FATAL: failed to query unlocked principal");

        user_stacking_state
            .expect_tuple()
            .expect("FATAL: unexpected PoX structure")
    }

    /// Synthesize the handle-unlock print event.  This is done here, instead of pox-2, so we can
    /// change it later without breaking consensus.
    /// The resulting Value will be an `(ok ...)`
    /// `user_data` is the user's stacking data, before the handle-unlock function gets called.
    fn synthesize_unlock_event_data(
        clarity: &mut ClarityTransactionConnection,
        principal: &PrincipalData,
        cycle_number: u64,
        user_data: TupleData,
    ) -> Value {
        let is_mainnet = clarity.is_mainnet();
        let sender_addr = PrincipalData::from(boot::boot_code_addr(clarity.is_mainnet()));
        let pox_contract = boot::boot_code_id(POX_2_NAME, clarity.is_mainnet());

        let user_first_cycle_locked = user_data
            .get("first-reward-cycle")
            .expect("FATAL: missing stacker info")
            .to_owned();
        let user_pox_addr = user_data
            .get("pox-addr")
            .expect("FATAL: missing stacker info")
            .to_owned();

        let result = clarity
            .with_readonly_clarity_env(
                is_mainnet,
                // chain id doesn't matter since it won't be used
                CHAIN_ID_MAINNET,
                ClarityVersion::Clarity2,
                sender_addr.clone(),
                None,
                LimitedCostTracker::new_free(),
                |vm_env| {
                    vm_env.eval_read_only_with_rules(
                        &pox_contract,
                        &format!(
                            r#"
                            (let (
                                (stacker-info (stx-account '{unlocked_principal}))
                                (total-balance (stx-get-balance '{unlocked_principal}))
                            )
                            (ok {{
                                ;; These fields are expected by downstream event observers.
                                ;; So, we have to supply them even if they don't make much sense.
                                name: "handle-unlock",
                                stacker: '{unlocked_principal},
                                balance: total-balance,
                                locked: (get locked stacker-info),
                                burnchain-unlock-height: (get unlock-height stacker-info),
                                data: {{
                                    first-cycle-locked: {first_cycle_locked},
                                    first-unlocked-cycle: {cycle_to_unlock},
                                    pox-addr: {pox_addr}
                                }}
                            }}))
                            "#,
                            unlocked_principal = Value::Principal(principal.clone()),
                            first_cycle_locked = user_first_cycle_locked,
                            cycle_to_unlock = Value::UInt(cycle_number.into()),
                            pox_addr = user_pox_addr
                        ),
                        ASTRules::PrecheckSize,
                    )
                },
            )
            .expect("FATAL: failed to evaluate post-unlock state");

        result
    }

    /// Do all the necessary Clarity operations at the start of a PoX reward cycle.
    /// Currently, this just means applying any auto-unlocks to Stackers who qualified.
    ///
    /// This should only be called for PoX v2 cycles.
    pub fn handle_pox_cycle_start_pox_2(
        clarity: &mut ClarityTransactionConnection,
        cycle_number: u64,
        cycle_info: Option<PoxStartCycleInfo>,
    ) -> Result<Vec<StacksTransactionEvent>, Error> {
        Self::handle_pox_cycle_start(clarity, cycle_number, cycle_info, POX_2_NAME)
    }

    /// Do all the necessary Clarity operations at the start of a PoX reward cycle.
    /// Currently, this just means applying any auto-unlocks to Stackers who qualified.
    ///
    /// This should only be called for PoX v3 cycles.
    pub fn handle_pox_cycle_start_pox_3(
        clarity: &mut ClarityTransactionConnection,
        cycle_number: u64,
        cycle_info: Option<PoxStartCycleInfo>,
    ) -> Result<Vec<StacksTransactionEvent>, Error> {
        Self::handle_pox_cycle_start(clarity, cycle_number, cycle_info, POX_3_NAME)
    }

    /// Do all the necessary Clarity operations at the start of a PoX reward cycle.
    /// Currently, this just means applying any auto-unlocks to Stackers who qualified.
    ///
    /// This should only be called for PoX v4 cycles.
    pub fn handle_pox_cycle_start_pox_4(
        clarity: &mut ClarityTransactionConnection,
        cycle_number: u64,
        cycle_info: Option<PoxStartCycleInfo>,
    ) -> Result<Vec<StacksTransactionEvent>, Error> {
        Self::handle_pox_cycle_start(clarity, cycle_number, cycle_info, POX_4_NAME)
    }

    /// Do all the necessary Clarity operations at the start of a PoX reward cycle.
    /// Currently, this just means applying any auto-unlocks to Stackers who qualified.
    ///
    fn handle_pox_cycle_start(
        clarity: &mut ClarityTransactionConnection,
        cycle_number: u64,
        cycle_info: Option<PoxStartCycleInfo>,
        pox_contract_name: &str,
    ) -> Result<Vec<StacksTransactionEvent>, Error> {
        clarity.with_clarity_db(|db| Ok(Self::mark_pox_cycle_handled(db, cycle_number)))??;

        debug!(
            "Handling PoX reward cycle start";
            "reward_cycle" => cycle_number,
            "cycle_active" => cycle_info.is_some(),
            "pox_contract" => pox_contract_name
        );

        let cycle_info = match cycle_info {
            Some(x) => x,
            None => return Ok(vec![]),
        };

        let sender_addr = PrincipalData::from(boot::boot_code_addr(clarity.is_mainnet()));
        let pox_contract = boot::boot_code_id(pox_contract_name, clarity.is_mainnet());

        let mut total_events = vec![];
        for (principal, amount_locked) in cycle_info.missed_reward_slots.iter() {
            // we have to do several things for each principal
            // 1. lookup their Stacks account and accelerate their unlock
            // 2. remove the user's entries from every `reward-cycle-pox-address-list` they were in
            //     (a) this can be done by moving the last entry to the now vacated spot,
            //         and, if necessary, updating the associated `stacking-state` entry's pointer
            //     (b) or, if they were the only entry in the list, then just deleting them from the list
            // 3. correct the `reward-cycle-total-stacked` entry for every reward cycle they were in
            // 4. delete the user's stacking-state entry.
            clarity.with_clarity_db(|db| {
                // lookup the Stacks account and alter their unlock height to next block
                let mut balance = db.get_stx_balance_snapshot(&principal)?;
                let canonical_locked = balance.canonical_balance_repr()?.amount_locked();
                if canonical_locked < *amount_locked {
                    panic!("Principal missed reward slots, but did not have as many locked tokens as expected. Actual: {}, Expected: {}", canonical_locked, *amount_locked);
                }

                balance.accelerate_unlock()?;
                balance.save()?;
                Ok(())
            }).expect("FATAL: failed to accelerate PoX unlock");

            // query the stacking state for this user before deleting it
            let user_data = Self::get_user_stacking_state(clarity, principal, pox_contract_name);

            // perform the unlock
            let (result, _, mut events, _) = clarity
                .with_abort_callback(
                    |vm_env| {
                        vm_env.execute_in_env(sender_addr.clone(), None, None, |env| {
                            env.execute_contract_allow_private(
                                &pox_contract,
                                "handle-unlock",
                                &[
                                    SymbolicExpression::atom_value(principal.clone().into()),
                                    SymbolicExpression::atom_value(Value::UInt(*amount_locked)),
                                    SymbolicExpression::atom_value(Value::UInt(
                                        cycle_number.into(),
                                    )),
                                ],
                                false,
                            )
                        })
                    },
                    |_, _| false,
                )
                .expect("FATAL: failed to handle PoX unlock");

            // this must be infallible
            result
                .expect_result_ok()
                .expect("FATAL: unexpected PoX structure");

            // extract metadata about the unlock
            let event_info =
                Self::synthesize_unlock_event_data(clarity, principal, cycle_number, user_data);

            // Add synthetic print event for `handle-unlock`, since it alters stacking state
            let tx_event =
                Environment::construct_print_transaction_event(&pox_contract, &event_info);
            events.push(tx_event);
            total_events.extend(events.into_iter());
        }

        Ok(total_events)
    }

    pub fn eval_boot_code_read_only(
        &mut self,
        sortdb: &SortitionDB,
        stacks_block_id: &StacksBlockId,
        boot_contract_name: &str,
        code: &str,
    ) -> Result<Value, Error> {
        let iconn = sortdb.index_conn();
        let dbconn = self.state_index.sqlite_conn();
        self.clarity_state
            .eval_read_only(
                &stacks_block_id,
                &HeadersDBConn(dbconn),
                &iconn,
                &boot::boot_code_id(boot_contract_name, self.mainnet),
                code,
                ASTRules::PrecheckSize,
            )
            .map_err(Error::ClarityError)
    }

    pub fn get_liquid_ustx(&mut self, stacks_block_id: &StacksBlockId) -> u128 {
        let mut connection = self.clarity_state.read_only_connection(
            stacks_block_id,
            &NULL_HEADER_DB,
            &NULL_BURN_STATE_DB,
        );
        connection
            .with_clarity_db_readonly_owned(|mut clarity_db| {
                (clarity_db.get_total_liquid_ustx(), clarity_db)
            })
            .expect("FATAL: failed to get total liquid ustx")
    }

    /// Determine the minimum amount of STX per reward address required to stack in the _next_
    /// reward cycle
    #[cfg(test)]
    pub fn get_stacking_minimum(
        &mut self,
        sortdb: &SortitionDB,
        stacks_block_id: &StacksBlockId,
    ) -> Result<u128, Error> {
        self.eval_boot_code_read_only(
            sortdb,
            stacks_block_id,
            "pox",
            &format!("(get-stacking-minimum)"),
        )
        .map(|value| {
            value
                .expect_u128()
                .expect("FATAL: unexpected PoX structure")
        })
    }

    pub fn get_total_ustx_stacked(
        &mut self,
        sortdb: &SortitionDB,
        tip: &StacksBlockId,
        reward_cycle: u128,
        pox_contract: &str,
    ) -> Result<u128, Error> {
        let function = "get-total-ustx-stacked";
        let mainnet = self.mainnet;
        let chain_id = self.chain_id;
        let contract_identifier = boot::boot_code_id(pox_contract, mainnet);
        let cost_track = LimitedCostTracker::new_free();
        let sender = PrincipalData::Standard(StandardPrincipalData::transient());
        let result = self
            .maybe_read_only_clarity_tx(&sortdb.index_conn(), tip, |clarity_tx| {
                clarity_tx.with_readonly_clarity_env(
                    mainnet,
                    chain_id,
                    ClarityVersion::Clarity1,
                    sender,
                    None,
                    cost_track,
                    |env| {
                        env.execute_contract(
                            &contract_identifier,
                            function,
                            &vec![SymbolicExpression::atom_value(Value::UInt(reward_cycle))],
                            true,
                        )
                    },
                )
            })?
            .ok_or_else(|| Error::NoSuchBlockError)??
            .expect_u128()
            .expect("FATAL: unexpected PoX structure");
        Ok(result)
    }

    /// Determine how many uSTX are stacked in a given reward cycle
    #[cfg(test)]
    pub fn test_get_total_ustx_stacked(
        &mut self,
        sortdb: &SortitionDB,
        stacks_block_id: &StacksBlockId,
        reward_cycle: u128,
    ) -> Result<u128, Error> {
        self.eval_boot_code_read_only(
            sortdb,
            stacks_block_id,
            "pox",
            &format!("(get-total-ustx-stacked u{})", reward_cycle),
        )
        .map(|value| {
            value
                .expect_u128()
                .expect("FATAL: unexpected PoX structure")
        })
    }

    /// Is PoX active in the given reward cycle?
    pub fn is_pox_active(
        &mut self,
        sortdb: &SortitionDB,
        stacks_block_id: &StacksBlockId,
        reward_cycle: u128,
        pox_contract: &str,
    ) -> Result<bool, Error> {
        self.eval_boot_code_read_only(
            sortdb,
            stacks_block_id,
            pox_contract,
            &format!("(is-pox-active u{})", reward_cycle),
        )
        .map(|value| {
            value
                .expect_bool()
                .expect("FATAL: unexpected PoX structure")
        })
    }

    pub fn make_signer_set(
        threshold: u128,
        entries: &[RawRewardSetEntry],
    ) -> Option<Vec<NakamotoSignerEntry>> {
        let Some(first_entry) = entries.first() else {
            // entries is empty: there's no signer set
            return None;
        };
        // signing keys must be all-or-nothing in the reward set
        let expects_signing_keys = first_entry.signer.is_some();
        for entry in entries.iter() {
            if entry.signer.is_some() != expects_signing_keys {
                panic!("FATAL: stacking-set contains mismatched entries with and without signing keys.");
            }
        }
        if !expects_signing_keys {
            return None;
        }

        let mut signer_set = BTreeMap::new();
        for entry in entries.iter() {
            let signing_key = entry
                .signer
                .clone()
                .expect("BUG: signing keys should all be set in reward-sets with any signing keys");
            if let Some(existing_entry) = signer_set.get_mut(&signing_key) {
                *existing_entry += entry.amount_stacked;
            } else {
                signer_set.insert(signing_key.clone(), entry.amount_stacked);
            };
        }

        let mut signer_set: Vec<_> = signer_set
            .into_iter()
            .filter_map(|(signing_key, stacked_amt)| {
                let slots = u32::try_from(stacked_amt / threshold)
                    .expect("CORRUPTION: Stacker claimed > u32::max() reward slots");
                if slots == 0 {
                    return None;
                }
                Some(NakamotoSignerEntry {
                    signing_key,
                    stacked_amt,
                    slots,
                })
            })
            .collect();

        // finally, we must sort the signer set: the signer participation bit vector depends
        //  on a consensus-critical ordering of the signer set.
        signer_set.sort_by_key(|entry| entry.signing_key);

        Some(signer_set)
    }

    /// Given a threshold and set of registered addresses, return a reward set where
    ///   every entry address has stacked more than the threshold, and addresses
    ///   are repeated floor(stacked_amt / threshold) times.
    /// If an address appears in `addresses` multiple times, then the address's associated amounts
    ///   are summed.
    pub fn make_reward_set(
        threshold: u128,
        mut addresses: Vec<RawRewardSetEntry>,
        epoch_id: StacksEpochId,
    ) -> RewardSet {
        let mut reward_set = vec![];
        let mut missed_slots = vec![];
        // the way that we sum addresses relies on sorting.
        if epoch_id < StacksEpochId::Epoch21 {
            addresses.sort_by_cached_key(|k| k.reward_address.bytes());
        } else {
            addresses.sort_by_cached_key(|k| k.reward_address.to_burnchain_repr());
        }

        let signer_set = Self::make_signer_set(threshold, &addresses);

        while let Some(RawRewardSetEntry {
            reward_address: address,
            amount_stacked: mut stacked_amt,
            stacker,
            ..
        }) = addresses.pop()
        {
            let mut contributed_stackers = vec![];
            if let Some(stacker) = stacker.as_ref() {
                contributed_stackers.push((stacker.clone(), stacked_amt));
            }
            // Here we check if we should combine any entries with the same
            //  reward address together in the reward set.
            // The outer while loop pops the last element of the
            //  addresses vector, and here we peak at the last item in
            //  the vector (via last()). Because the items in the
            //  vector are sorted by address, we know that any entry
            //  with the same `reward_address` as `address` will be at the end of
            //  the list (and therefore found by this loop)
            while addresses.last().map(|x| &x.reward_address) == Some(&address) {
                let next_contrib = addresses
                    .pop()
                    .expect("BUG: first() returned some, but pop() is none.");
                let additional_amt = next_contrib.amount_stacked;

                if let Some(stacker) = next_contrib.stacker {
                    contributed_stackers.push((stacker.clone(), additional_amt));
                }

                stacked_amt = stacked_amt
                    .checked_add(additional_amt)
                    .expect("CORRUPTION: Stacker stacked > u128 max amount");
            }
            let slots_taken = u32::try_from(stacked_amt / threshold)
                .expect("CORRUPTION: Stacker claimed > u32::max() reward slots");
            info!(
                "Reward slots taken";
                "reward_address" => %address,
                "slots_taken" => slots_taken,
                "stacked_amt" => stacked_amt,
                "pox_threshold" => threshold,
            );
            for _i in 0..slots_taken {
                test_debug!("Add to PoX reward set: {:?}", &address);
                reward_set.push(address.clone());
            }
            // if stacker did not qualify for a slot *and* they have a stacker
            //   pointer set by the PoX contract, then add them to auto-unlock list
            if slots_taken == 0 && !contributed_stackers.is_empty() {
                info!(
                    "Stacker missed reward slot, added to unlock list";
                    //                    "stackers" => %VecDisplay(&contributed_stackers),
                    "reward_address" => %address.clone().to_b58(),
                    "threshold" => threshold,
                    "stacked_amount" => stacked_amt
                );
                contributed_stackers
                    .sort_by_cached_key(|(stacker, ..)| to_hex(&stacker.serialize_to_vec()));
                while let Some((contributor, amt)) = contributed_stackers.pop() {
                    let mut total_amount = amt;
                    while contributed_stackers.last().map(|(stacker, ..)| stacker)
                        == Some(&contributor)
                    {
                        let (add_stacker, additional) = contributed_stackers
                            .pop()
                            .expect("BUG: last() returned some, but pop() is none.");
                        assert_eq!(&add_stacker, &contributor);
                        total_amount = total_amount
                            .checked_add(additional)
                            .expect("CORRUPTION: Stacked stacked > u128 max amount");
                    }
                    missed_slots.push((contributor, total_amount));
                }
            }
        }
        info!("Reward set calculated"; "slots_occuppied" => reward_set.len());
        RewardSet {
            rewarded_addresses: reward_set,
            start_cycle_state: PoxStartCycleInfo {
                missed_reward_slots: missed_slots,
            },
            signers: signer_set,
        }
    }

    pub fn get_threshold_from_participation(
        liquid_ustx: u128,
        participation: u128,
        reward_slots: u128,
    ) -> u128 {
        // set the lower limit on reward scaling at 25% of liquid_ustx
        //   (i.e., liquid_ustx / POX_MAXIMAL_SCALING)
        let scale_by = cmp::max(participation, liquid_ustx / u128::from(POX_MAXIMAL_SCALING));
        let threshold_precise = scale_by / reward_slots;
        // compute the threshold as nearest 10k > threshold_precise
        let ceil_amount = match threshold_precise % POX_THRESHOLD_STEPS_USTX {
            0 => 0,
            remainder => POX_THRESHOLD_STEPS_USTX - remainder,
        };
        let threshold = threshold_precise + ceil_amount;
        return threshold;
    }

    pub fn get_reward_threshold_and_participation(
        pox_settings: &PoxConstants,
        addresses: &[RawRewardSetEntry],
        liquid_ustx: u128,
    ) -> (u128, u128) {
        let participation = addresses
            .iter()
            .fold(0, |agg, entry| agg + entry.amount_stacked);

        assert!(
            participation <= liquid_ustx,
            "CORRUPTION: More stacking participation than liquid STX"
        );

        // set the lower limit on reward scaling at 25% of liquid_ustx
        //   (i.e., liquid_ustx / POX_MAXIMAL_SCALING)
        let scale_by = cmp::max(participation, liquid_ustx / u128::from(POX_MAXIMAL_SCALING));

        let reward_slots = u128::try_from(pox_settings.reward_slots())
            .expect("FATAL: unreachable: more than 2^128 reward slots");
        let threshold_precise = scale_by / reward_slots;
        // compute the threshold as nearest 10k > threshold_precise
        let ceil_amount = match threshold_precise % POX_THRESHOLD_STEPS_USTX {
            0 => 0,
            remainder => POX_THRESHOLD_STEPS_USTX - remainder,
        };
        let threshold = threshold_precise + ceil_amount;
        info!(
            "PoX participation threshold is {}, from {} + {} ({}), participation is {}",
            threshold, threshold_precise, ceil_amount, scale_by, participation
        );
        (threshold, participation)
    }

    fn get_reward_addresses_pox_1(
        &mut self,
        sortdb: &SortitionDB,
        block_id: &StacksBlockId,
        reward_cycle: u64,
    ) -> Result<Vec<RawRewardSetEntry>, Error> {
        if !self.is_pox_active(sortdb, block_id, u128::from(reward_cycle), POX_1_NAME)? {
            debug!(
                "PoX was voted disabled in block {} (reward cycle {})",
                block_id, reward_cycle
            );
            return Ok(vec![]);
        }

        // how many in this cycle?
        let num_addrs = self
            .eval_boot_code_read_only(
                sortdb,
                block_id,
                POX_1_NAME,
                &format!("(get-reward-set-size u{})", reward_cycle),
            )?
            .expect_u128()
            .expect("FATAL: unexpected PoX structure");

        debug!(
            "At block {:?} (reward cycle {}): {} PoX reward addresses",
            block_id, reward_cycle, num_addrs
        );

        let mut ret = vec![];
        for i in 0..num_addrs {
            // value should be (optional (tuple (pox-addr (tuple (...))) (total-ustx uint))).
            // Get the tuple.
            let tuple_data = self
                .eval_boot_code_read_only(
                    sortdb,
                    block_id,
                    POX_1_NAME,
                    &format!("(get-reward-set-pox-address u{} u{})", reward_cycle, i),
                )?
                .expect_optional()
                .expect("FATAL: unexpected PoX structure")
                .expect(&format!(
                    "FATAL: missing PoX address in slot {} out of {} in reward cycle {}",
                    i, num_addrs, reward_cycle
                ))
                .expect_tuple()
                .expect("FATAL: unexpected PoX structure");

            let pox_addr_tuple = tuple_data
                .get("pox-addr")
                .expect(&format!("FATAL: no 'pox-addr' in return value from (get-reward-set-pox-address u{} u{})", reward_cycle, i))
                .to_owned();

            let reward_address = PoxAddress::try_from_pox_tuple(self.mainnet, &pox_addr_tuple)
                .expect(&format!(
                    "FATAL: not a valid PoX address: {:?}",
                    &pox_addr_tuple
                ));

            let total_ustx = tuple_data
                .get("total-ustx")
                .expect(&format!("FATAL: no 'total-ustx' in return value from (get-reward-set-pox-address u{} u{})", reward_cycle, i))
                .to_owned()
                .expect_u128()                .expect("FATAL: unexpected PoX structure")
;

            debug!(
                "PoX reward address (for {} ustx): {}",
                total_ustx, &reward_address,
            );
            ret.push(RawRewardSetEntry {
                reward_address,
                amount_stacked: total_ustx,
                stacker: None,
                signer: None,
            })
        }

        Ok(ret)
    }

    fn get_reward_addresses_pox_2(
        &mut self,
        sortdb: &SortitionDB,
        block_id: &StacksBlockId,
        reward_cycle: u64,
    ) -> Result<Vec<RawRewardSetEntry>, Error> {
        if !self.is_pox_active(sortdb, block_id, u128::from(reward_cycle), POX_2_NAME)? {
            debug!(
                "PoX was voted disabled in block {} (reward cycle {})",
                block_id, reward_cycle
            );
            return Ok(vec![]);
        }

        // how many in this cycle?
        let num_addrs = self
            .eval_boot_code_read_only(
                sortdb,
                block_id,
                POX_2_NAME,
                &format!("(get-reward-set-size u{})", reward_cycle),
            )?
            .expect_u128()
            .expect("FATAL: unexpected PoX structure");

        debug!(
            "At block {:?} (reward cycle {}): {} PoX reward addresses",
            block_id, reward_cycle, num_addrs
        );

        let mut ret = vec![];
        for i in 0..num_addrs {
            // value should be (optional (tuple (pox-addr (tuple (...))) (total-ustx uint))).
            let tuple = self
                .eval_boot_code_read_only(
                    sortdb,
                    block_id,
                    POX_2_NAME,
                    &format!("(get-reward-set-pox-address u{} u{})", reward_cycle, i),
                )?
                .expect_optional()
                .expect("FATAL: unexpected PoX structure")
                .expect(&format!(
                    "FATAL: missing PoX address in slot {} out of {} in reward cycle {}",
                    i, num_addrs, reward_cycle
                ))
                .expect_tuple()
                .expect("FATAL: unexpected PoX structure");

            let pox_addr_tuple = tuple
                .get("pox-addr")
                .expect(&format!("FATAL: no `pox-addr` in return value from (get-reward-set-pox-address u{} u{})", reward_cycle, i))
                .to_owned();

            let reward_address = PoxAddress::try_from_pox_tuple(self.mainnet, &pox_addr_tuple)
                .expect(&format!(
                    "FATAL: not a valid PoX address: {:?}",
                    &pox_addr_tuple
                ));

            let total_ustx = tuple
                .get("total-ustx")
                .expect(&format!("FATAL: no 'total-ustx' in return value from (get-reward-set-pox-address u{} u{})", reward_cycle, i))
                .to_owned()
                .expect_u128()                .expect("FATAL: unexpected PoX structure")
;

            let stacker = tuple
                .get("stacker")
                .expect(&format!(
                    "FATAL: no 'stacker' in return value from (get-reward-set-pox-address u{} u{})",
                    reward_cycle, i
                ))
                .to_owned()
                .expect_optional()
                .expect("FATAL: unexpected PoX structure")
                .map(|value| {
                    value
                        .expect_principal()
                        .expect("FATAL: unexpected PoX structure")
                });

            debug!(
                "Parsed PoX reward address";
                "stacked_ustx" => total_ustx,
                "reward_address" => %reward_address,
                "stacker" => ?stacker,
            );
            ret.push(RawRewardSetEntry {
                reward_address,
                amount_stacked: total_ustx,
                stacker,
                signer: None,
            })
        }

        Ok(ret)
    }

    fn get_reward_addresses_pox_3(
        &mut self,
        sortdb: &SortitionDB,
        block_id: &StacksBlockId,
        reward_cycle: u64,
    ) -> Result<Vec<RawRewardSetEntry>, Error> {
        if !self.is_pox_active(sortdb, block_id, u128::from(reward_cycle), POX_3_NAME)? {
            debug!(
                "PoX was voted disabled in block {} (reward cycle {})",
                block_id, reward_cycle
            );
            return Ok(vec![]);
        }

        // how many in this cycle?
        let num_addrs = self
            .eval_boot_code_read_only(
                sortdb,
                block_id,
                POX_3_NAME,
                &format!("(get-reward-set-size u{})", reward_cycle),
            )?
            .expect_u128()
            .expect("FATAL: unexpected PoX structure");

        debug!(
            "At block {:?} (reward cycle {}): {} PoX reward addresses",
            block_id, reward_cycle, num_addrs
        );

        let mut ret = vec![];
        for i in 0..num_addrs {
            // value should be (optional (tuple (pox-addr (tuple (...))) (total-ustx uint))).
            let tuple = self
                .eval_boot_code_read_only(
                    sortdb,
                    block_id,
                    POX_3_NAME,
                    &format!("(get-reward-set-pox-address u{} u{})", reward_cycle, i),
                )?
                .expect_optional()
                .expect("FATAL: unexpected PoX structure")
                .expect(&format!(
                    "FATAL: missing PoX address in slot {} out of {} in reward cycle {}",
                    i, num_addrs, reward_cycle
                ))
                .expect_tuple()
                .expect("FATAL: unexpected PoX structure");

            let pox_addr_tuple = tuple
                .get("pox-addr")
                .expect(&format!("FATAL: no `pox-addr` in return value from (get-reward-set-pox-address u{} u{})", reward_cycle, i))
                .to_owned();

            let reward_address = PoxAddress::try_from_pox_tuple(self.mainnet, &pox_addr_tuple)
                .expect(&format!(
                    "FATAL: not a valid PoX address: {:?}",
                    &pox_addr_tuple
                ));

            let total_ustx = tuple
                .get("total-ustx")
                .expect(&format!("FATAL: no 'total-ustx' in return value from (get-reward-set-pox-address u{} u{})", reward_cycle, i))
                .to_owned()
                .expect_u128()
                .expect("FATAL: unexpected PoX structure");

            let stacker = tuple
                .get("stacker")
                .expect(&format!(
                    "FATAL: no 'stacker' in return value from (get-reward-set-pox-address u{} u{})",
                    reward_cycle, i
                ))
                .to_owned()
                .expect_optional()
                .expect("FATAL: unexpected PoX structure")
                .map(|value| {
                    value
                        .expect_principal()
                        .expect("FATAL: unexpected PoX structure")
                });

            debug!(
                "Parsed PoX reward address";
                "stacked_ustx" => total_ustx,
                "reward_address" => %reward_address,
                "stacker" => ?stacker,
            );
            ret.push(RawRewardSetEntry {
                reward_address,
                amount_stacked: total_ustx,
                stacker,
                signer: None,
            })
        }

        Ok(ret)
    }

    /// Get all PoX reward addresses from .pox-4
    /// TODO: also return their stacker signer keys (as part of `RawRewardSetEntry`
    fn get_reward_addresses_pox_4(
        &mut self,
        sortdb: &SortitionDB,
        block_id: &StacksBlockId,
        reward_cycle: u64,
    ) -> Result<Vec<RawRewardSetEntry>, Error> {
        // how many in this cycle?
        let num_addrs = self
            .eval_boot_code_read_only(
                sortdb,
                block_id,
                POX_4_NAME,
                &format!("(get-reward-set-size u{})", reward_cycle),
            )?
            .expect_u128()?;

        debug!(
            "At block {:?} (reward cycle {}): {} PoX reward addresses",
            block_id, reward_cycle, num_addrs
        );

        let mut ret = vec![];
        for i in 0..num_addrs {
            // value should be:
            // (optional {
            //     pox-addr: { version: (buff 1), hashbytes: (buff 32) },
            //     total-ustx: uint,
            //     stacker: (optional principal),
            //     signer: principal
            // })
            let tuple = self
                .eval_boot_code_read_only(
                    sortdb,
                    block_id,
                    POX_4_NAME,
                    &format!("(get-reward-set-pox-address u{} u{})", reward_cycle, i),
                )?
                .expect_optional()?
                .expect(&format!(
                    "FATAL: missing PoX address in slot {} out of {} in reward cycle {}",
                    i, num_addrs, reward_cycle
                ))
                .expect_tuple()?;

<<<<<<< HEAD
            let entry = RawRewardSetEntry::from_pox_4_tuple(self.mainnet, tuple);
=======
            let pox_addr_tuple = tuple
                .get("pox-addr")
                .expect(&format!("FATAL: no `pox-addr` in return value from (get-reward-set-pox-address u{} u{})", reward_cycle, i))
                .to_owned();

            let reward_address = PoxAddress::try_from_pox_tuple(self.mainnet, &pox_addr_tuple)
                .expect(&format!(
                    "FATAL: not a valid PoX address: {:?}",
                    &pox_addr_tuple
                ));

            let total_ustx = tuple
                .get("total-ustx")
                .expect(&format!("FATAL: no 'total-ustx' in return value from (get-reward-set-pox-address u{} u{})", reward_cycle, i))
                .to_owned()
                .expect_u128()?;

            let stacker_opt = tuple
                .get("stacker")
                .expect(&format!(
                    "FATAL: no 'stacker' in return value from (get-reward-set-pox-address u{} u{})",
                    reward_cycle, i
                ))
                .to_owned()
                .expect_optional()?;

            let stacker = match stacker_opt {
                Some(stacker_value) => Some(stacker_value.expect_principal()?),
                None => None,
            };

            let signer = tuple
                .get("signer")
                .expect(&format!(
                    "FATAL: no 'signer' in return value from (get-reward-set-pox-address u{} u{})",
                    reward_cycle, i
                ))
                .to_owned()
                .expect_buff(SIGNERS_PK_LEN)?;
            // (buff 33) only enforces max size, not min size, so we need to do a len check
            let pk_bytes = if signer.len() == SIGNERS_PK_LEN {
                let mut bytes = [0; SIGNERS_PK_LEN];
                bytes.copy_from_slice(signer.as_slice());
                bytes
            } else {
                [0; SIGNERS_PK_LEN]
            };
>>>>>>> 278d88ed

            ret.push(entry)
        }

        Ok(ret)
    }

    /// Get the sequence of reward addresses, as well as the PoX-specified hash mode (which gets
    /// lost in the conversion to StacksAddress)
    /// Each address will have at least (get-stacking-minimum) tokens.
    pub fn get_reward_addresses(
        &mut self,
        burnchain: &Burnchain,
        sortdb: &SortitionDB,
        current_burn_height: u64,
        block_id: &StacksBlockId,
    ) -> Result<Vec<RawRewardSetEntry>, Error> {
        let reward_cycle = burnchain
            .block_height_to_reward_cycle(current_burn_height)
            .ok_or(Error::PoxNoRewardCycle)?;
        self.get_reward_addresses_in_cycle(burnchain, sortdb, reward_cycle, block_id)
    }

    /// Get the sequence of reward addresses, as well as the PoX-specified hash mode (which gets
    /// lost in the conversion to StacksAddress)
    /// Each address will have at least (get-stacking-minimum) tokens.
    pub fn get_reward_addresses_in_cycle(
        &mut self,
        burnchain: &Burnchain,
        sortdb: &SortitionDB,
        reward_cycle: u64,
        block_id: &StacksBlockId,
    ) -> Result<Vec<RawRewardSetEntry>, Error> {
        let reward_cycle_start_height = burnchain.reward_cycle_to_block_height(reward_cycle);

        let pox_contract_name = burnchain
            .pox_constants
            .active_pox_contract(reward_cycle_start_height);

        info!(
            "Active PoX contract at {} (cycle start height {}): {}",
            block_id, reward_cycle_start_height, &pox_contract_name
        );
        let result = match pox_contract_name {
            x if x == POX_1_NAME => self.get_reward_addresses_pox_1(sortdb, block_id, reward_cycle),
            x if x == POX_2_NAME => self.get_reward_addresses_pox_2(sortdb, block_id, reward_cycle),
            x if x == POX_3_NAME => self.get_reward_addresses_pox_3(sortdb, block_id, reward_cycle),
            x if x == POX_4_NAME => self.get_reward_addresses_pox_4(sortdb, block_id, reward_cycle),
            unknown_contract => {
                panic!("Blockchain implementation failure: PoX contract name '{}' is unknown. Chainstate is corrupted.",
                       unknown_contract);
            }
        };

        // Catch the epoch boundary edge case where burn height >= pox 3 activation height, but
        // there hasn't yet been a Stacks block.
        match result {
            Err(Error::ClarityError(ClarityError::Interpreter(VmError::Unchecked(
                CheckErrors::NoSuchContract(_),
            )))) => {
                warn!("Reward cycle attempted to calculate rewards before the PoX contract was instantiated");
                return Ok(vec![]);
            }
            x => x,
        }
    }

    /// Get the aggregate public key for a given reward cycle from pox 4
    pub fn get_aggregate_public_key_pox_4(
        &mut self,
        sortdb: &SortitionDB,
        block_id: &StacksBlockId,
        reward_cycle: u64,
    ) -> Result<Option<Point>, Error> {
        let aggregate_public_key_opt = self
            .eval_boot_code_read_only(
                sortdb,
                block_id,
                POX_4_NAME,
                &format!("(get-aggregate-public-key u{})", reward_cycle),
            )?
            .expect_optional()?;

        let aggregate_public_key = match aggregate_public_key_opt {
            Some(value) => {
                // A point should have 33 bytes exactly.
                let data = value.expect_buff(33)?;
                let msg = "Pox-4 get-aggregate-public-key returned a corrupted value.";
                let compressed_data = Compressed::try_from(data.as_slice()).expect(msg);
                Some(Point::try_from(&compressed_data).expect(msg))
            }
            None => None,
        };
        Ok(aggregate_public_key)
    }
}

#[cfg(test)]
pub mod contract_tests;
#[cfg(test)]
pub mod pox_2_tests;
#[cfg(test)]
pub mod pox_3_tests;
#[cfg(test)]
pub mod pox_4_tests;
#[cfg(test)]
mod signers_tests;
#[cfg(test)]
pub mod signers_voting_tests;

#[cfg(test)]
pub mod test {
    use std::collections::{HashMap, HashSet};
    use std::convert::From;
    use std::fs;

    use clarity::boot_util::boot_code_addr;
    use clarity::vm::contracts::Contract;
    use clarity::vm::tests::symbols_from_values;
    use clarity::vm::types::*;
    use stacks_common::util::hash::to_hex;
    use stacks_common::util::*;

    use super::*;
    use crate::burnchains::{Address, PublicKey};
    use crate::chainstate::burn::db::sortdb::*;
    use crate::chainstate::burn::db::*;
    use crate::chainstate::burn::operations::BlockstackOperationType;
    use crate::chainstate::burn::*;
    use crate::chainstate::stacks::db::test::*;
    use crate::chainstate::stacks::db::*;
    use crate::chainstate::stacks::miner::*;
    use crate::chainstate::stacks::tests::*;
    use crate::chainstate::stacks::{
        Error as chainstate_error, C32_ADDRESS_VERSION_TESTNET_SINGLESIG, *,
    };
    use crate::core::{StacksEpochId, *};
    use crate::net::test::*;
    use crate::util_lib::boot::{boot_code_id, boot_code_test_addr};

    pub const TESTNET_STACKING_THRESHOLD_25: u128 = 8000;

    /// Extract a PoX address from its tuple representation.
    /// Doesn't work on segwit addresses
    fn tuple_to_pox_addr(tuple_data: TupleData) -> PoxAddress {
        PoxAddress::try_from_pox_tuple(false, &Value::Tuple(tuple_data)).unwrap()
    }

    #[test]
    fn make_reward_set_units() {
        let threshold = 1_000;
        let addresses = vec![
            RawRewardSetEntry {
                reward_address: PoxAddress::Standard(
                    StacksAddress::from_string("STVK1K405H6SK9NKJAP32GHYHDJ98MMNP8Y6Z9N0").unwrap(),
                    Some(AddressHashMode::SerializeP2PKH),
                ),
                amount_stacked: 1500,
                stacker: None,
                signer: None,
            },
            RawRewardSetEntry {
                reward_address: PoxAddress::Standard(
                    StacksAddress::from_string("ST76D2FMXZ7D2719PNE4N71KPSX84XCCNCMYC940").unwrap(),
                    Some(AddressHashMode::SerializeP2PKH),
                ),

                amount_stacked: 500,
                stacker: None,
                signer: None,
            },
            RawRewardSetEntry {
                reward_address: PoxAddress::Standard(
                    StacksAddress::from_string("STVK1K405H6SK9NKJAP32GHYHDJ98MMNP8Y6Z9N0").unwrap(),
                    Some(AddressHashMode::SerializeP2PKH),
                ),
                amount_stacked: 1500,
                stacker: None,
                signer: None,
            },
            RawRewardSetEntry {
                reward_address: PoxAddress::Standard(
                    StacksAddress::from_string("ST76D2FMXZ7D2719PNE4N71KPSX84XCCNCMYC940").unwrap(),
                    Some(AddressHashMode::SerializeP2PKH),
                ),
                amount_stacked: 400,
                stacker: None,
                signer: None,
            },
        ];
        assert_eq!(
            StacksChainState::make_reward_set(threshold, addresses, StacksEpochId::Epoch2_05)
                .rewarded_addresses
                .len(),
            3
        );
    }

    fn rand_pox_addr() -> PoxAddress {
        PoxAddress::Standard(rand_addr(), Some(AddressHashMode::SerializeP2PKH))
    }

    #[test]
    fn get_reward_threshold_units() {
        let test_pox_constants = PoxConstants::new(
            501,
            1,
            1,
            1,
            5,
            5000,
            10000,
            u32::MAX,
            u32::MAX,
            u32::MAX,
            u32::MAX,
            u32::MAX,
        );
        // when the liquid amount = the threshold step,
        //   the threshold should always be the step size.
        let liquid = POX_THRESHOLD_STEPS_USTX;
        assert_eq!(
            StacksChainState::get_reward_threshold_and_participation(
                &test_pox_constants,
                &[],
                liquid,
            )
            .0,
            POX_THRESHOLD_STEPS_USTX
        );
        assert_eq!(
            StacksChainState::get_reward_threshold_and_participation(
                &test_pox_constants,
                &[RawRewardSetEntry {
                    reward_address: rand_pox_addr(),
                    amount_stacked: liquid,
                    stacker: None,
                    signer: None,
                }],
                liquid,
            )
            .0,
            POX_THRESHOLD_STEPS_USTX
        );

        let liquid = 200_000_000 * MICROSTACKS_PER_STACKS as u128;
        // with zero participation, should scale to 25% of liquid
        assert_eq!(
            StacksChainState::get_reward_threshold_and_participation(
                &test_pox_constants,
                &[],
                liquid,
            )
            .0,
            50_000 * MICROSTACKS_PER_STACKS as u128
        );
        // should be the same at 25% participation
        assert_eq!(
            StacksChainState::get_reward_threshold_and_participation(
                &test_pox_constants,
                &[RawRewardSetEntry {
                    reward_address: rand_pox_addr(),
                    amount_stacked: liquid / 4,
                    stacker: None,
                    signer: None,
                }],
                liquid,
            )
            .0,
            50_000 * MICROSTACKS_PER_STACKS as u128
        );
        // but not at 30% participation
        assert_eq!(
            StacksChainState::get_reward_threshold_and_participation(
                &test_pox_constants,
                &[
                    RawRewardSetEntry {
                        reward_address: rand_pox_addr(),
                        amount_stacked: liquid / 4,
                        stacker: None,
                        signer: None,
                    },
                    RawRewardSetEntry {
                        reward_address: rand_pox_addr(),
                        amount_stacked: 10_000_000 * (MICROSTACKS_PER_STACKS as u128),
                        stacker: None,
                        signer: None,
                    },
                ],
                liquid,
            )
            .0,
            60_000 * MICROSTACKS_PER_STACKS as u128
        );

        // bump by just a little bit, should go to the next threshold step
        assert_eq!(
            StacksChainState::get_reward_threshold_and_participation(
                &test_pox_constants,
                &[
                    RawRewardSetEntry {
                        reward_address: rand_pox_addr(),
                        amount_stacked: liquid / 4,
                        stacker: None,
                        signer: None,
                    },
                    RawRewardSetEntry {
                        reward_address: rand_pox_addr(),
                        amount_stacked: MICROSTACKS_PER_STACKS as u128,
                        stacker: None,
                        signer: None,
                    },
                ],
                liquid,
            )
            .0,
            60_000 * MICROSTACKS_PER_STACKS as u128
        );

        // bump by just a little bit, should go to the next threshold step
        assert_eq!(
            StacksChainState::get_reward_threshold_and_participation(
                &test_pox_constants,
                &[RawRewardSetEntry {
                    reward_address: rand_pox_addr(),
                    amount_stacked: liquid,
                    stacker: None,
                    signer: None,
                }],
                liquid,
            )
            .0,
            200_000 * MICROSTACKS_PER_STACKS as u128
        );
    }

    fn rand_addr() -> StacksAddress {
        key_to_stacks_addr(&StacksPrivateKey::new())
    }

    pub fn key_to_stacks_addr(key: &StacksPrivateKey) -> StacksAddress {
        StacksAddress::from_public_keys(
            C32_ADDRESS_VERSION_TESTNET_SINGLESIG,
            &AddressHashMode::SerializeP2PKH,
            1,
            &vec![StacksPublicKey::from_private(key)],
        )
        .unwrap()
    }

    pub fn instantiate_pox_peer<'a>(
        burnchain: &Burnchain,
        test_name: &str,
    ) -> (TestPeer<'a>, Vec<StacksPrivateKey>) {
        instantiate_pox_peer_with_epoch(burnchain, test_name, None, None)
    }

    pub fn instantiate_pox_peer_with_epoch<'a>(
        burnchain: &Burnchain,
        test_name: &str,
        epochs: Option<Vec<StacksEpoch>>,
        observer: Option<&'a TestEventObserver>,
    ) -> (TestPeer<'a>, Vec<StacksPrivateKey>) {
        let mut peer_config = TestPeerConfig::new(test_name, 0, 0);
        peer_config.burnchain = burnchain.clone();
        peer_config.epochs = epochs;
        peer_config.setup_code = format!(
            "(contract-call? .pox set-burnchain-parameters u{} u{} u{} u{})",
            burnchain.first_block_height,
            burnchain.pox_constants.prepare_length,
            burnchain.pox_constants.reward_cycle_length,
            burnchain.pox_constants.pox_rejection_fraction
        );

        test_debug!("Setup code: '{}'", &peer_config.setup_code);

        let keys = [
            StacksPrivateKey::from_hex(
                "7e3ee1f2a0ae11b785a1f0e725a9b3ab0a5fd6cc057d43763b0a85f256fdec5d01",
            )
            .unwrap(),
            StacksPrivateKey::from_hex(
                "11d055ac8b0ab4f04c5eb5ea4b4def9c60ae338355d81c9411b27b4f49da2a8301",
            )
            .unwrap(),
            StacksPrivateKey::from_hex(
                "00eed368626b96e482944e02cc136979973367491ea923efb57c482933dd7c0b01",
            )
            .unwrap(),
            StacksPrivateKey::from_hex(
                "00380ff3c05350ee313f60f30313acb4b5fc21e50db4151bf0de4cd565eb823101",
            )
            .unwrap(),
        ];

        let addrs: Vec<StacksAddress> = keys.iter().map(|pk| key_to_stacks_addr(pk)).collect();

        let balances: Vec<(PrincipalData, u64)> = addrs
            .clone()
            .into_iter()
            .map(|addr| (addr.into(), (1024 * POX_THRESHOLD_STEPS_USTX) as u64))
            .collect();

        peer_config.initial_balances = balances;
        let peer = TestPeer::new_with_observer(peer_config, observer);

        (peer, keys.to_vec())
    }

    pub fn eval_at_tip(peer: &mut TestPeer, boot_contract: &str, expr: &str) -> Value {
        let sortdb = peer.sortdb.take().unwrap();
        let (consensus_hash, block_bhh) =
            SortitionDB::get_canonical_stacks_chain_tip_hash(sortdb.conn()).unwrap();
        let stacks_block_id = StacksBlockId::new(&consensus_hash, &block_bhh);
        let iconn = sortdb.index_conn();
        let value = peer.chainstate().clarity_eval_read_only(
            &iconn,
            &stacks_block_id,
            &boot_code_id(boot_contract, false),
            expr,
        );
        peer.sortdb = Some(sortdb);
        value
    }

    fn contract_id(addr: &StacksAddress, name: &str) -> QualifiedContractIdentifier {
        QualifiedContractIdentifier::new(
            StandardPrincipalData::from(addr.clone()),
            ContractName::try_from(name.to_string()).unwrap(),
        )
    }

    fn eval_contract_at_tip(
        peer: &mut TestPeer,
        addr: &StacksAddress,
        name: &str,
        expr: &str,
    ) -> Value {
        let sortdb = peer.sortdb.take().unwrap();
        let (consensus_hash, block_bhh) =
            SortitionDB::get_canonical_stacks_chain_tip_hash(sortdb.conn()).unwrap();
        let stacks_block_id = StacksBlockId::new(&consensus_hash, &block_bhh);
        let iconn = sortdb.index_conn();
        let value = peer.chainstate().clarity_eval_read_only(
            &iconn,
            &stacks_block_id,
            &contract_id(addr, name),
            expr,
        );
        peer.sortdb = Some(sortdb);
        value
    }

    pub fn get_liquid_ustx(peer: &mut TestPeer) -> u128 {
        let value = eval_at_tip(peer, "pox", "stx-liquid-supply");
        if let Value::UInt(inner_uint) = value {
            return inner_uint;
        } else {
            panic!("stx-liquid-supply isn't a uint");
        }
    }

    pub fn get_balance(peer: &mut TestPeer, addr: &PrincipalData) -> u128 {
        let value = eval_at_tip(
            peer,
            "pox",
            &format!("(stx-get-balance '{})", addr.to_string()),
        );
        if let Value::UInt(balance) = value {
            return balance;
        } else {
            panic!("stx-get-balance isn't a uint");
        }
    }

    pub fn get_stacker_info(
        peer: &mut TestPeer,
        addr: &PrincipalData,
    ) -> Option<(u128, PoxAddress, u128, u128)> {
        let value_opt = eval_at_tip(
            peer,
            "pox",
            &format!("(get-stacker-info '{})", addr.to_string()),
        );
        let data = if let Some(d) = value_opt.expect_optional().unwrap() {
            d
        } else {
            return None;
        };

        let data = data.expect_tuple().unwrap();

        let amount_ustx = data
            .get("amount-ustx")
            .unwrap()
            .to_owned()
            .expect_u128()
            .unwrap();
        let pox_addr = tuple_to_pox_addr(
            data.get("pox-addr")
                .unwrap()
                .to_owned()
                .expect_tuple()
                .unwrap(),
        );
        let lock_period = data
            .get("lock-period")
            .unwrap()
            .to_owned()
            .expect_u128()
            .unwrap();
        let first_reward_cycle = data
            .get("first-reward-cycle")
            .unwrap()
            .to_owned()
            .expect_u128()
            .unwrap();
        Some((amount_ustx, pox_addr, lock_period, first_reward_cycle))
    }

    pub fn with_sortdb<F, R>(peer: &mut TestPeer, todo: F) -> R
    where
        F: FnOnce(&mut StacksChainState, &SortitionDB) -> R,
    {
        let sortdb = peer.sortdb.take().unwrap();
        let r = todo(peer.chainstate(), &sortdb);
        peer.sortdb = Some(sortdb);
        r
    }

    pub fn get_account(peer: &mut TestPeer, addr: &PrincipalData) -> StacksAccount {
        let account = with_sortdb(peer, |ref mut chainstate, ref mut sortdb| {
            let (consensus_hash, block_bhh) =
                SortitionDB::get_canonical_stacks_chain_tip_hash(sortdb.conn()).unwrap();
            let stacks_block_id = StacksBlockId::new(&consensus_hash, &block_bhh);
            chainstate
                .with_read_only_clarity_tx(&sortdb.index_conn(), &stacks_block_id, |clarity_tx| {
                    StacksChainState::get_account(clarity_tx, addr)
                })
                .unwrap()
        });
        account
    }

    fn get_contract(peer: &mut TestPeer, addr: &QualifiedContractIdentifier) -> Option<Contract> {
        let contract_opt = with_sortdb(peer, |ref mut chainstate, ref mut sortdb| {
            let (consensus_hash, block_bhh) =
                SortitionDB::get_canonical_stacks_chain_tip_hash(sortdb.conn()).unwrap();
            let stacks_block_id = StacksBlockId::new(&consensus_hash, &block_bhh);
            chainstate
                .with_read_only_clarity_tx(&sortdb.index_conn(), &stacks_block_id, |clarity_tx| {
                    StacksChainState::get_contract(clarity_tx, addr).unwrap()
                })
                .unwrap()
        });
        contract_opt
    }

    pub fn make_pox_addr(addr_version: AddressHashMode, addr_bytes: Hash160) -> Value {
        Value::Tuple(
            TupleData::from_data(vec![
                (
                    ClarityName::try_from("version".to_owned()).unwrap(),
                    Value::buff_from_byte(addr_version as u8),
                ),
                (
                    ClarityName::try_from("hashbytes".to_owned()).unwrap(),
                    Value::Sequence(SequenceData::Buffer(BuffData {
                        data: addr_bytes.as_bytes().to_vec(),
                    })),
                ),
            ])
            .unwrap(),
        )
    }

    pub fn make_pox_lockup(
        key: &StacksPrivateKey,
        nonce: u64,
        amount: u128,
        addr_version: AddressHashMode,
        addr_bytes: Hash160,
        lock_period: u128,
        burn_ht: u64,
    ) -> StacksTransaction {
        make_pox_contract_call(
            key,
            nonce,
            "stack-stx",
            vec![
                Value::UInt(amount),
                make_pox_addr(addr_version, addr_bytes),
                Value::UInt(burn_ht as u128),
                Value::UInt(lock_period),
            ],
        )
    }

    pub fn make_pox_2_lockup(
        key: &StacksPrivateKey,
        nonce: u64,
        amount: u128,
        addr: PoxAddress,
        lock_period: u128,
        burn_ht: u64,
    ) -> StacksTransaction {
        make_pox_2_or_3_lockup(key, nonce, amount, addr, lock_period, burn_ht, POX_2_NAME)
    }

    pub fn make_pox_3_lockup(
        key: &StacksPrivateKey,
        nonce: u64,
        amount: u128,
        addr: PoxAddress,
        lock_period: u128,
        burn_ht: u64,
    ) -> StacksTransaction {
        make_pox_2_or_3_lockup(key, nonce, amount, addr, lock_period, burn_ht, POX_3_NAME)
    }

    pub fn make_pox_4_lockup(
        key: &StacksPrivateKey,
        nonce: u64,
        amount: u128,
        addr: PoxAddress,
        lock_period: u128,
        signer_key: StacksPublicKey,
        burn_ht: u64,
    ) -> StacksTransaction {
        let addr_tuple = Value::Tuple(addr.as_clarity_tuple().unwrap());
        let payload = TransactionPayload::new_contract_call(
            boot_code_test_addr(),
            "pox-4",
            "stack-stx",
            vec![
                Value::UInt(amount),
                addr_tuple,
                Value::UInt(burn_ht as u128),
                Value::UInt(lock_period),
                Value::buff_from(signer_key.to_bytes_compressed()).unwrap(),
            ],
        )
        .unwrap();

        make_tx(key, nonce, 0, payload)
    }

    pub fn make_pox_2_or_3_lockup(
        key: &StacksPrivateKey,
        nonce: u64,
        amount: u128,
        addr: PoxAddress,
        lock_period: u128,
        burn_ht: u64,
        contract_name: &str,
    ) -> StacksTransaction {
        // (define-public (stack-stx (amount-ustx uint)
        //                           (pox-addr (tuple (version (buff 1)) (hashbytes (buff 32))))
        //                           (burn-height uint)
        //                           (lock-period uint))
        let addr_tuple = Value::Tuple(addr.as_clarity_tuple().unwrap());
        let payload = TransactionPayload::new_contract_call(
            boot_code_test_addr(),
            contract_name,
            "stack-stx",
            vec![
                Value::UInt(amount),
                addr_tuple,
                Value::UInt(burn_ht as u128),
                Value::UInt(lock_period),
            ],
        )
        .unwrap();

        make_tx(key, nonce, 0, payload)
    }

    pub fn make_pox_4_aggregate_key(
        key: &StacksPrivateKey,
        nonce: u64,
        reward_cycle: u64,
        aggregate_public_key: &Point,
    ) -> StacksTransaction {
        let aggregate_public_key = Value::buff_from(aggregate_public_key.compress().data.to_vec())
            .expect("Failed to serialize aggregate public key");
        let payload = TransactionPayload::new_contract_call(
            boot_code_test_addr(),
            POX_4_NAME,
            "set-aggregate-public-key",
            vec![Value::UInt(reward_cycle as u128), aggregate_public_key],
        )
        .unwrap();
        make_tx(key, nonce, 0, payload)
    }

    pub fn make_signers_vote_for_aggregate_public_key(
        key: &StacksPrivateKey,
        nonce: u64,
        signer_index: u128,
        aggregate_public_key: &Point,
        round: u128,
    ) -> StacksTransaction {
        let aggregate_public_key = Value::buff_from(aggregate_public_key.compress().data.to_vec())
            .expect("Failed to serialize aggregate public key");
        let payload = TransactionPayload::new_contract_call(
            boot_code_test_addr(),
            SIGNERS_VOTING_NAME,
            "vote-for-aggregate-public-key",
            vec![
                Value::UInt(signer_index),
                aggregate_public_key,
                Value::UInt(round),
            ],
        )
        .unwrap();
        // TODO set tx_fee back to 0 once these txs are free
        make_tx(key, nonce, 1, payload)
    }

    pub fn make_pox_2_increase(
        key: &StacksPrivateKey,
        nonce: u64,
        amount: u128,
    ) -> StacksTransaction {
        let payload = TransactionPayload::new_contract_call(
            boot_code_test_addr(),
            POX_2_NAME,
            "stack-increase",
            vec![Value::UInt(amount)],
        )
        .unwrap();

        make_tx(key, nonce, 0, payload)
    }

    pub fn make_pox_2_extend(
        key: &StacksPrivateKey,
        nonce: u64,
        addr: PoxAddress,
        lock_period: u128,
    ) -> StacksTransaction {
        let addr_tuple = Value::Tuple(addr.as_clarity_tuple().unwrap());
        let payload = TransactionPayload::new_contract_call(
            boot_code_test_addr(),
            "pox-2",
            "stack-extend",
            vec![Value::UInt(lock_period), addr_tuple],
        )
        .unwrap();

        make_tx(key, nonce, 0, payload)
    }

    pub fn make_pox_3_extend(
        key: &StacksPrivateKey,
        nonce: u64,
        addr: PoxAddress,
        lock_period: u128,
    ) -> StacksTransaction {
        let addr_tuple = Value::Tuple(addr.as_clarity_tuple().unwrap());
        let payload = TransactionPayload::new_contract_call(
            boot_code_test_addr(),
            POX_3_NAME,
            "stack-extend",
            vec![Value::UInt(lock_period), addr_tuple],
        )
        .unwrap();

        make_tx(key, nonce, 0, payload)
    }

    pub fn make_pox_4_extend(
        key: &StacksPrivateKey,
        nonce: u64,
        addr: PoxAddress,
        lock_period: u128,
        signer_key: StacksPublicKey,
    ) -> StacksTransaction {
        let addr_tuple = Value::Tuple(addr.as_clarity_tuple().unwrap());
        let payload = TransactionPayload::new_contract_call(
            boot_code_test_addr(),
            POX_4_NAME,
            "stack-extend",
            vec![
                Value::UInt(lock_period),
                addr_tuple,
                Value::buff_from(signer_key.to_bytes_compressed()).unwrap(),
            ],
        )
        .unwrap();

        make_tx(key, nonce, 0, payload)
    }

    pub fn make_pox_4_delegate_stx(
        key: &StacksPrivateKey,
        nonce: u64,
        amount: u128,
        delegate_to: PrincipalData,
        until_burn_ht: Option<u128>,
        pox_addr: Option<PoxAddress>,
    ) -> StacksTransaction {
        let payload = TransactionPayload::new_contract_call(
            boot_code_test_addr(),
            POX_4_NAME,
            "delegate-stx",
            vec![
                Value::UInt(amount),
                Value::Principal(delegate_to.clone()),
                match until_burn_ht {
                    Some(burn_ht) => Value::some(Value::UInt(burn_ht)).unwrap(),
                    None => Value::none(),
                },
                match pox_addr {
                    Some(addr) => {
                        Value::some(Value::Tuple(addr.as_clarity_tuple().unwrap())).unwrap()
                    }
                    None => Value::none(),
                },
            ],
        )
        .unwrap();

        make_tx(key, nonce, 0, payload)
    }

    pub fn make_pox_4_delegate_stack_stx(
        key: &StacksPrivateKey,
        nonce: u64,
        stacker: PrincipalData,
        amount: u128,
        pox_addr: PoxAddress,
        start_burn_height: u128,
        lock_period: u128,
    ) -> StacksTransaction {
        let payload: TransactionPayload = TransactionPayload::new_contract_call(
            boot_code_test_addr(),
            POX_4_NAME,
            "delegate-stack-stx",
            vec![
                Value::Principal(stacker.clone()),
                Value::UInt(amount),
                Value::Tuple(pox_addr.as_clarity_tuple().unwrap()),
                Value::UInt(start_burn_height),
                Value::UInt(lock_period),
            ],
        )
        .unwrap();

        make_tx(key, nonce, 0, payload)
    }

    pub fn make_pox_4_delegate_stack_extend(
        key: &StacksPrivateKey,
        nonce: u64,
        stacker: PrincipalData,
        pox_addr: PoxAddress,
        extend_count: u128,
    ) -> StacksTransaction {
        let payload: TransactionPayload = TransactionPayload::new_contract_call(
            boot_code_test_addr(),
            POX_4_NAME,
            "delegate-stack-extend",
            vec![
                Value::Principal(stacker.clone()),
                Value::Tuple(pox_addr.as_clarity_tuple().unwrap()),
                Value::UInt(extend_count),
            ],
        )
        .unwrap();

        make_tx(key, nonce, 0, payload)
    }

    pub fn make_pox_4_aggregation_commit_indexed(
        key: &StacksPrivateKey,
        nonce: u64,
        amount: u128,
        delegate_to: PrincipalData,
        until_burn_ht: Option<u128>,
        pox_addr: PoxAddress,
    ) -> StacksTransaction {
        let addr_tuple = Value::Tuple(pox_addr.as_clarity_tuple().unwrap());
        let payload = TransactionPayload::new_contract_call(
            boot_code_test_addr(),
            POX_4_NAME,
            "stack-aggregation-commit-indexed",
            vec![addr_tuple, Value::UInt(amount)],
        )
        .unwrap();

        make_tx(key, nonce, 0, payload)
    }

    pub fn make_pox_4_stack_increase(
        key: &StacksPrivateKey,
        nonce: u64,
        amount: u128,
    ) -> StacksTransaction {
        let payload = TransactionPayload::new_contract_call(
            boot_code_test_addr(),
            POX_4_NAME,
            "stack-increase",
            vec![Value::UInt(amount)],
        )
        .unwrap();

        make_tx(key, nonce, 0, payload)
    }

    pub fn make_pox_4_delegate_stack_increase(
        key: &StacksPrivateKey,
        nonce: u64,
        stacker: &PrincipalData,
        pox_addr: PoxAddress,
        amount: u128,
    ) -> StacksTransaction {
        let payload = TransactionPayload::new_contract_call(
            boot_code_test_addr(),
            POX_4_NAME,
            "delegate-stack-increase",
            vec![
                Value::Principal(stacker.clone()),
                Value::Tuple(pox_addr.as_clarity_tuple().unwrap()),
                Value::UInt(amount),
            ],
        )
        .unwrap();

        make_tx(key, nonce, 0, payload)
    }

    pub fn make_pox_4_revoke_delegate_stx(key: &StacksPrivateKey, nonce: u64) -> StacksTransaction {
        let payload = TransactionPayload::new_contract_call(
            boot_code_test_addr(),
            POX_4_NAME,
            "revoke-delegate-stx",
            vec![],
        )
        .unwrap();

        make_tx(key, nonce, 0, payload)
    }

    fn make_tx(
        key: &StacksPrivateKey,
        nonce: u64,
        tx_fee: u64,
        payload: TransactionPayload,
    ) -> StacksTransaction {
        let auth = TransactionAuth::from_p2pkh(key).unwrap();
        let addr = auth.origin().address_testnet();
        let mut tx = StacksTransaction::new(TransactionVersion::Testnet, auth, payload);
        tx.chain_id = 0x80000000;
        tx.auth.set_origin_nonce(nonce);
        tx.set_post_condition_mode(TransactionPostConditionMode::Allow);
        tx.set_tx_fee(tx_fee);

        let mut tx_signer = StacksTransactionSigner::new(&tx);
        tx_signer.sign_origin(key).unwrap();
        tx_signer.get_tx().unwrap()
    }

    pub fn make_pox_contract_call(
        key: &StacksPrivateKey,
        nonce: u64,
        function_name: &str,
        args: Vec<Value>,
    ) -> StacksTransaction {
        let payload = TransactionPayload::new_contract_call(
            boot_code_test_addr(),
            "pox",
            function_name,
            args,
        )
        .unwrap();

        make_tx(key, nonce, 0, payload)
    }

    pub fn make_pox_2_contract_call(
        key: &StacksPrivateKey,
        nonce: u64,
        function_name: &str,
        args: Vec<Value>,
    ) -> StacksTransaction {
        let payload = TransactionPayload::new_contract_call(
            boot_code_test_addr(),
            POX_2_NAME,
            function_name,
            args,
        )
        .unwrap();

        make_tx(key, nonce, 0, payload)
    }

    pub fn make_pox_3_contract_call(
        key: &StacksPrivateKey,
        nonce: u64,
        function_name: &str,
        args: Vec<Value>,
    ) -> StacksTransaction {
        let payload = TransactionPayload::new_contract_call(
            boot_code_test_addr(),
            POX_3_NAME,
            function_name,
            args,
        )
        .unwrap();

        make_tx(key, nonce, 0, payload)
    }

    pub fn make_pox_4_contract_call(
        key: &StacksPrivateKey,
        nonce: u64,
        function_name: &str,
        args: Vec<Value>,
    ) -> StacksTransaction {
        let payload = TransactionPayload::new_contract_call(
            boot_code_test_addr(),
            POX_4_NAME,
            function_name,
            args,
        )
        .unwrap();

        make_tx(key, nonce, 0, payload)
    }

    // make a stream of invalid pox-lockup transactions
    fn make_invalid_pox_lockups(key: &StacksPrivateKey, mut nonce: u64) -> Vec<StacksTransaction> {
        let mut ret = vec![];

        let amount = 1;
        let lock_period = 1;
        let addr_bytes = Hash160([0u8; 20]);

        let bad_pox_addr_version = Value::Tuple(
            TupleData::from_data(vec![
                (
                    ClarityName::try_from("version".to_owned()).unwrap(),
                    Value::UInt(100),
                ),
                (
                    ClarityName::try_from("hashbytes".to_owned()).unwrap(),
                    Value::Sequence(SequenceData::Buffer(BuffData {
                        data: addr_bytes.as_bytes().to_vec(),
                    })),
                ),
            ])
            .unwrap(),
        );

        let generator = |amount, pox_addr, lock_period, nonce| {
            make_pox_contract_call(
                key,
                nonce,
                "stack-stx",
                vec![Value::UInt(amount), pox_addr, Value::UInt(lock_period)],
            )
        };

        let bad_pox_addr_tx = generator(amount, bad_pox_addr_version, lock_period, nonce);
        ret.push(bad_pox_addr_tx);
        nonce += 1;

        let bad_lock_period_short = generator(
            amount,
            make_pox_addr(AddressHashMode::SerializeP2PKH, addr_bytes.clone()),
            0,
            nonce,
        );
        ret.push(bad_lock_period_short);
        nonce += 1;

        let bad_lock_period_long = generator(
            amount,
            make_pox_addr(AddressHashMode::SerializeP2PKH, addr_bytes.clone()),
            13,
            nonce,
        );
        ret.push(bad_lock_period_long);
        nonce += 1;

        let bad_amount = generator(
            0,
            make_pox_addr(AddressHashMode::SerializeP2PKH, addr_bytes.clone()),
            1,
            nonce,
        );
        ret.push(bad_amount);

        ret
    }

    fn make_bare_contract(
        key: &StacksPrivateKey,
        nonce: u64,
        tx_fee: u64,
        name: &str,
        code: &str,
    ) -> StacksTransaction {
        let payload = TransactionPayload::new_smart_contract(name, code, None).unwrap();
        make_tx(key, nonce, tx_fee, payload)
    }

    fn make_token_transfer(
        key: &StacksPrivateKey,
        nonce: u64,
        tx_fee: u64,
        dest: PrincipalData,
        amount: u64,
    ) -> StacksTransaction {
        let payload = TransactionPayload::TokenTransfer(dest, amount, TokenTransferMemo([0u8; 34]));
        make_tx(key, nonce, tx_fee, payload)
    }

    fn make_pox_lockup_contract(
        key: &StacksPrivateKey,
        nonce: u64,
        name: &str,
    ) -> StacksTransaction {
        let contract = format!("
        (define-public (do-contract-lockup (amount-ustx uint) (pox-addr (tuple (version (buff 1)) (hashbytes (buff 20)))) (lock-period uint))
            (let (
                (this-contract (as-contract tx-sender))
            )
            (begin
                ;; take the stx from the tx-sender
                
                (unwrap-panic (stx-transfer? amount-ustx tx-sender this-contract))

                ;; this contract stacks the stx given to it
                (as-contract
                    (contract-call? '{}.pox stack-stx amount-ustx pox-addr burn-block-height lock-period))
            ))
        )

        ;; get back STX from this contract
        (define-public (withdraw-stx (amount-ustx uint))
            (let (
                (recipient tx-sender)
            )
            (begin
                (unwrap-panic
                    (as-contract
                        (stx-transfer? amount-ustx tx-sender recipient)))
                (ok true)
            ))
        )
        ", boot_code_test_addr());
        let contract_tx = make_bare_contract(key, nonce, 0, name, &contract);
        contract_tx
    }

    // call after make_pox_lockup_contract gets mined
    fn make_pox_lockup_contract_call(
        key: &StacksPrivateKey,
        nonce: u64,
        contract_addr: &StacksAddress,
        name: &str,
        amount: u128,
        addr_version: AddressHashMode,
        addr_bytes: Hash160,
        lock_period: u128,
    ) -> StacksTransaction {
        let payload = TransactionPayload::new_contract_call(
            contract_addr.clone(),
            name,
            "do-contract-lockup",
            vec![
                Value::UInt(amount),
                make_pox_addr(addr_version, addr_bytes),
                Value::UInt(lock_period),
            ],
        )
        .unwrap();
        make_tx(key, nonce, 0, payload)
    }

    // call after make_pox_lockup_contract gets mined
    fn make_pox_withdraw_stx_contract_call(
        key: &StacksPrivateKey,
        nonce: u64,
        contract_addr: &StacksAddress,
        name: &str,
        amount: u128,
    ) -> StacksTransaction {
        let payload = TransactionPayload::new_contract_call(
            contract_addr.clone(),
            name,
            "withdraw-stx",
            vec![Value::UInt(amount)],
        )
        .unwrap();
        make_tx(key, nonce, 0, payload)
    }

    fn make_pox_reject(key: &StacksPrivateKey, nonce: u64) -> StacksTransaction {
        // (define-public (reject-pox))
        make_pox_contract_call(key, nonce, "reject-pox", vec![])
    }

    pub fn get_reward_addresses_with_par_tip(
        state: &mut StacksChainState,
        burnchain: &Burnchain,
        sortdb: &SortitionDB,
        block_id: &StacksBlockId,
    ) -> Result<Vec<(PoxAddress, u128)>, Error> {
        let burn_block_height = get_par_burn_block_height(state, block_id);
        get_reward_set_entries_at_block(state, burnchain, sortdb, block_id, burn_block_height).map(
            |addrs| {
                addrs
                    .into_iter()
                    .map(|x| (x.reward_address, x.amount_stacked))
                    .collect()
            },
        )
    }

    pub fn get_reward_set_entries_at_block(
        state: &mut StacksChainState,
        burnchain: &Burnchain,
        sortdb: &SortitionDB,
        block_id: &StacksBlockId,
        burn_block_height: u64,
    ) -> Result<Vec<RawRewardSetEntry>, Error> {
        state
            .get_reward_addresses(burnchain, sortdb, burn_block_height, block_id)
            .and_then(|mut addrs| {
                addrs.sort_by_key(|k| k.reward_address.bytes());
                Ok(addrs)
            })
    }

    pub fn get_parent_tip(
        parent_opt: &Option<&StacksBlock>,
        chainstate: &StacksChainState,
        sortdb: &SortitionDB,
    ) -> StacksHeaderInfo {
        let tip = SortitionDB::get_canonical_burn_chain_tip(sortdb.conn()).unwrap();
        let parent_tip = match parent_opt {
            None => StacksChainState::get_genesis_header_info(chainstate.db()).unwrap(),
            Some(block) => {
                let ic = sortdb.index_conn();
                let snapshot = SortitionDB::get_block_snapshot_for_winning_stacks_block(
                    &ic,
                    &tip.sortition_id,
                    &block.block_hash(),
                )
                .unwrap()
                .unwrap(); // succeeds because we don't fork
                StacksChainState::get_anchored_block_header_info(
                    chainstate.db(),
                    &snapshot.consensus_hash,
                    &snapshot.winning_stacks_block_hash,
                )
                .unwrap()
                .unwrap()
            }
        };
        parent_tip
    }

    #[test]
    fn test_liquid_ustx() {
        let mut burnchain = Burnchain::default_unittest(
            0,
            &BurnchainHeaderHash::from_hex(BITCOIN_REGTEST_FIRST_BLOCK_HASH).unwrap(),
        );
        burnchain.pox_constants.reward_cycle_length = 5;
        burnchain.pox_constants.prepare_length = 2;
        burnchain.pox_constants.anchor_threshold = 1;

        let (mut peer, keys) = instantiate_pox_peer(&burnchain, function_name!());

        let num_blocks = 10;
        let mut expected_liquid_ustx = 1024 * POX_THRESHOLD_STEPS_USTX * (keys.len() as u128);
        let mut missed_initial_blocks = 0;

        for tenure_id in 0..num_blocks {
            let microblock_privkey = StacksPrivateKey::new();
            let microblock_pubkeyhash =
                Hash160::from_node_public_key(&StacksPublicKey::from_private(&microblock_privkey));
            let tip =
                SortitionDB::get_canonical_burn_chain_tip(&peer.sortdb.as_ref().unwrap().conn())
                    .unwrap();

            let (burn_ops, stacks_block, microblocks) = peer.make_tenure(
                |ref mut miner,
                 ref mut sortdb,
                 ref mut chainstate,
                 vrf_proof,
                 ref parent_opt,
                 ref parent_microblock_header_opt| {
                    let parent_tip = get_parent_tip(parent_opt, chainstate, sortdb);

                    if tip.total_burn > 0 && missed_initial_blocks == 0 {
                        eprintln!("Missed initial blocks: {}", missed_initial_blocks);
                        missed_initial_blocks = tip.block_height;
                    }

                    let coinbase_tx = make_coinbase(miner, tenure_id);

                    let block_txs = vec![coinbase_tx];

                    let block_builder = StacksBlockBuilder::make_regtest_block_builder(
                        &parent_tip,
                        vrf_proof,
                        tip.total_burn,
                        microblock_pubkeyhash,
                    )
                    .unwrap();
                    let (anchored_block, _size, _cost) =
                        StacksBlockBuilder::make_anchored_block_from_txs(
                            block_builder,
                            chainstate,
                            &sortdb.index_conn(),
                            block_txs,
                        )
                        .unwrap();
                    (anchored_block, vec![])
                },
            );

            let (burn_ht, _, _) = peer.next_burnchain_block(burn_ops.clone());
            peer.process_stacks_epoch_at_tip(&stacks_block, &microblocks);

            let liquid_ustx = get_liquid_ustx(&mut peer);
            assert_eq!(liquid_ustx, expected_liquid_ustx);

            if tenure_id >= MINER_REWARD_MATURITY as usize {
                let block_reward = 1_000 * MICROSTACKS_PER_STACKS as u128;
                let expected_bonus = (missed_initial_blocks as u128 * block_reward)
                    / (INITIAL_MINING_BONUS_WINDOW as u128);
                // add mature coinbases
                expected_liquid_ustx += block_reward + expected_bonus;
            }
        }
    }

    #[test]
    fn test_lockups() {
        let mut peer_config = TestPeerConfig::new(function_name!(), 2000, 2001);
        let alice = StacksAddress::from_string("STVK1K405H6SK9NKJAP32GHYHDJ98MMNP8Y6Z9N0").unwrap();
        let bob = StacksAddress::from_string("ST76D2FMXZ7D2719PNE4N71KPSX84XCCNCMYC940").unwrap();
        peer_config.initial_lockups = vec![
            ChainstateAccountLockup::new(alice.into(), 1000, 1),
            ChainstateAccountLockup::new(bob, 1000, 1),
            ChainstateAccountLockup::new(alice, 1000, 2),
            ChainstateAccountLockup::new(bob, 1000, 3),
            ChainstateAccountLockup::new(alice, 1000, 4),
            ChainstateAccountLockup::new(bob, 1000, 4),
            ChainstateAccountLockup::new(bob, 1000, 5),
            ChainstateAccountLockup::new(alice, 1000, 6),
            ChainstateAccountLockup::new(alice, 1000, 7),
        ];
        let mut peer = TestPeer::new(peer_config);

        let num_blocks = 8;
        let mut missed_initial_blocks = 0;

        for tenure_id in 0..num_blocks {
            let alice_balance = get_balance(&mut peer, &alice.to_account_principal());
            let bob_balance = get_balance(&mut peer, &bob.to_account_principal());
            match tenure_id {
                0 => {
                    assert_eq!(alice_balance, 0);
                    assert_eq!(bob_balance, 0);
                }
                1 => {
                    assert_eq!(alice_balance, 1000);
                    assert_eq!(bob_balance, 1000);
                }
                2 => {
                    assert_eq!(alice_balance, 2000);
                    assert_eq!(bob_balance, 1000);
                }
                3 => {
                    assert_eq!(alice_balance, 2000);
                    assert_eq!(bob_balance, 2000);
                }
                4 => {
                    assert_eq!(alice_balance, 3000);
                    assert_eq!(bob_balance, 3000);
                }
                5 => {
                    assert_eq!(alice_balance, 3000);
                    assert_eq!(bob_balance, 4000);
                }
                6 => {
                    assert_eq!(alice_balance, 4000);
                    assert_eq!(bob_balance, 4000);
                }
                7 => {
                    assert_eq!(alice_balance, 5000);
                    assert_eq!(bob_balance, 4000);
                }
                _ => {
                    assert_eq!(alice_balance, 5000);
                    assert_eq!(bob_balance, 4000);
                }
            }
            let microblock_privkey = StacksPrivateKey::new();
            let microblock_pubkeyhash =
                Hash160::from_node_public_key(&StacksPublicKey::from_private(&microblock_privkey));
            let tip =
                SortitionDB::get_canonical_burn_chain_tip(&peer.sortdb.as_ref().unwrap().conn())
                    .unwrap();

            let (burn_ops, stacks_block, microblocks) = peer.make_tenure(
                |ref mut miner,
                 ref mut sortdb,
                 ref mut chainstate,
                 vrf_proof,
                 ref parent_opt,
                 ref parent_microblock_header_opt| {
                    let parent_tip = get_parent_tip(parent_opt, chainstate, sortdb);

                    if tip.total_burn > 0 && missed_initial_blocks == 0 {
                        eprintln!("Missed initial blocks: {}", missed_initial_blocks);
                        missed_initial_blocks = tip.block_height;
                    }

                    let coinbase_tx = make_coinbase(miner, tenure_id);

                    let block_txs = vec![coinbase_tx];

                    let block_builder = StacksBlockBuilder::make_regtest_block_builder(
                        &parent_tip,
                        vrf_proof,
                        tip.total_burn,
                        microblock_pubkeyhash,
                    )
                    .unwrap();
                    let (anchored_block, _size, _cost) =
                        StacksBlockBuilder::make_anchored_block_from_txs(
                            block_builder,
                            chainstate,
                            &sortdb.index_conn(),
                            block_txs,
                        )
                        .unwrap();
                    (anchored_block, vec![])
                },
            );

            let (burn_ht, _, _) = peer.next_burnchain_block(burn_ops.clone());
            peer.process_stacks_epoch_at_tip(&stacks_block, &microblocks);
        }
    }

    #[test]
    fn test_hook_special_contract_call() {
        let mut burnchain = Burnchain::default_unittest(
            0,
            &BurnchainHeaderHash::from_hex(BITCOIN_REGTEST_FIRST_BLOCK_HASH).unwrap(),
        );
        burnchain.pox_constants.reward_cycle_length = 3;
        burnchain.pox_constants.prepare_length = 1;
        burnchain.pox_constants.anchor_threshold = 1;

        let (mut peer, mut keys) = instantiate_pox_peer(&burnchain, function_name!());

        let num_blocks = 15;

        let alice = keys.pop().unwrap();

        for tenure_id in 0..num_blocks {
            let microblock_privkey = StacksPrivateKey::new();
            let microblock_pubkeyhash =
                Hash160::from_node_public_key(&StacksPublicKey::from_private(&microblock_privkey));
            let tip =
                SortitionDB::get_canonical_burn_chain_tip(&peer.sortdb.as_ref().unwrap().conn())
                    .unwrap();

            let (burn_ops, stacks_block, microblocks) = peer.make_tenure(|ref mut miner, ref mut sortdb, ref mut chainstate, vrf_proof, ref parent_opt, ref parent_microblock_header_opt| {
                let parent_tip = get_parent_tip(parent_opt, chainstate, sortdb);
                let coinbase_tx = make_coinbase(miner, tenure_id);

                let mut block_txs = vec![
                    coinbase_tx
                ];

                if tenure_id == 1 {
                    let alice_lockup_1 = make_pox_lockup(&alice, 0, 512 * POX_THRESHOLD_STEPS_USTX, AddressHashMode::SerializeP2PKH, key_to_stacks_addr(&alice).bytes, 1, tip.block_height);
                    block_txs.push(alice_lockup_1);
                }
                if tenure_id == 2 {
                    let alice_test_tx = make_bare_contract(&alice, 1, 0, "nested-stacker", &format!(
                        "(define-public (nested-stack-stx)
                            (contract-call? '{}.pox stack-stx u5120000000000 (tuple (version 0x00) (hashbytes 0xffffffffffffffffffffffffffffffffffffffff)) burn-block-height u1))", boot_code_test_addr()));

                    block_txs.push(alice_test_tx);
                }
                if tenure_id == 8 {
                    // alice locks 512 * 10_000 * POX_THRESHOLD_STEPS_USTX uSTX through her contract
                    let cc_payload = TransactionPayload::new_contract_call(key_to_stacks_addr(&alice),
                                                                           "nested-stacker",
                                                                           "nested-stack-stx",
                                                                           vec![]).unwrap();
                    let tx = make_tx(&alice, 2, 0, cc_payload.clone());

                    block_txs.push(tx);

                    // the above tx _should_ error, because alice hasn't authorized that contract to stack
                    //   try again with auth -> deauth -> auth
                    let alice_contract: Value = contract_id(&key_to_stacks_addr(&alice), "nested-stacker").into();

                    let alice_allowance = make_pox_contract_call(&alice, 3, "allow-contract-caller", vec![alice_contract.clone(), Value::none()]);
                    let alice_disallowance = make_pox_contract_call(&alice, 4, "disallow-contract-caller", vec![alice_contract.clone()]);
                    block_txs.push(alice_allowance);
                    block_txs.push(alice_disallowance);

                    let tx = make_tx(&alice, 5, 0, cc_payload.clone());
                    block_txs.push(tx);

                    let alice_allowance = make_pox_contract_call(&alice, 6, "allow-contract-caller", vec![alice_contract.clone(), Value::none()]);
                    let tx = make_tx(&alice, 7, 0, cc_payload.clone()); // should be allowed!
                    block_txs.push(alice_allowance);
                    block_txs.push(tx);
                }

                let block_builder = StacksBlockBuilder::make_regtest_block_builder(&parent_tip, vrf_proof, tip.total_burn, microblock_pubkeyhash).unwrap();
                let (anchored_block, _size, _cost) = StacksBlockBuilder::make_anchored_block_from_txs(block_builder, chainstate, &sortdb.index_conn(), block_txs).unwrap();
                (anchored_block, vec![])
            });

            peer.next_burnchain_block(burn_ops.clone());
            peer.process_stacks_epoch_at_tip(&stacks_block, &microblocks);

            // before/after alice's tokens lock
            if tenure_id == 0 {
                let alice_balance = get_balance(&mut peer, &key_to_stacks_addr(&alice).into());
                assert_eq!(alice_balance, 1024 * POX_THRESHOLD_STEPS_USTX);
            } else if tenure_id == 1 {
                let alice_balance = get_balance(&mut peer, &key_to_stacks_addr(&alice).into());
                assert_eq!(alice_balance, 512 * POX_THRESHOLD_STEPS_USTX);
            }
            // before/after alice's tokens unlock
            else if tenure_id == 4 {
                let alice_balance = get_balance(&mut peer, &key_to_stacks_addr(&alice).into());
                assert_eq!(alice_balance, 512 * POX_THRESHOLD_STEPS_USTX);
            } else if tenure_id == 5 {
                let alice_balance = get_balance(&mut peer, &key_to_stacks_addr(&alice).into());
                assert_eq!(alice_balance, 1024 * POX_THRESHOLD_STEPS_USTX);
            }
            // before/after contract lockup
            else if tenure_id == 7 {
                let alice_balance = get_balance(&mut peer, &key_to_stacks_addr(&alice).into());
                assert_eq!(alice_balance, 1024 * POX_THRESHOLD_STEPS_USTX);
            } else if tenure_id == 8 {
                let alice_balance = get_balance(&mut peer, &key_to_stacks_addr(&alice).into());
                assert_eq!(alice_balance, 512 * POX_THRESHOLD_STEPS_USTX);
            }
            // before/after contract-locked tokens unlock
            else if tenure_id == 13 {
                let alice_balance = get_balance(&mut peer, &key_to_stacks_addr(&alice).into());
                assert_eq!(alice_balance, 512 * POX_THRESHOLD_STEPS_USTX);
            } else if tenure_id == 14 {
                let alice_balance = get_balance(&mut peer, &key_to_stacks_addr(&alice).into());
                assert_eq!(alice_balance, 1024 * POX_THRESHOLD_STEPS_USTX);
            }
        }
    }

    #[test]
    fn test_liquid_ustx_burns() {
        let mut burnchain = Burnchain::default_unittest(
            0,
            &BurnchainHeaderHash::from_hex(BITCOIN_REGTEST_FIRST_BLOCK_HASH).unwrap(),
        );
        burnchain.pox_constants.reward_cycle_length = 5;
        burnchain.pox_constants.prepare_length = 2;
        burnchain.pox_constants.anchor_threshold = 1;

        let (mut peer, mut keys) = instantiate_pox_peer(&burnchain, function_name!());

        let num_blocks = 10;
        let mut expected_liquid_ustx = 1024 * POX_THRESHOLD_STEPS_USTX * (keys.len() as u128);
        let mut missed_initial_blocks = 0;

        let alice = keys.pop().unwrap();

        for tenure_id in 0..num_blocks {
            let microblock_privkey = StacksPrivateKey::new();
            let microblock_pubkeyhash =
                Hash160::from_node_public_key(&StacksPublicKey::from_private(&microblock_privkey));
            let tip =
                SortitionDB::get_canonical_burn_chain_tip(&peer.sortdb.as_ref().unwrap().conn())
                    .unwrap();

            let (burn_ops, stacks_block, microblocks) = peer.make_tenure(
                |ref mut miner,
                 ref mut sortdb,
                 ref mut chainstate,
                 vrf_proof,
                 ref parent_opt,
                 ref parent_microblock_header_opt| {
                    let parent_tip = get_parent_tip(parent_opt, chainstate, sortdb);

                    if tip.total_burn > 0 && missed_initial_blocks == 0 {
                        eprintln!("Missed initial blocks: {}", missed_initial_blocks);
                        missed_initial_blocks = tip.block_height;
                    }

                    let coinbase_tx = make_coinbase(miner, tenure_id);

                    let burn_tx = make_bare_contract(
                        &alice,
                        tenure_id as u64,
                        0,
                        &format!("alice-burns-{}", &tenure_id),
                        "(stx-burn? u1 tx-sender)",
                    );

                    let block_txs = vec![coinbase_tx, burn_tx];

                    let block_builder = StacksBlockBuilder::make_regtest_block_builder(
                        &parent_tip,
                        vrf_proof,
                        tip.total_burn,
                        microblock_pubkeyhash,
                    )
                    .unwrap();
                    let (anchored_block, _size, _cost) =
                        StacksBlockBuilder::make_anchored_block_from_txs(
                            block_builder,
                            chainstate,
                            &sortdb.index_conn(),
                            block_txs,
                        )
                        .unwrap();
                    (anchored_block, vec![])
                },
            );

            peer.next_burnchain_block(burn_ops.clone());
            peer.process_stacks_epoch_at_tip(&stacks_block, &microblocks);

            let liquid_ustx = get_liquid_ustx(&mut peer);

            expected_liquid_ustx -= 1;
            assert_eq!(liquid_ustx, expected_liquid_ustx);

            if tenure_id >= MINER_REWARD_MATURITY as usize {
                let block_reward = 1_000 * MICROSTACKS_PER_STACKS as u128;
                let expected_bonus = (missed_initial_blocks as u128) * block_reward
                    / (INITIAL_MINING_BONUS_WINDOW as u128);
                // add mature coinbases
                expected_liquid_ustx += block_reward + expected_bonus;
            }
        }
    }

    pub fn get_par_burn_block_height(
        state: &mut StacksChainState,
        block_id: &StacksBlockId,
    ) -> u64 {
        let parent_block_id = StacksChainState::get_parent_block_id(state.db(), block_id)
            .unwrap()
            .unwrap();

        let parent_header_info =
            StacksChainState::get_stacks_block_header_info_by_index_block_hash(
                state.db(),
                &parent_block_id,
            )
            .unwrap()
            .unwrap();

        parent_header_info.burn_header_height as u64
    }

    #[test]
    fn test_pox_lockup_single_tx_sender() {
        let mut burnchain = Burnchain::default_unittest(
            0,
            &BurnchainHeaderHash::from_hex(BITCOIN_REGTEST_FIRST_BLOCK_HASH).unwrap(),
        );
        burnchain.pox_constants.reward_cycle_length = 5;
        burnchain.pox_constants.prepare_length = 2;
        burnchain.pox_constants.anchor_threshold = 1;

        let (mut peer, mut keys) = instantiate_pox_peer(&burnchain, function_name!());

        let num_blocks = 10;

        let alice = keys.pop().unwrap();
        let bob = keys.pop().unwrap();
        let charlie = keys.pop().unwrap();

        let mut alice_reward_cycle = 0;

        for tenure_id in 0..num_blocks {
            let microblock_privkey = StacksPrivateKey::new();
            let microblock_pubkeyhash =
                Hash160::from_node_public_key(&StacksPublicKey::from_private(&microblock_privkey));
            let tip =
                SortitionDB::get_canonical_burn_chain_tip(&peer.sortdb.as_ref().unwrap().conn())
                    .unwrap();

            let (burn_ops, stacks_block, microblocks) = peer.make_tenure(
                |ref mut miner,
                 ref mut sortdb,
                 ref mut chainstate,
                 vrf_proof,
                 ref parent_opt,
                 ref parent_microblock_header_opt| {
                    let parent_tip = get_parent_tip(parent_opt, chainstate, sortdb);
                    let coinbase_tx = make_coinbase(miner, tenure_id);

                    let mut block_txs = vec![coinbase_tx];

                    if tenure_id == 1 {
                        // Alice locks up exactly 25% of the liquid STX supply, so this should succeed.
                        let alice_lockup = make_pox_lockup(
                            &alice,
                            0,
                            1024 * POX_THRESHOLD_STEPS_USTX,
                            AddressHashMode::SerializeP2PKH,
                            key_to_stacks_addr(&alice).bytes,
                            12,
                            tip.block_height,
                        );
                        block_txs.push(alice_lockup);
                    }

                    let block_builder = StacksBlockBuilder::make_regtest_block_builder(
                        &parent_tip,
                        vrf_proof,
                        tip.total_burn,
                        microblock_pubkeyhash,
                    )
                    .unwrap();
                    let (anchored_block, _size, _cost) =
                        StacksBlockBuilder::make_anchored_block_from_txs(
                            block_builder,
                            chainstate,
                            &sortdb.index_conn(),
                            block_txs,
                        )
                        .unwrap();
                    (anchored_block, vec![])
                },
            );

            let (_, _, consensus_hash) = peer.next_burnchain_block(burn_ops);
            peer.process_stacks_epoch_at_tip(&stacks_block, &microblocks);

            let total_liquid_ustx = get_liquid_ustx(&mut peer);
            let tip_index_block = StacksBlockId::new(&consensus_hash, &stacks_block.block_hash());

            if tenure_id <= 1 {
                if tenure_id < 1 {
                    // Alice has not locked up STX
                    let alice_balance = get_balance(&mut peer, &key_to_stacks_addr(&alice).into());
                    assert_eq!(alice_balance, 1024 * POX_THRESHOLD_STEPS_USTX);

                    let alice_account = get_account(&mut peer, &key_to_stacks_addr(&alice).into());
                    assert_eq!(
                        alice_account.stx_balance.amount_unlocked(),
                        1024 * POX_THRESHOLD_STEPS_USTX
                    );
                    assert_eq!(alice_account.stx_balance.amount_locked(), 0);
                    assert_eq!(alice_account.stx_balance.unlock_height(), 0);
                }
                let min_ustx = with_sortdb(&mut peer, |ref mut chainstate, ref sortdb| {
                    chainstate.get_stacking_minimum(sortdb, &tip_index_block)
                })
                .unwrap();
                assert_eq!(min_ustx, total_liquid_ustx / TESTNET_STACKING_THRESHOLD_25);

                // no reward addresses
                let reward_addrs = with_sortdb(&mut peer, |ref mut chainstate, ref sortdb| {
                    get_reward_addresses_with_par_tip(
                        chainstate,
                        &burnchain,
                        sortdb,
                        &tip_index_block,
                    )
                })
                .unwrap();
                assert_eq!(reward_addrs.len(), 0);

                // record the first reward cycle when Alice's tokens get stacked
                let tip_burn_block_height =
                    get_par_burn_block_height(peer.chainstate(), &tip_index_block);
                alice_reward_cycle = 1 + burnchain
                    .block_height_to_reward_cycle(tip_burn_block_height)
                    .unwrap() as u128;
                let cur_reward_cycle = burnchain
                    .block_height_to_reward_cycle(tip_burn_block_height)
                    .unwrap() as u128;

                eprintln!(
                    "\nalice reward cycle: {}\ncur reward cycle: {}\n",
                    alice_reward_cycle, cur_reward_cycle
                );
            } else {
                // Alice's address is locked as of the next reward cycle
                let tip_burn_block_height =
                    get_par_burn_block_height(peer.chainstate(), &tip_index_block);
                let cur_reward_cycle = burnchain
                    .block_height_to_reward_cycle(tip_burn_block_height)
                    .unwrap() as u128;

                // Alice has locked up STX no matter what
                let alice_balance = get_balance(&mut peer, &key_to_stacks_addr(&alice).into());
                assert_eq!(alice_balance, 0);

                let min_ustx = with_sortdb(&mut peer, |ref mut chainstate, ref sortdb| {
                    chainstate.get_stacking_minimum(sortdb, &tip_index_block)
                })
                .unwrap();
                let reward_addrs = with_sortdb(&mut peer, |ref mut chainstate, ref sortdb| {
                    get_reward_addresses_with_par_tip(
                        chainstate,
                        &burnchain,
                        sortdb,
                        &tip_index_block,
                    )
                })
                .unwrap();
                let total_stacked = with_sortdb(&mut peer, |ref mut chainstate, ref sortdb| {
                    chainstate.test_get_total_ustx_stacked(
                        sortdb,
                        &tip_index_block,
                        cur_reward_cycle,
                    )
                })
                .unwrap();

                eprintln!("\ntenure: {}\nreward cycle: {}\nmin-uSTX: {}\naddrs: {:?}\ntotal_liquid_ustx: {}\ntotal-stacked: {}\n", tenure_id, cur_reward_cycle, min_ustx, &reward_addrs, total_liquid_ustx, total_stacked);

                if cur_reward_cycle >= alice_reward_cycle {
                    // this will grow as more miner rewards are unlocked, so be wary
                    if tenure_id >= (MINER_REWARD_MATURITY + 1) as usize {
                        // miner rewards increased liquid supply, so less than 25% is locked.
                        // minimum participation decreases.
                        assert!(total_liquid_ustx > 4 * 1024 * POX_THRESHOLD_STEPS_USTX);
                        assert_eq!(min_ustx, total_liquid_ustx / TESTNET_STACKING_THRESHOLD_25);
                    } else {
                        // still at 25% or more locked
                        assert!(total_liquid_ustx <= 4 * 1024 * POX_THRESHOLD_STEPS_USTX);
                    }

                    let (amount_ustx, pox_addr, lock_period, first_reward_cycle) =
                        get_stacker_info(&mut peer, &key_to_stacks_addr(&alice).into()).unwrap();
                    eprintln!("\nAlice: {} uSTX stacked for {} cycle(s); addr is {:?}; first reward cycle is {}\n", amount_ustx, lock_period, &pox_addr, first_reward_cycle);

                    // one reward address, and it's Alice's
                    // either way, there's a single reward address
                    assert_eq!(reward_addrs.len(), 1);
                    assert_eq!(
                        (reward_addrs[0].0).version(),
                        AddressHashMode::SerializeP2PKH as u8
                    );
                    assert_eq!(
                        (reward_addrs[0].0).hash160(),
                        key_to_stacks_addr(&alice).bytes
                    );
                    assert_eq!(reward_addrs[0].1, 1024 * POX_THRESHOLD_STEPS_USTX);

                    // Lock-up is consistent with stacker state
                    let alice_account = get_account(&mut peer, &key_to_stacks_addr(&alice).into());
                    assert_eq!(alice_account.stx_balance.amount_unlocked(), 0);
                    assert_eq!(
                        alice_account.stx_balance.amount_locked(),
                        1024 * POX_THRESHOLD_STEPS_USTX
                    );
                    assert_eq!(
                        alice_account.stx_balance.unlock_height() as u128,
                        (first_reward_cycle + lock_period)
                            * (burnchain.pox_constants.reward_cycle_length as u128)
                            + (burnchain.first_block_height as u128)
                    );
                } else {
                    // no reward addresses
                    assert_eq!(reward_addrs.len(), 0);
                }
            }
        }
    }

    #[test]
    fn test_pox_lockup_single_tx_sender_100() {
        let mut burnchain = Burnchain::default_unittest(
            0,
            &BurnchainHeaderHash::from_hex(BITCOIN_REGTEST_FIRST_BLOCK_HASH).unwrap(),
        );
        burnchain.pox_constants.reward_cycle_length = 4; // 4 reward slots
        burnchain.pox_constants.prepare_length = 2;
        burnchain.pox_constants.anchor_threshold = 1;
        assert_eq!(burnchain.pox_constants.reward_slots(), 4);

        let (mut peer, keys) = instantiate_pox_peer(&burnchain, function_name!());

        let num_blocks = 20;

        let mut lockup_reward_cycle = 0;
        let mut prepared = false;
        let mut rewarded = false;

        for tenure_id in 0..num_blocks {
            let microblock_privkey = StacksPrivateKey::new();
            let microblock_pubkeyhash =
                Hash160::from_node_public_key(&StacksPublicKey::from_private(&microblock_privkey));
            let tip =
                SortitionDB::get_canonical_burn_chain_tip(&peer.sortdb.as_ref().unwrap().conn())
                    .unwrap();

            let cur_reward_cycle = burnchain
                .block_height_to_reward_cycle(tip.block_height)
                .unwrap() as u128;

            let (burn_ops, stacks_block, microblocks) = peer.make_tenure(
                |ref mut miner,
                 ref mut sortdb,
                 ref mut chainstate,
                 vrf_proof,
                 ref parent_opt,
                 ref parent_microblock_header_opt| {
                    let parent_tip = get_parent_tip(parent_opt, chainstate, sortdb);
                    let coinbase_tx = make_coinbase(miner, tenure_id);

                    let mut block_txs = vec![coinbase_tx];

                    if tenure_id == 1 {
                        // all peers lock at the same time
                        for key in keys.iter() {
                            let lockup = make_pox_lockup(
                                key,
                                0,
                                1024 * POX_THRESHOLD_STEPS_USTX,
                                AddressHashMode::SerializeP2PKH,
                                key_to_stacks_addr(key).bytes,
                                12,
                                tip.block_height,
                            );
                            block_txs.push(lockup);
                        }
                    }

                    let block_builder = StacksBlockBuilder::make_block_builder(
                        false,
                        &parent_tip,
                        vrf_proof,
                        tip.total_burn,
                        microblock_pubkeyhash,
                    )
                    .unwrap();
                    let (anchored_block, _size, _cost) =
                        StacksBlockBuilder::make_anchored_block_from_txs(
                            block_builder,
                            chainstate,
                            &sortdb.index_conn(),
                            block_txs,
                        )
                        .unwrap();
                    (anchored_block, vec![])
                },
            );

            let (burn_height, _, consensus_hash) = peer.next_burnchain_block(burn_ops.clone());
            peer.process_stacks_epoch_at_tip(&stacks_block, &microblocks);

            if burnchain.is_in_prepare_phase(burn_height) {
                // make sure we burn!
                for op in burn_ops.iter() {
                    if let BlockstackOperationType::LeaderBlockCommit(ref opdata) = &op {
                        eprintln!("prepare phase {}: {:?}", burn_height, opdata);
                        assert!(opdata.all_outputs_burn());
                        assert!(opdata.burn_fee > 0);

                        if tenure_id > 1 && cur_reward_cycle > lockup_reward_cycle {
                            prepared = true;
                        }
                    }
                }
            } else {
                // no burns -- 100% commitment
                for op in burn_ops.iter() {
                    if let BlockstackOperationType::LeaderBlockCommit(ref opdata) = &op {
                        eprintln!("reward phase {}: {:?}", burn_height, opdata);
                        if tenure_id > 1 && cur_reward_cycle > lockup_reward_cycle {
                            assert!(!opdata.all_outputs_burn());
                            rewarded = true;
                        } else {
                            // lockup hasn't happened yet
                            assert!(opdata.all_outputs_burn());
                        }

                        assert!(opdata.burn_fee > 0);
                    }
                }
            }

            let total_liquid_ustx = get_liquid_ustx(&mut peer);
            let tip_index_block = StacksBlockId::new(&consensus_hash, &stacks_block.block_hash());

            if tenure_id <= 1 {
                if tenure_id < 1 {
                    // No locks have taken place
                    for key in keys.iter() {
                        // has not locked up STX
                        let balance = get_balance(&mut peer, &key_to_stacks_addr(&key).into());
                        assert_eq!(balance, 1024 * POX_THRESHOLD_STEPS_USTX);

                        let account = get_account(&mut peer, &key_to_stacks_addr(&key).into());
                        assert_eq!(
                            account.stx_balance.amount_unlocked(),
                            1024 * POX_THRESHOLD_STEPS_USTX
                        );
                        assert_eq!(account.stx_balance.amount_locked(), 0);
                        assert_eq!(account.stx_balance.unlock_height(), 0);
                    }
                }
                let min_ustx = with_sortdb(&mut peer, |ref mut chainstate, ref sortdb| {
                    chainstate.get_stacking_minimum(sortdb, &tip_index_block)
                })
                .unwrap();
                assert_eq!(min_ustx, total_liquid_ustx / TESTNET_STACKING_THRESHOLD_25);

                // no reward addresses
                let reward_addrs = with_sortdb(&mut peer, |ref mut chainstate, ref sortdb| {
                    get_reward_addresses_with_par_tip(
                        chainstate,
                        &burnchain,
                        sortdb,
                        &tip_index_block,
                    )
                })
                .unwrap();
                assert_eq!(reward_addrs.len(), 0);

                // record the first reward cycle when tokens get stacked
                let tip_burn_block_height =
                    get_par_burn_block_height(peer.chainstate(), &tip_index_block);
                lockup_reward_cycle = 1 + burnchain
                    .block_height_to_reward_cycle(tip_burn_block_height)
                    .unwrap() as u128;
                let cur_reward_cycle = burnchain
                    .block_height_to_reward_cycle(tip_burn_block_height)
                    .unwrap() as u128;

                eprintln!(
                    "\nlockup reward cycle: {}\ncur reward cycle: {}\n",
                    lockup_reward_cycle, cur_reward_cycle
                );
            } else {
                // all addresses are locked as of the next reward cycle
                let tip_burn_block_height =
                    get_par_burn_block_height(peer.chainstate(), &tip_index_block);
                let cur_reward_cycle = burnchain
                    .block_height_to_reward_cycle(tip_burn_block_height)
                    .unwrap() as u128;

                // all keys locked up STX no matter what
                for key in keys.iter() {
                    let balance = get_balance(&mut peer, &key_to_stacks_addr(key).into());
                    assert_eq!(balance, 0);
                }

                let min_ustx = with_sortdb(&mut peer, |ref mut chainstate, ref sortdb| {
                    chainstate.get_stacking_minimum(sortdb, &tip_index_block)
                })
                .unwrap();
                let reward_addrs = with_sortdb(&mut peer, |ref mut chainstate, ref sortdb| {
                    get_reward_addresses_with_par_tip(
                        chainstate,
                        &burnchain,
                        sortdb,
                        &tip_index_block,
                    )
                })
                .unwrap();
                let total_stacked = with_sortdb(&mut peer, |ref mut chainstate, ref sortdb| {
                    chainstate.test_get_total_ustx_stacked(
                        sortdb,
                        &tip_index_block,
                        cur_reward_cycle,
                    )
                })
                .unwrap();

                eprintln!("\ntenure: {}\nreward cycle: {}\nmin-uSTX: {}\naddrs: {:?}\ntotal_liquid_ustx: {}\ntotal-stacked: {}\n", tenure_id, cur_reward_cycle, min_ustx, &reward_addrs, total_liquid_ustx, total_stacked);

                if cur_reward_cycle >= lockup_reward_cycle {
                    // this will grow as more miner rewards are unlocked, so be wary
                    if tenure_id >= (MINER_REWARD_MATURITY + 1) as usize {
                        // miner rewards increased liquid supply, so less than 25% is locked.
                        // minimum participation decreases.
                        assert!(total_liquid_ustx > 4 * 1024 * POX_THRESHOLD_STEPS_USTX);
                        assert_eq!(min_ustx, total_liquid_ustx / TESTNET_STACKING_THRESHOLD_25);
                    } else {
                        // still at 25% or more locked
                        assert!(total_liquid_ustx <= 4 * 1024 * POX_THRESHOLD_STEPS_USTX);
                    }

                    assert_eq!(reward_addrs.len(), 4);
                    let mut all_addrbytes = HashSet::new();
                    for key in keys.iter() {
                        all_addrbytes.insert(key_to_stacks_addr(&key).bytes);
                    }

                    for key in keys.iter() {
                        let (amount_ustx, pox_addr, lock_period, first_reward_cycle) =
                            get_stacker_info(&mut peer, &key_to_stacks_addr(&key).into()).unwrap();
                        eprintln!("\n{}: {} uSTX stacked for {} cycle(s); addr is {:?}; first reward cycle is {}\n", key.to_hex(), amount_ustx, lock_period, &pox_addr, first_reward_cycle);

                        assert_eq!(
                            (reward_addrs[0].0).version(),
                            AddressHashMode::SerializeP2PKH as u8
                        );
                        assert!(all_addrbytes.contains(&key_to_stacks_addr(&key).bytes));
                        all_addrbytes.remove(&key_to_stacks_addr(&key).bytes);
                        assert_eq!(reward_addrs[0].1, 1024 * POX_THRESHOLD_STEPS_USTX);

                        // Lock-up is consistent with stacker state
                        let account = get_account(&mut peer, &key_to_stacks_addr(&key).into());
                        assert_eq!(account.stx_balance.amount_unlocked(), 0);
                        assert_eq!(
                            account.stx_balance.amount_locked(),
                            1024 * POX_THRESHOLD_STEPS_USTX
                        );
                        assert_eq!(
                            account.stx_balance.unlock_height() as u128,
                            (first_reward_cycle + lock_period)
                                * (burnchain.pox_constants.reward_cycle_length as u128)
                                + (burnchain.first_block_height as u128)
                        );
                    }

                    assert_eq!(all_addrbytes.len(), 0);
                } else {
                    // no reward addresses
                    assert_eq!(reward_addrs.len(), 0);
                }
            }
        }
        assert!(prepared && rewarded);
    }

    #[test]
    fn test_pox_lockup_contract() {
        let mut burnchain = Burnchain::default_unittest(
            0,
            &BurnchainHeaderHash::from_hex(BITCOIN_REGTEST_FIRST_BLOCK_HASH).unwrap(),
        );
        burnchain.pox_constants.reward_cycle_length = 5;
        burnchain.pox_constants.prepare_length = 2;
        burnchain.pox_constants.anchor_threshold = 1;

        let (mut peer, mut keys) = instantiate_pox_peer(&burnchain, function_name!());

        let num_blocks = 10;

        let alice = keys.pop().unwrap();
        let bob = keys.pop().unwrap();
        let charlie = keys.pop().unwrap();

        let mut alice_reward_cycle = 0;

        for tenure_id in 0..num_blocks {
            let microblock_privkey = StacksPrivateKey::new();
            let microblock_pubkeyhash =
                Hash160::from_node_public_key(&StacksPublicKey::from_private(&microblock_privkey));
            let tip =
                SortitionDB::get_canonical_burn_chain_tip(&peer.sortdb.as_ref().unwrap().conn())
                    .unwrap();

            let (burn_ops, stacks_block, microblocks) = peer.make_tenure(
                |ref mut miner,
                 ref mut sortdb,
                 ref mut chainstate,
                 vrf_proof,
                 ref parent_opt,
                 ref parent_microblock_header_opt| {
                    let parent_tip = get_parent_tip(parent_opt, chainstate, sortdb);
                    let coinbase_tx = make_coinbase(miner, tenure_id);

                    let mut block_txs = vec![coinbase_tx];

                    if tenure_id == 1 {
                        // make a contract, and have the contract do the stacking
                        let bob_contract = make_pox_lockup_contract(&bob, 0, "do-lockup");
                        block_txs.push(bob_contract);

                        let alice_stack = make_pox_lockup_contract_call(
                            &alice,
                            0,
                            &key_to_stacks_addr(&bob),
                            "do-lockup",
                            1024 * POX_THRESHOLD_STEPS_USTX,
                            AddressHashMode::SerializeP2PKH,
                            key_to_stacks_addr(&alice).bytes,
                            1,
                        );
                        block_txs.push(alice_stack);
                    }

                    let block_builder = StacksBlockBuilder::make_regtest_block_builder(
                        &parent_tip,
                        vrf_proof,
                        tip.total_burn,
                        microblock_pubkeyhash,
                    )
                    .unwrap();
                    let (anchored_block, _size, _cost) =
                        StacksBlockBuilder::make_anchored_block_from_txs(
                            block_builder,
                            chainstate,
                            &sortdb.index_conn(),
                            block_txs,
                        )
                        .unwrap();
                    (anchored_block, vec![])
                },
            );

            let (_, _, consensus_hash) = peer.next_burnchain_block(burn_ops.clone());
            peer.process_stacks_epoch_at_tip(&stacks_block, &microblocks);

            let total_liquid_ustx = get_liquid_ustx(&mut peer);
            let tip_index_block = StacksBlockId::new(&consensus_hash, &stacks_block.block_hash());

            if tenure_id <= 1 {
                if tenure_id < 1 {
                    // Alice has not locked up STX
                    let alice_balance = get_balance(&mut peer, &key_to_stacks_addr(&alice).into());
                    assert_eq!(alice_balance, 1024 * POX_THRESHOLD_STEPS_USTX);
                }
                let min_ustx = with_sortdb(&mut peer, |ref mut chainstate, ref sortdb| {
                    chainstate.get_stacking_minimum(sortdb, &tip_index_block)
                })
                .unwrap();
                assert_eq!(min_ustx, total_liquid_ustx / TESTNET_STACKING_THRESHOLD_25);

                // no reward addresses
                let reward_addrs = with_sortdb(&mut peer, |ref mut chainstate, ref sortdb| {
                    get_reward_addresses_with_par_tip(
                        chainstate,
                        &burnchain,
                        sortdb,
                        &tip_index_block,
                    )
                })
                .unwrap();
                assert_eq!(reward_addrs.len(), 0);

                // record the first reward cycle when Alice's tokens get stacked
                let tip_burn_block_height =
                    get_par_burn_block_height(peer.chainstate(), &tip_index_block);
                alice_reward_cycle = 1 + burnchain
                    .block_height_to_reward_cycle(tip_burn_block_height)
                    .unwrap() as u128;
                let cur_reward_cycle = burnchain
                    .block_height_to_reward_cycle(tip_burn_block_height)
                    .unwrap() as u128;

                eprintln!(
                    "\nalice reward cycle: {}\ncur reward cycle: {}\n",
                    alice_reward_cycle, cur_reward_cycle
                );
            } else {
                let tip_burn_block_height =
                    get_par_burn_block_height(peer.chainstate(), &tip_index_block);
                let cur_reward_cycle = burnchain
                    .block_height_to_reward_cycle(tip_burn_block_height)
                    .unwrap() as u128;

                // Alice's tokens got sent to the contract, so her balance is 0
                let alice_balance = get_balance(&mut peer, &key_to_stacks_addr(&alice).into());
                assert_eq!(alice_balance, 0);

                let min_ustx = with_sortdb(&mut peer, |ref mut chainstate, ref sortdb| {
                    chainstate.get_stacking_minimum(sortdb, &tip_index_block)
                })
                .unwrap();
                let reward_addrs = with_sortdb(&mut peer, |ref mut chainstate, ref sortdb| {
                    get_reward_addresses_with_par_tip(
                        chainstate,
                        &burnchain,
                        sortdb,
                        &tip_index_block,
                    )
                })
                .unwrap();
                let total_stacked = with_sortdb(&mut peer, |ref mut chainstate, ref sortdb| {
                    chainstate.test_get_total_ustx_stacked(
                        sortdb,
                        &tip_index_block,
                        cur_reward_cycle,
                    )
                })
                .unwrap();

                eprintln!("\ntenure: {}\nreward cycle: {}\nmin-uSTX: {}\naddrs: {:?}\ntotal_liquid_ustx: {}\ntotal-stacked: {}\n", tenure_id, cur_reward_cycle, min_ustx, &reward_addrs, total_liquid_ustx, total_stacked);

                if cur_reward_cycle >= alice_reward_cycle {
                    // alice's tokens are locked for only one reward cycle
                    if cur_reward_cycle == alice_reward_cycle {
                        // this will grow as more miner rewards are unlocked, so be wary
                        if tenure_id >= (MINER_REWARD_MATURITY + 1) as usize {
                            // height at which earliest miner rewards mature.
                            // miner rewards increased liquid supply, so less than 25% is locked.
                            // minimum participation decreases.
                            assert!(total_liquid_ustx > 4 * 1024 * POX_THRESHOLD_STEPS_USTX);
                            assert_eq!(min_ustx, total_liquid_ustx / TESTNET_STACKING_THRESHOLD_25);
                        } else {
                            // still at 25% or more locked
                            assert!(total_liquid_ustx <= 4 * 1024 * POX_THRESHOLD_STEPS_USTX);
                        }

                        // Alice is _not_ a stacker -- Bob's contract is!
                        let alice_info =
                            get_stacker_info(&mut peer, &key_to_stacks_addr(&alice).into());
                        assert!(alice_info.is_none());

                        // Bob is _not_ a stacker either.
                        let bob_info =
                            get_stacker_info(&mut peer, &key_to_stacks_addr(&alice).into());
                        assert!(bob_info.is_none());

                        // Bob's contract is a stacker
                        let (amount_ustx, pox_addr, lock_period, first_reward_cycle) =
                            get_stacker_info(
                                &mut peer,
                                &make_contract_id(&key_to_stacks_addr(&bob), "do-lockup").into(),
                            )
                            .unwrap();
                        eprintln!("\nContract: {} uSTX stacked for {} cycle(s); addr is {:?}; first reward cycle is {}\n", amount_ustx, lock_period, &pox_addr, first_reward_cycle);

                        // should be consistent with the API call
                        assert_eq!(lock_period, 1);
                        assert_eq!(first_reward_cycle, alice_reward_cycle);
                        assert_eq!(amount_ustx, 1024 * POX_THRESHOLD_STEPS_USTX);

                        // one reward address, and it's Alice's
                        // either way, there's a single reward address
                        assert_eq!(reward_addrs.len(), 1);
                        assert_eq!(
                            (reward_addrs[0].0).version(),
                            AddressHashMode::SerializeP2PKH as u8
                        );
                        assert_eq!(
                            (reward_addrs[0].0).hash160(),
                            key_to_stacks_addr(&alice).bytes
                        );
                        assert_eq!(reward_addrs[0].1, 1024 * POX_THRESHOLD_STEPS_USTX);

                        // contract's address's tokens are locked
                        let contract_balance = get_balance(
                            &mut peer,
                            &make_contract_id(&key_to_stacks_addr(&bob), "do-lockup").into(),
                        );
                        assert_eq!(contract_balance, 0);

                        // Lock-up is consistent with stacker state
                        let contract_account = get_account(
                            &mut peer,
                            &make_contract_id(&key_to_stacks_addr(&bob), "do-lockup").into(),
                        );
                        assert_eq!(contract_account.stx_balance.amount_unlocked(), 0);
                        assert_eq!(
                            contract_account.stx_balance.amount_locked(),
                            1024 * POX_THRESHOLD_STEPS_USTX
                        );
                        assert_eq!(
                            contract_account.stx_balance.unlock_height() as u128,
                            (first_reward_cycle + lock_period)
                                * (burnchain.pox_constants.reward_cycle_length as u128)
                                + (burnchain.first_block_height as u128)
                        );
                    } else {
                        // no longer locked
                        let contract_balance = get_balance(
                            &mut peer,
                            &make_contract_id(&key_to_stacks_addr(&bob), "do-lockup").into(),
                        );
                        assert_eq!(contract_balance, 1024 * POX_THRESHOLD_STEPS_USTX);

                        assert_eq!(reward_addrs.len(), 0);

                        // Lock-up is lazy -- state has not been updated
                        let contract_account = get_account(
                            &mut peer,
                            &make_contract_id(&key_to_stacks_addr(&bob), "do-lockup").into(),
                        );
                        assert_eq!(contract_account.stx_balance.amount_unlocked(), 0);
                        assert_eq!(
                            contract_account.stx_balance.amount_locked(),
                            1024 * POX_THRESHOLD_STEPS_USTX
                        );
                        assert_eq!(
                            contract_account.stx_balance.unlock_height() as u128,
                            (alice_reward_cycle + 1)
                                * (burnchain.pox_constants.reward_cycle_length as u128)
                                + (burnchain.first_block_height as u128)
                        );
                    }
                } else {
                    // no reward addresses
                    assert_eq!(reward_addrs.len(), 0);
                }
            }
        }
    }

    #[test]
    fn test_pox_lockup_multi_tx_sender() {
        let mut burnchain = Burnchain::default_unittest(
            0,
            &BurnchainHeaderHash::from_hex(BITCOIN_REGTEST_FIRST_BLOCK_HASH).unwrap(),
        );
        burnchain.pox_constants.reward_cycle_length = 5;
        burnchain.pox_constants.prepare_length = 2;
        burnchain.pox_constants.anchor_threshold = 1;

        let (mut peer, mut keys) = instantiate_pox_peer(&burnchain, function_name!());

        let num_blocks = 10;

        let alice = keys.pop().unwrap();
        let bob = keys.pop().unwrap();
        let charlie = keys.pop().unwrap();

        let mut first_reward_cycle = 0;

        for tenure_id in 0..num_blocks {
            let microblock_privkey = StacksPrivateKey::new();
            let microblock_pubkeyhash =
                Hash160::from_node_public_key(&StacksPublicKey::from_private(&microblock_privkey));
            let tip =
                SortitionDB::get_canonical_burn_chain_tip(&peer.sortdb.as_ref().unwrap().conn())
                    .unwrap();

            let (burn_ops, stacks_block, microblocks) = peer.make_tenure(
                |ref mut miner,
                 ref mut sortdb,
                 ref mut chainstate,
                 vrf_proof,
                 ref parent_opt,
                 ref parent_microblock_header_opt| {
                    let parent_tip = get_parent_tip(parent_opt, chainstate, sortdb);
                    let coinbase_tx = make_coinbase(miner, tenure_id);

                    let mut block_txs = vec![coinbase_tx];

                    if tenure_id == 1 {
                        // Alice locks up exactly 25% of the liquid STX supply, so this should succeed.
                        let alice_lockup = make_pox_lockup(
                            &alice,
                            0,
                            1024 * POX_THRESHOLD_STEPS_USTX,
                            AddressHashMode::SerializeP2PKH,
                            key_to_stacks_addr(&alice).bytes,
                            12,
                            tip.block_height,
                        );
                        block_txs.push(alice_lockup);

                        // Bob locks up 20% of the liquid STX supply, so this should succeed
                        let bob_lockup = make_pox_lockup(
                            &bob,
                            0,
                            (4 * 1024 * POX_THRESHOLD_STEPS_USTX) / 5,
                            AddressHashMode::SerializeP2PKH,
                            key_to_stacks_addr(&bob).bytes,
                            12,
                            tip.block_height,
                        );
                        block_txs.push(bob_lockup);
                    }

                    let block_builder = StacksBlockBuilder::make_regtest_block_builder(
                        &parent_tip,
                        vrf_proof,
                        tip.total_burn,
                        microblock_pubkeyhash,
                    )
                    .unwrap();
                    let (anchored_block, _size, _cost) =
                        StacksBlockBuilder::make_anchored_block_from_txs(
                            block_builder,
                            chainstate,
                            &sortdb.index_conn(),
                            block_txs,
                        )
                        .unwrap();
                    (anchored_block, vec![])
                },
            );

            let (_, _, consensus_hash) = peer.next_burnchain_block(burn_ops.clone());
            peer.process_stacks_epoch_at_tip(&stacks_block, &microblocks);

            let total_liquid_ustx = get_liquid_ustx(&mut peer);
            let tip_index_block = StacksBlockId::new(&consensus_hash, &stacks_block.block_hash());

            if tenure_id <= 1 {
                if tenure_id < 1 {
                    // Alice has not locked up STX
                    let alice_balance = get_balance(&mut peer, &key_to_stacks_addr(&alice).into());
                    assert_eq!(alice_balance, 1024 * POX_THRESHOLD_STEPS_USTX);

                    // Bob has not locked up STX
                    let bob_balance = get_balance(&mut peer, &key_to_stacks_addr(&bob).into());
                    assert_eq!(bob_balance, 1024 * POX_THRESHOLD_STEPS_USTX);
                }

                let min_ustx = with_sortdb(&mut peer, |ref mut chainstate, ref sortdb| {
                    chainstate.get_stacking_minimum(sortdb, &tip_index_block)
                })
                .unwrap();
                assert_eq!(min_ustx, total_liquid_ustx / TESTNET_STACKING_THRESHOLD_25);

                // no reward addresses
                let reward_addrs = with_sortdb(&mut peer, |ref mut chainstate, ref sortdb| {
                    get_reward_addresses_with_par_tip(
                        chainstate,
                        &burnchain,
                        sortdb,
                        &tip_index_block,
                    )
                })
                .unwrap();
                assert_eq!(reward_addrs.len(), 0);

                // record the first reward cycle when Alice's tokens get stacked
                let tip_burn_block_height =
                    get_par_burn_block_height(peer.chainstate(), &tip_index_block);
                first_reward_cycle = 1 + burnchain
                    .block_height_to_reward_cycle(tip_burn_block_height)
                    .unwrap() as u128;
                let cur_reward_cycle = burnchain
                    .block_height_to_reward_cycle(tip_burn_block_height)
                    .unwrap() as u128;

                eprintln!(
                    "\nalice reward cycle: {}\ncur reward cycle: {}\n",
                    first_reward_cycle, cur_reward_cycle
                );
            } else {
                // Alice's and Bob's addresses are locked as of the next reward cycle
                let tip_burn_block_height =
                    get_par_burn_block_height(peer.chainstate(), &tip_index_block);
                let cur_reward_cycle = burnchain
                    .block_height_to_reward_cycle(tip_burn_block_height)
                    .unwrap() as u128;

                // Alice and Bob have locked up STX no matter what
                let alice_balance = get_balance(&mut peer, &key_to_stacks_addr(&alice).into());
                assert_eq!(alice_balance, 0);

                let bob_balance = get_balance(&mut peer, &key_to_stacks_addr(&bob).into());
                assert_eq!(
                    bob_balance,
                    1024 * POX_THRESHOLD_STEPS_USTX - (4 * 1024 * POX_THRESHOLD_STEPS_USTX) / 5
                );

                let min_ustx = with_sortdb(&mut peer, |ref mut chainstate, ref sortdb| {
                    chainstate.get_stacking_minimum(sortdb, &tip_index_block)
                })
                .unwrap();
                let reward_addrs = with_sortdb(&mut peer, |ref mut chainstate, ref sortdb| {
                    get_reward_addresses_with_par_tip(
                        chainstate,
                        &burnchain,
                        sortdb,
                        &tip_index_block,
                    )
                })
                .unwrap();

                eprintln!(
                    "\nreward cycle: {}\nmin-uSTX: {}\naddrs: {:?}\ntotal_liquid_ustx: {}\n",
                    cur_reward_cycle, min_ustx, &reward_addrs, total_liquid_ustx
                );

                if cur_reward_cycle >= first_reward_cycle {
                    // this will grow as more miner rewards are unlocked, so be wary
                    if tenure_id >= (MINER_REWARD_MATURITY + 1) as usize {
                        // miner rewards increased liquid supply, so less than 25% is locked.
                        // minimum participation decreases.
                        assert!(total_liquid_ustx > 4 * 1024 * POX_THRESHOLD_STEPS_USTX);
                    } else {
                        // still at 25% or more locked
                        assert!(total_liquid_ustx <= 4 * 1024 * POX_THRESHOLD_STEPS_USTX);
                    }

                    // well over 25% locked, so this is always true
                    assert_eq!(min_ustx, total_liquid_ustx / TESTNET_STACKING_THRESHOLD_25);

                    // two reward addresses, and they're Alice's and Bob's.
                    // They are present in sorted order
                    assert_eq!(reward_addrs.len(), 2);
                    assert_eq!(
                        (reward_addrs[1].0).version(),
                        AddressHashMode::SerializeP2PKH as u8
                    );
                    assert_eq!(
                        (reward_addrs[1].0).hash160(),
                        key_to_stacks_addr(&alice).bytes
                    );
                    assert_eq!(reward_addrs[1].1, 1024 * POX_THRESHOLD_STEPS_USTX);

                    assert_eq!(
                        (reward_addrs[0].0).version(),
                        AddressHashMode::SerializeP2PKH as u8
                    );
                    assert_eq!(
                        (reward_addrs[0].0).hash160(),
                        key_to_stacks_addr(&bob).bytes
                    );
                    assert_eq!(reward_addrs[0].1, (4 * 1024 * POX_THRESHOLD_STEPS_USTX) / 5);
                } else {
                    // no reward addresses
                    assert_eq!(reward_addrs.len(), 0);
                }
            }
        }
    }

    #[test]
    fn test_pox_lockup_no_double_stacking() {
        let mut burnchain = Burnchain::default_unittest(
            0,
            &BurnchainHeaderHash::from_hex(BITCOIN_REGTEST_FIRST_BLOCK_HASH).unwrap(),
        );
        burnchain.pox_constants.reward_cycle_length = 5;
        burnchain.pox_constants.prepare_length = 2;
        burnchain.pox_constants.anchor_threshold = 1;

        let (mut peer, mut keys) = instantiate_pox_peer(&burnchain, function_name!());

        let num_blocks = 3;

        let alice = keys.pop().unwrap();
        let bob = keys.pop().unwrap();
        let charlie = keys.pop().unwrap();

        let mut first_reward_cycle = 0;

        for tenure_id in 0..num_blocks {
            let microblock_privkey = StacksPrivateKey::new();
            let microblock_pubkeyhash =
                Hash160::from_node_public_key(&StacksPublicKey::from_private(&microblock_privkey));
            let tip =
                SortitionDB::get_canonical_burn_chain_tip(&peer.sortdb.as_ref().unwrap().conn())
                    .unwrap();

            let (burn_ops, stacks_block, microblocks) = peer.make_tenure(|ref mut miner, ref mut sortdb, ref mut chainstate, vrf_proof, ref parent_opt, ref parent_microblock_header_opt| {
                let parent_tip = get_parent_tip(parent_opt, chainstate, sortdb);
                let coinbase_tx = make_coinbase(miner, tenure_id);

                let mut block_txs = vec![
                    coinbase_tx
                ];

                if tenure_id == 1 {
                    // Alice locks up exactly 12.5% of the liquid STX supply, twice.
                    // Only the first one succeeds.
                    let alice_lockup_1 = make_pox_lockup(&alice, 0, 512 * POX_THRESHOLD_STEPS_USTX, AddressHashMode::SerializeP2PKH, key_to_stacks_addr(&alice).bytes, 12, tip.block_height);
                    block_txs.push(alice_lockup_1);

                    // will be rejected
                    let alice_lockup_2 = make_pox_lockup(&alice, 1, 512 * POX_THRESHOLD_STEPS_USTX, AddressHashMode::SerializeP2PKH, key_to_stacks_addr(&alice).bytes, 12, tip.block_height);
                    block_txs.push(alice_lockup_2);

                    // let's make some allowances for contract-calls through smart contracts
                    //   so that the tests in tenure_id == 3 don't just fail on permission checks
                    let alice_test = contract_id(&key_to_stacks_addr(&alice), "alice-test").into();
                    let alice_allowance = make_pox_contract_call(&alice, 2, "allow-contract-caller", vec![alice_test, Value::none()]);

                    let bob_test = contract_id(&key_to_stacks_addr(&bob), "bob-test").into();
                    let bob_allowance = make_pox_contract_call(&bob, 0, "allow-contract-caller", vec![bob_test, Value::none()]);

                    let charlie_test = contract_id(&key_to_stacks_addr(&charlie), "charlie-test").into();
                    let charlie_allowance = make_pox_contract_call(&charlie, 0, "allow-contract-caller", vec![charlie_test, Value::none()]);

                    block_txs.push(alice_allowance);
                    block_txs.push(bob_allowance);
                    block_txs.push(charlie_allowance);
                }
                if tenure_id == 2 {
                    // should pass -- there's no problem with Bob adding more stacking power to Alice's PoX address
                    let bob_test_tx = make_bare_contract(&bob, 1, 0, "bob-test", &format!(
                        "(define-data-var test-run bool false)
                         (define-data-var test-result int -1)
                         (let ((result
                                (contract-call? '{}.pox stack-stx u10240000000000 (tuple (version 0x00) (hashbytes 0xae1593226f85e49a7eaff5b633ff687695438cc9)) burn-block-height u12)))
                              (var-set test-result
                                       (match result ok_value -1 err_value err_value))
                              (var-set test-run true))
                        ", boot_code_test_addr().to_string()));

                    block_txs.push(bob_test_tx);

                    // should fail -- Alice has already stacked.
                    //    expect err 3
                    let alice_test_tx = make_bare_contract(&alice, 3, 0, "alice-test", &format!(
                        "(define-data-var test-run bool false)
                         (define-data-var test-result int -1)
                         (let ((result
                                (contract-call? '{}.pox stack-stx u512000000 (tuple (version 0x00) (hashbytes 0xffffffffffffffffffffffffffffffffffffffff)) burn-block-height u12)))
                              (var-set test-result
                                       (match result ok_value -1 err_value err_value))
                              (var-set test-run true))
                        ", boot_code_test_addr().to_string()));

                    block_txs.push(alice_test_tx);

                    // should fail -- Charlie doesn't have enough uSTX
                    //     expect err 1
                    let charlie_test_tx = make_bare_contract(&charlie, 1, 0, "charlie-test", &format!(
                        "(define-data-var test-run bool false)
                         (define-data-var test-result int -1)
                         (let ((result
                                (contract-call? '{}.pox stack-stx u10240000000001 (tuple (version 0x00) (hashbytes 0xfefefefefefefefefefefefefefefefefefefefe)) burn-block-height u12)))
                              (var-set test-result
                                       (match result ok_value -1 err_value err_value))
                              (var-set test-run true))
                        ", boot_code_test_addr().to_string()));

                    block_txs.push(charlie_test_tx);
                }

                let block_builder = StacksBlockBuilder::make_regtest_block_builder(&parent_tip, vrf_proof, tip.total_burn, microblock_pubkeyhash).unwrap();
                let (anchored_block, _size, _cost) = StacksBlockBuilder::make_anchored_block_from_txs(block_builder, chainstate, &sortdb.index_conn(), block_txs).unwrap();
                (anchored_block, vec![])
            });

            let (_, _, consensus_hash) = peer.next_burnchain_block(burn_ops.clone());
            peer.process_stacks_epoch_at_tip(&stacks_block, &microblocks);

            let total_liquid_ustx = get_liquid_ustx(&mut peer);
            let tip_index_block = StacksBlockId::new(&consensus_hash, &stacks_block.block_hash());

            if tenure_id == 0 {
                // Alice has not locked up half of her STX
                let alice_balance = get_balance(&mut peer, &key_to_stacks_addr(&alice).into());
                assert_eq!(alice_balance, 1024 * POX_THRESHOLD_STEPS_USTX);
            } else if tenure_id == 1 {
                // only half locked
                let alice_balance = get_balance(&mut peer, &key_to_stacks_addr(&alice).into());
                assert_eq!(alice_balance, 512 * POX_THRESHOLD_STEPS_USTX);
            } else if tenure_id > 1 {
                // only half locked, still
                let alice_balance = get_balance(&mut peer, &key_to_stacks_addr(&alice).into());
                assert_eq!(alice_balance, 512 * POX_THRESHOLD_STEPS_USTX);
            }

            if tenure_id <= 1 {
                // no reward addresses
                let reward_addrs = with_sortdb(&mut peer, |ref mut chainstate, ref sortdb| {
                    get_reward_addresses_with_par_tip(
                        chainstate,
                        &burnchain,
                        sortdb,
                        &tip_index_block,
                    )
                })
                .unwrap();
                assert_eq!(reward_addrs.len(), 0);

                // record the first reward cycle when Alice's tokens get stacked
                let tip_burn_block_height =
                    get_par_burn_block_height(peer.chainstate(), &tip_index_block);

                first_reward_cycle = 1 + burnchain
                    .block_height_to_reward_cycle(tip_burn_block_height)
                    .unwrap() as u128;
                let cur_reward_cycle = burnchain
                    .block_height_to_reward_cycle(tip_burn_block_height)
                    .unwrap() as u128;

                eprintln!(
                    "\nalice reward cycle: {}\ncur reward cycle: {}\n",
                    first_reward_cycle, cur_reward_cycle
                );
            } else if tenure_id == 2 {
                let alice_test_result = eval_contract_at_tip(
                    &mut peer,
                    &key_to_stacks_addr(&alice),
                    "alice-test",
                    "(var-get test-run)",
                );
                let bob_test_result = eval_contract_at_tip(
                    &mut peer,
                    &key_to_stacks_addr(&bob),
                    "bob-test",
                    "(var-get test-run)",
                );
                let charlie_test_result = eval_contract_at_tip(
                    &mut peer,
                    &key_to_stacks_addr(&charlie),
                    "charlie-test",
                    "(var-get test-run)",
                );

                assert!(alice_test_result.expect_bool().unwrap());
                assert!(bob_test_result.expect_bool().unwrap());
                assert!(charlie_test_result.expect_bool().unwrap());

                let alice_test_result = eval_contract_at_tip(
                    &mut peer,
                    &key_to_stacks_addr(&alice),
                    "alice-test",
                    "(var-get test-result)",
                );
                let bob_test_result = eval_contract_at_tip(
                    &mut peer,
                    &key_to_stacks_addr(&bob),
                    "bob-test",
                    "(var-get test-result)",
                );
                let charlie_test_result = eval_contract_at_tip(
                    &mut peer,
                    &key_to_stacks_addr(&charlie),
                    "charlie-test",
                    "(var-get test-result)",
                );

                eprintln!(
                    "\nalice: {:?}, bob: {:?}, charlie: {:?}\n",
                    &alice_test_result, &bob_test_result, &charlie_test_result
                );

                assert_eq!(bob_test_result, Value::Int(-1));
                assert_eq!(alice_test_result, Value::Int(3));
                assert_eq!(charlie_test_result, Value::Int(1));
            }
        }
    }

    #[test]
    fn test_pox_lockup_single_tx_sender_unlock() {
        let mut burnchain = Burnchain::default_unittest(
            0,
            &BurnchainHeaderHash::from_hex(BITCOIN_REGTEST_FIRST_BLOCK_HASH).unwrap(),
        );
        burnchain.pox_constants.reward_cycle_length = 5;
        burnchain.pox_constants.prepare_length = 2;
        burnchain.pox_constants.anchor_threshold = 1;

        let (mut peer, mut keys) = instantiate_pox_peer(&burnchain, function_name!());

        let num_blocks = 2;

        let alice = keys.pop().unwrap();
        let bob = keys.pop().unwrap();
        let charlie = keys.pop().unwrap();

        let mut alice_reward_cycle = 0;

        for tenure_id in 0..num_blocks {
            let microblock_privkey = StacksPrivateKey::new();
            let microblock_pubkeyhash =
                Hash160::from_node_public_key(&StacksPublicKey::from_private(&microblock_privkey));
            let tip =
                SortitionDB::get_canonical_burn_chain_tip(&peer.sortdb.as_ref().unwrap().conn())
                    .unwrap();

            let (burn_ops, stacks_block, microblocks) = peer.make_tenure(
                |ref mut miner,
                 ref mut sortdb,
                 ref mut chainstate,
                 vrf_proof,
                 ref parent_opt,
                 ref parent_microblock_header_opt| {
                    let parent_tip = get_parent_tip(parent_opt, chainstate, sortdb);
                    let coinbase_tx = make_coinbase(miner, tenure_id);

                    let mut block_txs = vec![coinbase_tx];

                    if tenure_id == 1 {
                        // Alice locks up exactly 25% of the liquid STX supply, so this should succeed.
                        let alice_lockup = make_pox_lockup(
                            &alice,
                            0,
                            1024 * POX_THRESHOLD_STEPS_USTX,
                            AddressHashMode::SerializeP2PKH,
                            key_to_stacks_addr(&alice).bytes,
                            1,
                            tip.block_height,
                        );
                        block_txs.push(alice_lockup);
                    }

                    let block_builder = StacksBlockBuilder::make_regtest_block_builder(
                        &parent_tip,
                        vrf_proof,
                        tip.total_burn,
                        microblock_pubkeyhash,
                    )
                    .unwrap();
                    let (anchored_block, _size, _cost) =
                        StacksBlockBuilder::make_anchored_block_from_txs(
                            block_builder,
                            chainstate,
                            &sortdb.index_conn(),
                            block_txs,
                        )
                        .unwrap();
                    (anchored_block, vec![])
                },
            );

            let (_, _, consensus_hash) = peer.next_burnchain_block(burn_ops.clone());
            peer.process_stacks_epoch_at_tip(&stacks_block, &microblocks);

            let total_liquid_ustx = get_liquid_ustx(&mut peer);
            let tip_index_block = StacksBlockId::new(&consensus_hash, &stacks_block.block_hash());

            if tenure_id <= 1 {
                if tenure_id < 1 {
                    // Alice has not locked up STX
                    let alice_balance = get_balance(&mut peer, &key_to_stacks_addr(&alice).into());
                    assert_eq!(alice_balance, 1024 * POX_THRESHOLD_STEPS_USTX);
                }

                let min_ustx = with_sortdb(&mut peer, |ref mut chainstate, ref sortdb| {
                    chainstate.get_stacking_minimum(sortdb, &tip_index_block)
                })
                .unwrap();
                assert_eq!(min_ustx, total_liquid_ustx / TESTNET_STACKING_THRESHOLD_25);

                // no reward addresses
                let reward_addrs = with_sortdb(&mut peer, |ref mut chainstate, ref sortdb| {
                    get_reward_addresses_with_par_tip(
                        chainstate,
                        &burnchain,
                        sortdb,
                        &tip_index_block,
                    )
                })
                .unwrap();
                assert_eq!(reward_addrs.len(), 0);

                // record the first reward cycle when Alice's tokens get stacked
                let tip_burn_block_height =
                    get_par_burn_block_height(peer.chainstate(), &tip_index_block);
                alice_reward_cycle = 1 + burnchain
                    .block_height_to_reward_cycle(tip_burn_block_height)
                    .unwrap() as u128;
                let cur_reward_cycle = burnchain
                    .block_height_to_reward_cycle(tip_burn_block_height)
                    .unwrap() as u128;

                eprintln!(
                    "\nalice reward cycle: {}\ncur reward cycle: {}\n",
                    alice_reward_cycle, cur_reward_cycle
                );
            } else {
                // Alice's address is locked as of the next reward cycle
                let tip_burn_block_height =
                    get_par_burn_block_height(peer.chainstate(), &tip_index_block);
                let cur_reward_cycle = burnchain
                    .block_height_to_reward_cycle(tip_burn_block_height)
                    .unwrap() as u128;

                let alice_balance = get_balance(&mut peer, &key_to_stacks_addr(&alice).into());

                let min_ustx = with_sortdb(&mut peer, |ref mut chainstate, ref sortdb| {
                    chainstate.get_stacking_minimum(sortdb, &tip_index_block)
                })
                .unwrap();
                let reward_addrs = with_sortdb(&mut peer, |ref mut chainstate, ref sortdb| {
                    get_reward_addresses_with_par_tip(
                        chainstate,
                        &burnchain,
                        sortdb,
                        &tip_index_block,
                    )
                })
                .unwrap();
                let total_stacked = with_sortdb(&mut peer, |ref mut chainstate, ref sortdb| {
                    chainstate.test_get_total_ustx_stacked(
                        sortdb,
                        &tip_index_block,
                        cur_reward_cycle,
                    )
                })
                .unwrap();

                eprintln!("\ntenure: {}\nreward cycle: {}\nmin-uSTX: {}\naddrs: {:?}\ntotal_liquid_ustx: {}\ntotal-stacked: {}\n", tenure_id, cur_reward_cycle, min_ustx, &reward_addrs, total_liquid_ustx, total_stacked);

                if cur_reward_cycle >= alice_reward_cycle {
                    // this will grow as more miner rewards are unlocked, so be wary
                    if tenure_id >= (MINER_REWARD_MATURITY + 1) as usize {
                        // miner rewards increased liquid supply, so less than 25% is locked.
                        // minimum participation decreases.
                        assert!(total_liquid_ustx > 4 * 1024 * POX_THRESHOLD_STEPS_USTX);
                        assert_eq!(min_ustx, total_liquid_ustx / TESTNET_STACKING_THRESHOLD_25);
                    }

                    if cur_reward_cycle == alice_reward_cycle {
                        let (amount_ustx, pox_addr, lock_period, first_reward_cycle) =
                            get_stacker_info(&mut peer, &key_to_stacks_addr(&alice).into())
                                .unwrap();
                        eprintln!("\nAlice: {} uSTX stacked for {} cycle(s); addr is {:?}; first reward cycle is {}\n", amount_ustx, lock_period, &pox_addr, first_reward_cycle);

                        assert_eq!(first_reward_cycle, alice_reward_cycle);
                        assert_eq!(lock_period, 1);

                        // one reward address, and it's Alice's
                        // either way, there's a single reward address
                        assert_eq!(reward_addrs.len(), 1);
                        assert_eq!(
                            (reward_addrs[0].0).version(),
                            AddressHashMode::SerializeP2PKH as u8
                        );
                        assert_eq!(
                            (reward_addrs[0].0).hash160(),
                            key_to_stacks_addr(&alice).bytes
                        );
                        assert_eq!(reward_addrs[0].1, 1024 * POX_THRESHOLD_STEPS_USTX);

                        // All of Alice's tokens are locked
                        assert_eq!(alice_balance, 0);

                        // Lock-up is consistent with stacker state
                        let alice_account =
                            get_account(&mut peer, &key_to_stacks_addr(&alice).into());
                        assert_eq!(alice_account.stx_balance.amount_unlocked(), 0);
                        assert_eq!(
                            alice_account.stx_balance.amount_locked(),
                            1024 * POX_THRESHOLD_STEPS_USTX
                        );
                        assert_eq!(
                            alice_account.stx_balance.unlock_height() as u128,
                            (first_reward_cycle + lock_period)
                                * (burnchain.pox_constants.reward_cycle_length as u128)
                                + (burnchain.first_block_height as u128)
                        );
                    } else {
                        // unlock should have happened
                        assert_eq!(alice_balance, 1024 * POX_THRESHOLD_STEPS_USTX);

                        // alice shouldn't be a stacker
                        let info = get_stacker_info(&mut peer, &key_to_stacks_addr(&alice).into());
                        assert!(
                            get_stacker_info(&mut peer, &key_to_stacks_addr(&alice).into())
                                .is_none()
                        );

                        // empty reward cycle
                        assert_eq!(reward_addrs.len(), 0);

                        // min STX is reset
                        assert_eq!(min_ustx, total_liquid_ustx / TESTNET_STACKING_THRESHOLD_25);

                        // Unlock is lazy
                        let alice_account =
                            get_account(&mut peer, &key_to_stacks_addr(&alice).into());
                        assert_eq!(alice_account.stx_balance.amount_unlocked(), 0);
                        assert_eq!(
                            alice_account.stx_balance.amount_locked(),
                            1024 * POX_THRESHOLD_STEPS_USTX
                        );
                        assert_eq!(
                            alice_account.stx_balance.unlock_height() as u128,
                            (alice_reward_cycle + 1)
                                * (burnchain.pox_constants.reward_cycle_length as u128)
                                + (burnchain.first_block_height as u128)
                        );
                    }
                } else {
                    // no reward addresses
                    assert_eq!(reward_addrs.len(), 0);
                }
            }
        }
    }

    #[test]
    fn test_pox_lockup_unlock_relock() {
        let mut burnchain = Burnchain::default_unittest(
            0,
            &BurnchainHeaderHash::from_hex(BITCOIN_REGTEST_FIRST_BLOCK_HASH).unwrap(),
        );
        burnchain.pox_constants.reward_cycle_length = 5;
        burnchain.pox_constants.prepare_length = 2;
        burnchain.pox_constants.anchor_threshold = 1;

        let (mut peer, mut keys) = instantiate_pox_peer(&burnchain, function_name!());

        let num_blocks = 25;

        let alice = keys.pop().unwrap();
        let bob = keys.pop().unwrap();
        let charlie = keys.pop().unwrap();
        let danielle = keys.pop().unwrap();

        let mut first_reward_cycle = 0;
        let mut second_reward_cycle = 0;

        let mut test_before_first_reward_cycle = false;
        let mut test_in_first_reward_cycle = false;
        let mut test_between_reward_cycles = false;
        let mut test_in_second_reward_cycle = false;
        let mut test_after_second_reward_cycle = false;

        for tenure_id in 0..num_blocks {
            let microblock_privkey = StacksPrivateKey::new();
            let microblock_pubkeyhash =
                Hash160::from_node_public_key(&StacksPublicKey::from_private(&microblock_privkey));
            let tip =
                SortitionDB::get_canonical_burn_chain_tip(&peer.sortdb.as_ref().unwrap().conn())
                    .unwrap();

            let (burn_ops, stacks_block, microblocks) = peer.make_tenure(
                |ref mut miner,
                 ref mut sortdb,
                 ref mut chainstate,
                 vrf_proof,
                 ref parent_opt,
                 ref parent_microblock_header_opt| {
                    let parent_tip = get_parent_tip(parent_opt, chainstate, sortdb);
                    let coinbase_tx = make_coinbase(miner, tenure_id);

                    let mut block_txs = vec![coinbase_tx];

                    if tenure_id == 1 {
                        // Alice locks up exactly 25% of the liquid STX supply, so this should succeed.
                        let alice_lockup = make_pox_lockup(
                            &alice,
                            0,
                            1024 * POX_THRESHOLD_STEPS_USTX,
                            AddressHashMode::SerializeP2PKH,
                            key_to_stacks_addr(&alice).bytes,
                            1,
                            tip.block_height,
                        );
                        block_txs.push(alice_lockup);

                        // Bob creates a locking contract
                        let bob_contract = make_pox_lockup_contract(&bob, 0, "do-lockup");
                        block_txs.push(bob_contract);

                        let charlie_stack = make_pox_lockup_contract_call(
                            &charlie,
                            0,
                            &key_to_stacks_addr(&bob),
                            "do-lockup",
                            1024 * POX_THRESHOLD_STEPS_USTX,
                            AddressHashMode::SerializeP2PKH,
                            key_to_stacks_addr(&charlie).bytes,
                            1,
                        );
                        block_txs.push(charlie_stack);
                    } else if tenure_id == 10 {
                        let charlie_withdraw = make_pox_withdraw_stx_contract_call(
                            &charlie,
                            1,
                            &key_to_stacks_addr(&bob),
                            "do-lockup",
                            1024 * POX_THRESHOLD_STEPS_USTX,
                        );
                        block_txs.push(charlie_withdraw);
                    } else if tenure_id == 11 {
                        // Alice locks up half of her tokens
                        let alice_lockup = make_pox_lockup(
                            &alice,
                            1,
                            512 * POX_THRESHOLD_STEPS_USTX,
                            AddressHashMode::SerializeP2PKH,
                            key_to_stacks_addr(&alice).bytes,
                            1,
                            tip.block_height,
                        );
                        block_txs.push(alice_lockup);

                        // Charlie locks up half of his tokens
                        let charlie_stack = make_pox_lockup_contract_call(
                            &charlie,
                            2,
                            &key_to_stacks_addr(&bob),
                            "do-lockup",
                            512 * POX_THRESHOLD_STEPS_USTX,
                            AddressHashMode::SerializeP2PKH,
                            key_to_stacks_addr(&charlie).bytes,
                            1,
                        );
                        block_txs.push(charlie_stack);
                    }

                    let block_builder = StacksBlockBuilder::make_regtest_block_builder(
                        &parent_tip,
                        vrf_proof,
                        tip.total_burn,
                        microblock_pubkeyhash,
                    )
                    .unwrap();
                    let (anchored_block, _size, _cost) =
                        StacksBlockBuilder::make_anchored_block_from_txs(
                            block_builder,
                            chainstate,
                            &sortdb.index_conn(),
                            block_txs,
                        )
                        .unwrap();
                    (anchored_block, vec![])
                },
            );

            let (_, _, consensus_hash) = peer.next_burnchain_block(burn_ops.clone());
            peer.process_stacks_epoch_at_tip(&stacks_block, &microblocks);

            let total_liquid_ustx = get_liquid_ustx(&mut peer);
            let tip_index_block = StacksBlockId::new(&consensus_hash, &stacks_block.block_hash());
            let tip_burn_block_height =
                get_par_burn_block_height(peer.chainstate(), &tip_index_block);
            let cur_reward_cycle = burnchain
                .block_height_to_reward_cycle(tip_burn_block_height)
                .unwrap() as u128;

            let alice_balance = get_balance(&mut peer, &key_to_stacks_addr(&alice).into());
            let charlie_contract_balance = get_balance(
                &mut peer,
                &make_contract_id(&key_to_stacks_addr(&bob), "do-lockup").into(),
            );
            let charlie_balance = get_balance(&mut peer, &key_to_stacks_addr(&charlie).into());

            let reward_addrs = with_sortdb(&mut peer, |ref mut chainstate, ref sortdb| {
                get_reward_addresses_with_par_tip(chainstate, &burnchain, sortdb, &tip_index_block)
            })
            .unwrap();
            let min_ustx = with_sortdb(&mut peer, |ref mut chainstate, ref sortdb| {
                chainstate.get_stacking_minimum(sortdb, &tip_index_block)
            })
            .unwrap();
            let total_stacked = with_sortdb(&mut peer, |ref mut chainstate, ref sortdb| {
                chainstate.test_get_total_ustx_stacked(sortdb, &tip_index_block, cur_reward_cycle)
            })
            .unwrap();

            if tenure_id <= 1 {
                if tenure_id < 1 {
                    // Alice has not locked up STX
                    assert_eq!(alice_balance, 1024 * POX_THRESHOLD_STEPS_USTX);

                    // Charlie's contract has not locked up STX
                    assert_eq!(charlie_contract_balance, 0);
                }

                let min_ustx = with_sortdb(&mut peer, |ref mut chainstate, ref sortdb| {
                    chainstate.get_stacking_minimum(sortdb, &tip_index_block)
                })
                .unwrap();
                assert_eq!(min_ustx, total_liquid_ustx / TESTNET_STACKING_THRESHOLD_25);

                // no reward addresses
                assert_eq!(reward_addrs.len(), 0);

                // record the first reward cycle when Alice's tokens get stacked
                first_reward_cycle = 1 + burnchain
                    .block_height_to_reward_cycle(tip_burn_block_height)
                    .unwrap() as u128;
                let cur_reward_cycle = burnchain
                    .block_height_to_reward_cycle(tip_burn_block_height)
                    .unwrap() as u128;
                eprintln!(
                    "\nfirst reward cycle: {}\ncur reward cycle: {}\n",
                    first_reward_cycle, cur_reward_cycle
                );

                assert!(first_reward_cycle > cur_reward_cycle);
                test_before_first_reward_cycle = true;
            } else if tenure_id == 10 {
                // Alice has unlocked
                assert_eq!(alice_balance, 1024 * POX_THRESHOLD_STEPS_USTX);

                // Charlie's contract was unlocked and wiped
                assert_eq!(charlie_contract_balance, 0);

                // Charlie's balance
                assert_eq!(charlie_balance, 1024 * POX_THRESHOLD_STEPS_USTX);
            } else if tenure_id == 11 {
                // should have just re-locked
                // stacking minimum should be minimum, since we haven't
                // locked up 25% of the tokens yet
                let min_ustx = with_sortdb(&mut peer, |ref mut chainstate, ref sortdb| {
                    chainstate.get_stacking_minimum(sortdb, &tip_index_block)
                })
                .unwrap();
                assert_eq!(min_ustx, total_liquid_ustx / TESTNET_STACKING_THRESHOLD_25);

                // no reward addresses
                assert_eq!(reward_addrs.len(), 0);

                // record the first reward cycle when Alice's tokens get stacked
                second_reward_cycle = 1 + burnchain
                    .block_height_to_reward_cycle(tip_burn_block_height)
                    .unwrap() as u128;
                assert!(second_reward_cycle > cur_reward_cycle);
                eprintln!(
                    "\nsecond reward cycle: {}\ncur reward cycle: {}\n",
                    second_reward_cycle, cur_reward_cycle
                );
            }

            eprintln!("\ntenure: {}\nreward cycle: {}\nmin-uSTX: {}\naddrs: {:?}\ntotal_liquid_ustx: {}\ntotal-stacked: {}\n", tenure_id, cur_reward_cycle, min_ustx, &reward_addrs, total_liquid_ustx, total_stacked);

            // this will grow as more miner rewards are unlocked, so be wary
            if tenure_id >= (MINER_REWARD_MATURITY + 1) as usize {
                // miner rewards increased liquid supply, so less than 25% is locked.
                // minimum participation decreases.
                assert!(total_liquid_ustx > 4 * 1024 * POX_THRESHOLD_STEPS_USTX);
                assert_eq!(min_ustx, total_liquid_ustx / TESTNET_STACKING_THRESHOLD_25);
            } else if tenure_id >= 1 && cur_reward_cycle < first_reward_cycle {
                // still at 25% or more locked
                assert!(total_liquid_ustx <= 4 * 1024 * POX_THRESHOLD_STEPS_USTX);
            } else if tenure_id < 1 {
                // nothing locked yet
                assert_eq!(min_ustx, total_liquid_ustx / TESTNET_STACKING_THRESHOLD_25);
            }

            if first_reward_cycle > 0 && second_reward_cycle == 0 {
                if cur_reward_cycle == first_reward_cycle {
                    test_in_first_reward_cycle = true;

                    // in Alice's first reward cycle
                    let (amount_ustx, pox_addr, lock_period, first_pox_reward_cycle) =
                        get_stacker_info(&mut peer, &key_to_stacks_addr(&alice).into()).unwrap();
                    eprintln!("\nAlice: {} uSTX stacked for {} cycle(s); addr is {:?}; first reward cycle is {}\n", amount_ustx, lock_period, &pox_addr, first_reward_cycle);

                    assert_eq!(first_reward_cycle, first_reward_cycle);
                    assert_eq!(lock_period, 1);

                    // in Charlie's first reward cycle
                    let (amount_ustx, pox_addr, lock_period, first_pox_reward_cycle) =
                        get_stacker_info(
                            &mut peer,
                            &make_contract_id(&key_to_stacks_addr(&bob), "do-lockup").into(),
                        )
                        .unwrap();
                    eprintln!("\nCharlie: {} uSTX stacked for {} cycle(s); addr is {:?}; first reward cycle is {}\n", amount_ustx, lock_period, &pox_addr, first_reward_cycle);

                    assert_eq!(first_reward_cycle, first_pox_reward_cycle);
                    assert_eq!(lock_period, 1);

                    // two reward address, and it's Alice's and Charlie's in sorted order
                    assert_eq!(reward_addrs.len(), 2);
                    assert_eq!(
                        (reward_addrs[1].0).version(),
                        AddressHashMode::SerializeP2PKH as u8
                    );
                    assert_eq!(
                        (reward_addrs[1].0).hash160(),
                        key_to_stacks_addr(&alice).bytes
                    );
                    assert_eq!(reward_addrs[1].1, 1024 * POX_THRESHOLD_STEPS_USTX);

                    assert_eq!(
                        (reward_addrs[0].0).version(),
                        AddressHashMode::SerializeP2PKH as u8
                    );
                    assert_eq!(
                        (reward_addrs[0].0).hash160(),
                        key_to_stacks_addr(&charlie).bytes
                    );
                    assert_eq!(reward_addrs[0].1, 1024 * POX_THRESHOLD_STEPS_USTX);

                    // All of Alice's and Charlie's tokens are locked
                    assert_eq!(alice_balance, 0);
                    assert_eq!(charlie_contract_balance, 0);

                    // Lock-up is consistent with stacker state
                    let alice_account = get_account(&mut peer, &key_to_stacks_addr(&alice).into());
                    assert_eq!(alice_account.stx_balance.amount_unlocked(), 0);
                    assert_eq!(
                        alice_account.stx_balance.amount_locked(),
                        1024 * POX_THRESHOLD_STEPS_USTX
                    );
                    assert_eq!(
                        alice_account.stx_balance.unlock_height() as u128,
                        (first_reward_cycle + lock_period)
                            * (burnchain.pox_constants.reward_cycle_length as u128)
                            + (burnchain.first_block_height as u128)
                    );

                    // Lock-up is consistent with stacker state
                    let charlie_account = get_account(
                        &mut peer,
                        &make_contract_id(&key_to_stacks_addr(&bob), "do-lockup").into(),
                    );
                    assert_eq!(charlie_account.stx_balance.amount_unlocked(), 0);
                    assert_eq!(
                        charlie_account.stx_balance.amount_locked(),
                        1024 * POX_THRESHOLD_STEPS_USTX
                    );
                    assert_eq!(
                        charlie_account.stx_balance.unlock_height() as u128,
                        (first_reward_cycle + lock_period)
                            * (burnchain.pox_constants.reward_cycle_length as u128)
                            + (burnchain.first_block_height as u128)
                    );
                } else if cur_reward_cycle > first_reward_cycle {
                    test_between_reward_cycles = true;

                    // After Alice's first reward cycle, but before her second.
                    // unlock should have happened
                    assert_eq!(alice_balance, 1024 * POX_THRESHOLD_STEPS_USTX);
                    assert_eq!(charlie_contract_balance, 0);

                    // alice shouldn't be a stacker
                    assert!(
                        get_stacker_info(&mut peer, &key_to_stacks_addr(&alice).into()).is_none()
                    );
                    assert!(get_stacker_info(
                        &mut peer,
                        &make_contract_id(&key_to_stacks_addr(&bob), "do-lockup").into(),
                    )
                    .is_none());

                    // empty reward cycle
                    assert_eq!(reward_addrs.len(), 0);

                    // min STX is reset
                    assert_eq!(min_ustx, total_liquid_ustx / TESTNET_STACKING_THRESHOLD_25);

                    // Unlock is lazy
                    let alice_account = get_account(&mut peer, &key_to_stacks_addr(&alice).into());
                    assert_eq!(alice_account.stx_balance.amount_unlocked(), 0);
                    assert_eq!(
                        alice_account.stx_balance.amount_locked(),
                        1024 * POX_THRESHOLD_STEPS_USTX
                    );
                    assert_eq!(
                        alice_account.stx_balance.unlock_height() as u128,
                        (first_reward_cycle + 1)
                            * (burnchain.pox_constants.reward_cycle_length as u128)
                            + (burnchain.first_block_height as u128)
                    );

                    // Unlock is lazy
                    let charlie_account = get_account(
                        &mut peer,
                        &make_contract_id(&key_to_stacks_addr(&bob), "do-lockup").into(),
                    );
                    assert_eq!(charlie_account.stx_balance.amount_unlocked(), 0);
                    assert_eq!(charlie_account.stx_balance.amount_locked(), 0);
                    assert_eq!(charlie_account.stx_balance.unlock_height() as u128, 0);
                }
            } else if second_reward_cycle > 0 {
                if cur_reward_cycle == second_reward_cycle {
                    test_in_second_reward_cycle = true;

                    // in Alice's second reward cycle
                    let (amount_ustx, pox_addr, lock_period, first_pox_reward_cycle) =
                        get_stacker_info(&mut peer, &key_to_stacks_addr(&alice).into()).unwrap();
                    eprintln!("\nAlice: {} uSTX stacked for {} cycle(s); addr is {:?}; second reward cycle is {}\n", amount_ustx, lock_period, &pox_addr, second_reward_cycle);

                    assert_eq!(first_pox_reward_cycle, second_reward_cycle);
                    assert_eq!(lock_period, 1);

                    // in Charlie's second reward cycle
                    let (amount_ustx, pox_addr, lock_period, first_pox_reward_cycle) =
                        get_stacker_info(
                            &mut peer,
                            &make_contract_id(&key_to_stacks_addr(&bob), "do-lockup").into(),
                        )
                        .unwrap();
                    eprintln!("\nCharlie: {} uSTX stacked for {} cycle(s); addr is {:?}; second reward cycle is {}\n", amount_ustx, lock_period, &pox_addr, second_reward_cycle);

                    assert_eq!(first_pox_reward_cycle, second_reward_cycle);
                    assert_eq!(lock_period, 1);

                    // one reward address, and it's Alice's
                    // either way, there's a single reward address
                    assert_eq!(reward_addrs.len(), 2);
                    assert_eq!(
                        (reward_addrs[1].0).version(),
                        AddressHashMode::SerializeP2PKH as u8
                    );
                    assert_eq!(
                        (reward_addrs[1].0).hash160(),
                        key_to_stacks_addr(&alice).bytes
                    );
                    assert_eq!(reward_addrs[1].1, 512 * POX_THRESHOLD_STEPS_USTX);

                    assert_eq!(
                        (reward_addrs[0].0).version(),
                        AddressHashMode::SerializeP2PKH as u8
                    );
                    assert_eq!(
                        (reward_addrs[0].0).hash160(),
                        key_to_stacks_addr(&charlie).bytes
                    );
                    assert_eq!(reward_addrs[0].1, 512 * POX_THRESHOLD_STEPS_USTX);

                    // Half of Alice's tokens are locked
                    assert_eq!(alice_balance, 512 * POX_THRESHOLD_STEPS_USTX);
                    assert_eq!(charlie_contract_balance, 0);
                    assert_eq!(charlie_balance, 512 * POX_THRESHOLD_STEPS_USTX);

                    // Lock-up is consistent with stacker state
                    let alice_account = get_account(&mut peer, &key_to_stacks_addr(&alice).into());
                    assert_eq!(
                        alice_account.stx_balance.amount_unlocked(),
                        512 * POX_THRESHOLD_STEPS_USTX
                    );
                    assert_eq!(
                        alice_account.stx_balance.amount_locked(),
                        512 * POX_THRESHOLD_STEPS_USTX
                    );
                    assert_eq!(
                        alice_account.stx_balance.unlock_height() as u128,
                        (second_reward_cycle + lock_period)
                            * (burnchain.pox_constants.reward_cycle_length as u128)
                            + (burnchain.first_block_height as u128)
                    );

                    // Lock-up is consistent with stacker state
                    let charlie_account = get_account(
                        &mut peer,
                        &make_contract_id(&key_to_stacks_addr(&bob), "do-lockup").into(),
                    );
                    assert_eq!(charlie_account.stx_balance.amount_unlocked(), 0);
                    assert_eq!(
                        charlie_account.stx_balance.amount_locked(),
                        512 * POX_THRESHOLD_STEPS_USTX
                    );
                    assert_eq!(
                        charlie_account.stx_balance.unlock_height() as u128,
                        (second_reward_cycle + lock_period)
                            * (burnchain.pox_constants.reward_cycle_length as u128)
                            + (burnchain.first_block_height as u128)
                    );
                } else if cur_reward_cycle > second_reward_cycle {
                    test_after_second_reward_cycle = true;

                    // After Alice's second reward cycle
                    // unlock should have happened
                    assert_eq!(alice_balance, 1024 * POX_THRESHOLD_STEPS_USTX);
                    assert_eq!(charlie_contract_balance, 512 * POX_THRESHOLD_STEPS_USTX);
                    assert_eq!(charlie_balance, 512 * POX_THRESHOLD_STEPS_USTX);

                    // alice and charlie shouldn't be stackers
                    assert!(
                        get_stacker_info(&mut peer, &key_to_stacks_addr(&alice).into()).is_none()
                    );
                    assert!(get_stacker_info(
                        &mut peer,
                        &make_contract_id(&key_to_stacks_addr(&bob), "do-lockup").into(),
                    )
                    .is_none());

                    // empty reward cycle
                    assert_eq!(reward_addrs.len(), 0);

                    // min STX is reset
                    assert_eq!(min_ustx, total_liquid_ustx / TESTNET_STACKING_THRESHOLD_25);

                    // Unlock is lazy
                    let alice_account = get_account(&mut peer, &key_to_stacks_addr(&alice).into());
                    assert_eq!(
                        alice_account.stx_balance.amount_unlocked(),
                        512 * POX_THRESHOLD_STEPS_USTX
                    );
                    assert_eq!(
                        alice_account.stx_balance.amount_locked(),
                        512 * POX_THRESHOLD_STEPS_USTX
                    );
                    assert_eq!(
                        alice_account.stx_balance.unlock_height() as u128,
                        (second_reward_cycle + 1)
                            * (burnchain.pox_constants.reward_cycle_length as u128)
                            + (burnchain.first_block_height as u128)
                    );

                    // Unlock is lazy
                    let charlie_account = get_account(
                        &mut peer,
                        &make_contract_id(&key_to_stacks_addr(&bob), "do-lockup").into(),
                    );
                    assert_eq!(charlie_account.stx_balance.amount_unlocked(), 0);
                    assert_eq!(
                        charlie_account.stx_balance.amount_locked(),
                        512 * POX_THRESHOLD_STEPS_USTX
                    );
                    assert_eq!(
                        charlie_account.stx_balance.unlock_height() as u128,
                        (second_reward_cycle + 1)
                            * (burnchain.pox_constants.reward_cycle_length as u128)
                            + (burnchain.first_block_height as u128)
                    );
                }
            }
        }

        assert!(test_before_first_reward_cycle);
        assert!(test_in_first_reward_cycle);
        assert!(test_between_reward_cycles);
        assert!(test_in_second_reward_cycle);
        assert!(test_after_second_reward_cycle);
    }

    #[test]
    fn test_pox_lockup_unlock_on_spend() {
        let mut burnchain = Burnchain::default_unittest(
            0,
            &BurnchainHeaderHash::from_hex(BITCOIN_REGTEST_FIRST_BLOCK_HASH).unwrap(),
        );
        burnchain.pox_constants.reward_cycle_length = 5;
        burnchain.pox_constants.prepare_length = 2;
        burnchain.pox_constants.anchor_threshold = 1;

        let (mut peer, mut keys) = instantiate_pox_peer(&burnchain, function_name!());

        let num_blocks = 20;

        let alice = keys.pop().unwrap();
        let bob = keys.pop().unwrap();
        let charlie = keys.pop().unwrap();
        let danielle = keys.pop().unwrap();

        let mut reward_cycle = 0;

        let mut test_before_first_reward_cycle = false;
        let mut test_in_first_reward_cycle = false;
        let mut test_between_reward_cycles = false;

        for tenure_id in 0..num_blocks {
            let microblock_privkey = StacksPrivateKey::new();
            let microblock_pubkeyhash =
                Hash160::from_node_public_key(&StacksPublicKey::from_private(&microblock_privkey));
            let tip =
                SortitionDB::get_canonical_burn_chain_tip(&peer.sortdb.as_ref().unwrap().conn())
                    .unwrap();

            let (burn_ops, stacks_block, microblocks) = peer.make_tenure(
                |ref mut miner,
                 ref mut sortdb,
                 ref mut chainstate,
                 vrf_proof,
                 ref parent_opt,
                 ref parent_microblock_header_opt| {
                    let parent_tip = get_parent_tip(parent_opt, chainstate, sortdb);
                    let coinbase_tx = make_coinbase(miner, tenure_id);

                    let mut block_txs = vec![coinbase_tx];

                    if tenure_id == 1 {
                        // everyone locks up all of their tokens
                        let alice_lockup = make_pox_lockup(
                            &alice,
                            0,
                            512 * POX_THRESHOLD_STEPS_USTX,
                            AddressHashMode::SerializeP2PKH,
                            key_to_stacks_addr(&alice).bytes,
                            1,
                            tip.block_height,
                        );
                        block_txs.push(alice_lockup);

                        let bob_lockup = make_pox_lockup(
                            &bob,
                            0,
                            1024 * POX_THRESHOLD_STEPS_USTX,
                            AddressHashMode::SerializeP2PKH,
                            key_to_stacks_addr(&bob).bytes,
                            1,
                            tip.block_height,
                        );
                        block_txs.push(bob_lockup);

                        let charlie_lockup = make_pox_lockup(
                            &charlie,
                            0,
                            1024 * POX_THRESHOLD_STEPS_USTX,
                            AddressHashMode::SerializeP2PKH,
                            key_to_stacks_addr(&charlie).bytes,
                            1,
                            tip.block_height,
                        );
                        block_txs.push(charlie_lockup);

                        let danielle_lockup = make_pox_lockup(
                            &danielle,
                            0,
                            1024 * POX_THRESHOLD_STEPS_USTX,
                            AddressHashMode::SerializeP2PKH,
                            key_to_stacks_addr(&danielle).bytes,
                            1,
                            tip.block_height,
                        );
                        block_txs.push(danielle_lockup);

                        let bob_contract = make_pox_lockup_contract(&bob, 1, "do-lockup");
                        block_txs.push(bob_contract);

                        let alice_stack = make_pox_lockup_contract_call(
                            &alice,
                            1,
                            &key_to_stacks_addr(&bob),
                            "do-lockup",
                            512 * POX_THRESHOLD_STEPS_USTX,
                            AddressHashMode::SerializeP2SH,
                            key_to_stacks_addr(&alice).bytes,
                            1,
                        );
                        block_txs.push(alice_stack);
                    } else if tenure_id >= 2 && tenure_id <= 8 {
                        // try to spend tokens -- they should all fail with short-return
                        let alice_spend = make_bare_contract(
                            &alice,
                            2,
                            0,
                            "alice-try-spend",
                            &format!(
                                "(begin (unwrap! (stx-transfer? u1 tx-sender '{}) (err 1)))",
                                &key_to_stacks_addr(&danielle)
                            ),
                        );
                        block_txs.push(alice_spend);
                    } else if tenure_id == 11 {
                        // Alice sends a transaction with a non-zero fee
                        let alice_tx = make_bare_contract(
                            &alice,
                            3,
                            1,
                            "alice-test",
                            "(begin (print \"hello alice\"))",
                        );
                        block_txs.push(alice_tx);

                        // Bob sends a STX-transfer transaction
                        let bob_tx =
                            make_token_transfer(&bob, 2, 0, key_to_stacks_addr(&alice).into(), 1);
                        block_txs.push(bob_tx);

                        // Charlie runs a contract that transfers his STX tokens
                        let charlie_tx = make_bare_contract(
                            &charlie,
                            1,
                            0,
                            "charlie-test",
                            &format!(
                                "(begin (unwrap-panic (stx-transfer? u1 tx-sender '{})))",
                                &key_to_stacks_addr(&alice)
                            ),
                        );
                        block_txs.push(charlie_tx);

                        // Danielle burns some STX
                        let danielle_tx = make_bare_contract(
                            &danielle,
                            1,
                            0,
                            "danielle-test",
                            "(begin (stx-burn? u1 tx-sender))",
                        );
                        block_txs.push(danielle_tx);

                        // Alice gets some of her STX back
                        let alice_withdraw_tx = make_pox_withdraw_stx_contract_call(
                            &alice,
                            4,
                            &key_to_stacks_addr(&bob),
                            "do-lockup",
                            1,
                        );
                        block_txs.push(alice_withdraw_tx);
                    }

                    let block_builder = StacksBlockBuilder::make_regtest_block_builder(
                        &parent_tip,
                        vrf_proof,
                        tip.total_burn,
                        microblock_pubkeyhash,
                    )
                    .unwrap();
                    let (anchored_block, _size, _cost) =
                        StacksBlockBuilder::make_anchored_block_from_txs(
                            block_builder,
                            chainstate,
                            &sortdb.index_conn(),
                            block_txs,
                        )
                        .unwrap();
                    (anchored_block, vec![])
                },
            );

            let (_, _, consensus_hash) = peer.next_burnchain_block(burn_ops.clone());
            peer.process_stacks_epoch_at_tip(&stacks_block, &microblocks);

            let total_liquid_ustx = get_liquid_ustx(&mut peer);
            let tip_index_block = StacksBlockId::new(&consensus_hash, &stacks_block.block_hash());
            let tip_burn_block_height =
                get_par_burn_block_height(peer.chainstate(), &tip_index_block);

            let cur_reward_cycle = burnchain
                .block_height_to_reward_cycle(tip_burn_block_height)
                .unwrap() as u128;

            let stacker_addrs: Vec<PrincipalData> = vec![
                key_to_stacks_addr(&alice).into(),
                key_to_stacks_addr(&bob).into(),
                key_to_stacks_addr(&charlie).into(),
                key_to_stacks_addr(&danielle).into(),
                make_contract_id(&key_to_stacks_addr(&bob), "do-lockup").into(),
            ];

            let expected_pox_addrs: Vec<(u8, Hash160)> = vec![
                (
                    AddressHashMode::SerializeP2PKH as u8,
                    key_to_stacks_addr(&alice).bytes,
                ),
                (
                    AddressHashMode::SerializeP2PKH as u8,
                    key_to_stacks_addr(&bob).bytes,
                ),
                (
                    AddressHashMode::SerializeP2PKH as u8,
                    key_to_stacks_addr(&charlie).bytes,
                ),
                (
                    AddressHashMode::SerializeP2PKH as u8,
                    key_to_stacks_addr(&danielle).bytes,
                ),
                (
                    AddressHashMode::SerializeP2SH as u8,
                    key_to_stacks_addr(&alice).bytes,
                ),
            ];

            let balances: Vec<u128> = stacker_addrs
                .iter()
                .map(|principal| get_balance(&mut peer, principal))
                .collect();

            let balances_before_stacking: Vec<u128> = vec![
                1024 * POX_THRESHOLD_STEPS_USTX,
                1024 * POX_THRESHOLD_STEPS_USTX,
                1024 * POX_THRESHOLD_STEPS_USTX,
                1024 * POX_THRESHOLD_STEPS_USTX,
                0,
            ];

            let balances_during_stacking: Vec<u128> = vec![0, 0, 0, 0, 0];

            let balances_stacked: Vec<u128> = vec![
                512 * POX_THRESHOLD_STEPS_USTX,
                1024 * POX_THRESHOLD_STEPS_USTX,
                1024 * POX_THRESHOLD_STEPS_USTX,
                1024 * POX_THRESHOLD_STEPS_USTX,
                512 * POX_THRESHOLD_STEPS_USTX,
            ];

            let balances_after_stacking: Vec<u128> = vec![
                512 * POX_THRESHOLD_STEPS_USTX,
                1024 * POX_THRESHOLD_STEPS_USTX,
                1024 * POX_THRESHOLD_STEPS_USTX,
                1024 * POX_THRESHOLD_STEPS_USTX,
                512 * POX_THRESHOLD_STEPS_USTX,
            ];

            let balances_after_spending: Vec<u128> = vec![
                512 * POX_THRESHOLD_STEPS_USTX + 2,
                1024 * POX_THRESHOLD_STEPS_USTX - 1,
                1024 * POX_THRESHOLD_STEPS_USTX - 1,
                1024 * POX_THRESHOLD_STEPS_USTX - 1,
                512 * POX_THRESHOLD_STEPS_USTX - 1,
            ];

            let min_ustx = with_sortdb(&mut peer, |ref mut chainstate, ref sortdb| {
                chainstate.get_stacking_minimum(sortdb, &tip_index_block)
            })
            .unwrap();
            let reward_addrs = with_sortdb(&mut peer, |ref mut chainstate, ref sortdb| {
                get_reward_addresses_with_par_tip(chainstate, &burnchain, sortdb, &tip_index_block)
            })
            .unwrap();
            let total_stacked = with_sortdb(&mut peer, |ref mut chainstate, ref sortdb| {
                chainstate.test_get_total_ustx_stacked(sortdb, &tip_index_block, cur_reward_cycle)
            })
            .unwrap();

            eprintln!("\ntenure: {}\nreward cycle: {}\nmin-uSTX: {}\naddrs: {:?}\ntotal_liquid_ustx: {}\ntotal-stacked: {}\n", tenure_id, cur_reward_cycle, min_ustx, &reward_addrs, total_liquid_ustx, total_stacked);

            if tenure_id <= 1 {
                if tenure_id < 1 {
                    // no one has locked
                    for (balance, expected_balance) in
                        balances.iter().zip(balances_before_stacking.iter())
                    {
                        assert_eq!(balance, expected_balance);
                    }
                }
                assert_eq!(min_ustx, total_liquid_ustx / TESTNET_STACKING_THRESHOLD_25);

                // no reward addresses
                let reward_addrs = with_sortdb(&mut peer, |ref mut chainstate, ref sortdb| {
                    get_reward_addresses_with_par_tip(
                        chainstate,
                        &burnchain,
                        sortdb,
                        &tip_index_block,
                    )
                })
                .unwrap();
                assert_eq!(reward_addrs.len(), 0);

                // record the first reward cycle when Alice's tokens get stacked
                reward_cycle = 1 + burnchain
                    .block_height_to_reward_cycle(tip_burn_block_height)
                    .unwrap() as u128;
                eprintln!(
                    "first reward cycle: {}\ncur reward cycle: {}\n",
                    reward_cycle, cur_reward_cycle
                );

                assert!(reward_cycle > cur_reward_cycle);
                test_before_first_reward_cycle = true;
            } else if tenure_id >= 2 && tenure_id <= 8 {
                // alice did _NOT_ spend
                assert!(get_contract(
                    &mut peer,
                    &make_contract_id(&key_to_stacks_addr(&alice), "alice-try-spend").into(),
                )
                .is_none());
            }

            if reward_cycle > 0 {
                if cur_reward_cycle == reward_cycle {
                    test_in_first_reward_cycle = true;

                    // in reward cycle
                    assert_eq!(reward_addrs.len(), expected_pox_addrs.len());

                    // in sorted order
                    let mut sorted_expected_pox_info: Vec<_> = expected_pox_addrs
                        .iter()
                        .zip(balances_stacked.iter())
                        .collect();
                    sorted_expected_pox_info.sort_by_key(|(pox_addr, _)| (pox_addr.1).0);

                    // in stacker order
                    for (i, (pox_addr, expected_stacked)) in
                        sorted_expected_pox_info.iter().enumerate()
                    {
                        assert_eq!((reward_addrs[i].0).version(), pox_addr.0);
                        assert_eq!((reward_addrs[i].0).hash160(), pox_addr.1);
                        assert_eq!(reward_addrs[i].1, **expected_stacked);
                    }

                    // all stackers are present
                    for addr in stacker_addrs.iter() {
                        let (amount_ustx, pox_addr, lock_period, pox_reward_cycle) =
                            get_stacker_info(&mut peer, addr).unwrap();
                        eprintln!("\naddr {}: {} uSTX stacked for {} cycle(s); addr is {:?}; first reward cycle is {}\n", addr, amount_ustx, lock_period, &pox_addr, reward_cycle);

                        assert_eq!(pox_reward_cycle, reward_cycle);
                        assert_eq!(lock_period, 1);
                    }

                    // all tokens locked
                    for (balance, expected_balance) in
                        balances.iter().zip(balances_during_stacking.iter())
                    {
                        assert_eq!(balance, expected_balance);
                    }

                    // Lock-up is consistent with stacker state
                    for (addr, expected_balance) in
                        stacker_addrs.iter().zip(balances_stacked.iter())
                    {
                        let account = get_account(&mut peer, addr);
                        assert_eq!(account.stx_balance.amount_unlocked(), 0);
                        assert_eq!(account.stx_balance.amount_locked(), *expected_balance);
                        assert_eq!(
                            account.stx_balance.unlock_height() as u128,
                            (reward_cycle + 1)
                                * (burnchain.pox_constants.reward_cycle_length as u128)
                                + (burnchain.first_block_height as u128)
                        );
                    }
                } else if cur_reward_cycle > reward_cycle {
                    test_between_reward_cycles = true;

                    if tenure_id < 11 {
                        // all balances should have been restored
                        for (balance, expected_balance) in
                            balances.iter().zip(balances_after_stacking.iter())
                        {
                            assert_eq!(balance, expected_balance);
                        }
                    } else {
                        // some balances reduced, but none are zero
                        for (balance, expected_balance) in
                            balances.iter().zip(balances_after_spending.iter())
                        {
                            assert_eq!(balance, expected_balance);
                        }
                    }

                    // no one's a stacker
                    for addr in stacker_addrs.iter() {
                        assert!(get_stacker_info(&mut peer, addr).is_none());
                    }

                    // empty reward cycle
                    assert_eq!(reward_addrs.len(), 0);

                    // min STX is reset
                    assert_eq!(min_ustx, total_liquid_ustx / TESTNET_STACKING_THRESHOLD_25);
                }
            }

            if tenure_id >= 11 {
                // all balances are restored
                for (addr, expected_balance) in
                    stacker_addrs.iter().zip(balances_after_spending.iter())
                {
                    let account = get_account(&mut peer, addr);
                    assert_eq!(account.stx_balance.amount_unlocked(), *expected_balance);
                    assert_eq!(account.stx_balance.amount_locked(), 0);
                    assert_eq!(account.stx_balance.unlock_height(), 0);
                }
            } else if cur_reward_cycle >= reward_cycle {
                // not unlocked, but unlock is lazy
                for (addr, (expected_locked, expected_balance)) in stacker_addrs
                    .iter()
                    .zip(balances_stacked.iter().zip(balances_during_stacking.iter()))
                {
                    let account = get_account(&mut peer, addr);
                    assert_eq!(account.stx_balance.amount_unlocked(), *expected_balance);
                    assert_eq!(account.stx_balance.amount_locked(), *expected_locked);
                    assert_eq!(
                        account.stx_balance.unlock_height() as u128,
                        (reward_cycle + 1) * (burnchain.pox_constants.reward_cycle_length as u128)
                            + (burnchain.first_block_height as u128)
                    );
                }
            }
        }

        assert!(test_before_first_reward_cycle);
        assert!(test_in_first_reward_cycle);
        assert!(test_between_reward_cycles);
    }

    #[test]
    fn test_pox_lockup_reject() {
        let mut burnchain = Burnchain::default_unittest(
            0,
            &BurnchainHeaderHash::from_hex(BITCOIN_REGTEST_FIRST_BLOCK_HASH).unwrap(),
        );
        burnchain.pox_constants.reward_cycle_length = 5;
        burnchain.pox_constants.prepare_length = 2;
        burnchain.pox_constants.anchor_threshold = 1;
        // used to be set to 25, but test at 5 here, because the increased coinbase
        //   and, to a lesser extent, the initial block bonus altered the relative fraction
        //   owned by charlie.
        burnchain.pox_constants.pox_rejection_fraction = 5;

        let (mut peer, mut keys) = instantiate_pox_peer(&burnchain, function_name!());

        let num_blocks = 15;

        let alice = keys.pop().unwrap();
        let bob = keys.pop().unwrap();
        let charlie = keys.pop().unwrap();

        let mut alice_reward_cycle = 0;

        for tenure_id in 0..num_blocks {
            let microblock_privkey = StacksPrivateKey::new();
            let microblock_pubkeyhash =
                Hash160::from_node_public_key(&StacksPublicKey::from_private(&microblock_privkey));
            let tip =
                SortitionDB::get_canonical_burn_chain_tip(&peer.sortdb.as_ref().unwrap().conn())
                    .unwrap();

            let (burn_ops, stacks_block, microblocks) = peer.make_tenure(|ref mut miner, ref mut sortdb, ref mut chainstate, vrf_proof, ref parent_opt, ref parent_microblock_header_opt| {
                let parent_tip = get_parent_tip(parent_opt, chainstate, sortdb);
                let coinbase_tx = make_coinbase(miner, tenure_id);

                let mut block_txs = vec![
                    coinbase_tx
                ];

                if tenure_id == 1 {
                    // Alice locks up exactly 25% of the liquid STX supply, so this should succeed.
                    let alice_lockup = make_pox_lockup(&alice, 0, 1024 * POX_THRESHOLD_STEPS_USTX, AddressHashMode::SerializeP2PKH, key_to_stacks_addr(&alice).bytes, 12, tip.block_height);
                    block_txs.push(alice_lockup);

                    // Bob rejects with exactly 25% of the liquid STX supply (shouldn't affect
                    // anything).
                    let bob_reject = make_pox_reject(&bob, 0);
                    block_txs.push(bob_reject);
                } else if tenure_id == 2 {
                    // Charlie rejects
                    // this _should_ be included in the block
                    let charlie_reject = make_pox_reject(&charlie, 0);
                    block_txs.push(charlie_reject);

                    // allowance for the contract-caller
                    // this _should_ be included in the block
                    let charlie_contract: Value = contract_id(&key_to_stacks_addr(&charlie), "charlie-try-stack").into();
                    let charlie_allowance = make_pox_contract_call(&charlie, 1, "allow-contract-caller",
                                                                   vec![charlie_contract, Value::none()]);
                    block_txs.push(charlie_allowance);

                    // Charlie tries to stack, but it should fail.
                    // Specifically, (stack-stx) should fail with (err 17).
                    let charlie_stack = make_bare_contract(&charlie, 2, 0, "charlie-try-stack",
                                                           &format!(
                                                               "(define-data-var test-passed bool false)
                             (var-set test-passed (is-eq
                               (err 17)
                               (print (contract-call? '{}.pox stack-stx u10240000000000 {{ version: 0x01, hashbytes: 0x1111111111111111111111111111111111111111 }} burn-block-height u1))))",
                                                               boot_code_test_addr()));

                    block_txs.push(charlie_stack);

                    // Alice tries to reject, but it should fail.
                    // Specifically, (reject-pox) should fail with (err 3) since Alice already
                    // stacked.
                    // If it's the case, then this tx will NOT be mined
                    let alice_reject = make_bare_contract(&alice, 1, 0, "alice-try-reject",
                                                          &format!(
                                                              "(define-data-var test-passed bool false)
                             (var-set test-passed (is-eq
                               (err 3)
                               (print (contract-call? '{}.pox reject-pox))))",
                                                              boot_code_test_addr()));

                    block_txs.push(alice_reject);

                    // Charlie tries to reject again, but it should fail.
                    // Specifically, (reject-pox) should fail with (err 17).
                    let charlie_reject = make_bare_contract(&charlie, 3, 0, "charlie-try-reject",
                                                            &format!(
                                                                "(define-data-var test-passed bool false)
                             (var-set test-passed (is-eq
                               (err 17)
                               (print (contract-call? '{}.pox reject-pox))))",
                                                                boot_code_test_addr()));

                    block_txs.push(charlie_reject);
                }

                let block_builder = StacksBlockBuilder::make_regtest_block_builder(&parent_tip, vrf_proof, tip.total_burn, microblock_pubkeyhash).unwrap();
                let (anchored_block, _size, _cost) = StacksBlockBuilder::make_anchored_block_from_txs(block_builder, chainstate, &sortdb.index_conn(), block_txs).unwrap();

                if tenure_id == 2 {
                    // block should be all the transactions
                    assert_eq!(anchored_block.txs.len(), 6);
                }

                (anchored_block, vec![])
            });

            let (_, _, consensus_hash) = peer.next_burnchain_block(burn_ops.clone());
            peer.process_stacks_epoch_at_tip(&stacks_block, &microblocks);

            let total_liquid_ustx = get_liquid_ustx(&mut peer);
            let tip_index_block = StacksBlockId::new(&consensus_hash, &stacks_block.block_hash());
            let tip_burn_block_height =
                get_par_burn_block_height(peer.chainstate(), &tip_index_block);

            let cur_reward_cycle = burnchain
                .block_height_to_reward_cycle(tip_burn_block_height)
                .unwrap() as u128;
            let alice_balance = get_balance(&mut peer, &key_to_stacks_addr(&alice).into());

            let min_ustx = with_sortdb(&mut peer, |ref mut chainstate, ref sortdb| {
                chainstate.get_stacking_minimum(sortdb, &tip_index_block)
            })
            .unwrap();
            let reward_addrs = with_sortdb(&mut peer, |ref mut chainstate, ref sortdb| {
                get_reward_addresses_with_par_tip(chainstate, &burnchain, sortdb, &tip_index_block)
            })
            .unwrap();
            let total_stacked = with_sortdb(&mut peer, |ref mut chainstate, ref sortdb| {
                chainstate.test_get_total_ustx_stacked(sortdb, &tip_index_block, cur_reward_cycle)
            })
            .unwrap();
            let total_stacked_next = with_sortdb(&mut peer, |ref mut chainstate, ref sortdb| {
                chainstate.test_get_total_ustx_stacked(
                    sortdb,
                    &tip_index_block,
                    cur_reward_cycle + 1,
                )
            })
            .unwrap();

            eprintln!("\ntenure: {}\nreward cycle: {}\nmin-uSTX: {}\naddrs: {:?}\ntotal_liquid_ustx: {}\ntotal-stacked: {}\ntotal-stacked next: {}\n",
                      tenure_id, cur_reward_cycle, min_ustx, &reward_addrs, total_liquid_ustx, total_stacked, total_stacked_next);

            if tenure_id <= 1 {
                if tenure_id < 1 {
                    // Alice has not locked up STX
                    assert_eq!(alice_balance, 1024 * POX_THRESHOLD_STEPS_USTX);

                    let alice_account = get_account(&mut peer, &key_to_stacks_addr(&alice).into());
                    assert_eq!(
                        alice_account.stx_balance.amount_unlocked(),
                        1024 * POX_THRESHOLD_STEPS_USTX
                    );
                    assert_eq!(alice_account.stx_balance.amount_locked(), 0);
                    assert_eq!(alice_account.stx_balance.unlock_height(), 0);
                }

                assert_eq!(min_ustx, total_liquid_ustx / TESTNET_STACKING_THRESHOLD_25);

                // no reward addresses
                assert_eq!(reward_addrs.len(), 0);

                // record the first reward cycle when Alice's tokens get stacked
                alice_reward_cycle = 1 + burnchain
                    .block_height_to_reward_cycle(tip_burn_block_height)
                    .unwrap() as u128;
                let cur_reward_cycle = burnchain
                    .block_height_to_reward_cycle(tip_burn_block_height)
                    .unwrap() as u128;

                eprintln!(
                    "\nalice reward cycle: {}\ncur reward cycle: {}\n",
                    alice_reward_cycle, cur_reward_cycle
                );
            } else {
                if tenure_id == 2 {
                    // charlie's contract did NOT materialize
                    let result = eval_contract_at_tip(
                        &mut peer,
                        &key_to_stacks_addr(&charlie),
                        "charlie-try-stack",
                        "(var-get test-passed)",
                    )
                    .expect_bool()
                    .unwrap();
                    assert!(result, "charlie-try-stack test should be `true`");
                    let result = eval_contract_at_tip(
                        &mut peer,
                        &key_to_stacks_addr(&charlie),
                        "charlie-try-reject",
                        "(var-get test-passed)",
                    )
                    .expect_bool()
                    .unwrap();
                    assert!(result, "charlie-try-reject test should be `true`");
                    let result = eval_contract_at_tip(
                        &mut peer,
                        &key_to_stacks_addr(&alice),
                        "alice-try-reject",
                        "(var-get test-passed)",
                    )
                    .expect_bool()
                    .unwrap();
                    assert!(result, "alice-try-reject test should be `true`");
                }

                // Alice's address is locked as of the next reward cycle
                // Alice has locked up STX no matter what
                assert_eq!(alice_balance, 0);

                if cur_reward_cycle >= alice_reward_cycle {
                    // this will grow as more miner rewards are unlocked, so be wary
                    if tenure_id >= (MINER_REWARD_MATURITY + 1) as usize {
                        // miner rewards increased liquid supply, so less than 25% is locked.
                        // minimum participation decreases.
                        assert!(total_liquid_ustx > 4 * 1024 * POX_THRESHOLD_STEPS_USTX);
                        assert_eq!(min_ustx, total_liquid_ustx / TESTNET_STACKING_THRESHOLD_25);
                    } else {
                        // still at 25% or more locked
                        assert!(total_liquid_ustx <= 4 * 1024 * POX_THRESHOLD_STEPS_USTX);
                    }

                    let (amount_ustx, pox_addr, lock_period, first_reward_cycle) =
                        get_stacker_info(&mut peer, &key_to_stacks_addr(&alice).into()).unwrap();
                    eprintln!("\nAlice: {} uSTX stacked for {} cycle(s); addr is {:?}; first reward cycle is {}\n", amount_ustx, lock_period, &pox_addr, first_reward_cycle);

                    if cur_reward_cycle == alice_reward_cycle {
                        assert_eq!(
                            reward_addrs.len(),
                            0,
                            "charlie rejected in this cycle, so no reward address"
                        );
                    } else {
                        // charlie didn't reject this cycle, so Alice's reward address should be
                        // present
                        assert_eq!(reward_addrs.len(), 1);
                        assert_eq!(
                            (reward_addrs[0].0).version(),
                            AddressHashMode::SerializeP2PKH as u8
                        );
                        assert_eq!(
                            (reward_addrs[0].0).hash160(),
                            key_to_stacks_addr(&alice).bytes
                        );
                        assert_eq!(reward_addrs[0].1, 1024 * POX_THRESHOLD_STEPS_USTX);
                    }

                    // Lock-up is consistent with stacker state
                    let alice_account = get_account(&mut peer, &key_to_stacks_addr(&alice).into());
                    assert_eq!(alice_account.stx_balance.amount_unlocked(), 0);
                    assert_eq!(
                        alice_account.stx_balance.amount_locked(),
                        1024 * POX_THRESHOLD_STEPS_USTX
                    );
                    assert_eq!(
                        alice_account.stx_balance.unlock_height() as u128,
                        (first_reward_cycle + lock_period)
                            * (burnchain.pox_constants.reward_cycle_length as u128)
                            + (burnchain.first_block_height as u128)
                    );
                } else {
                    // no reward addresses
                    assert_eq!(reward_addrs.len(), 0);
                }
            }
        }
    }

    // TODO: need Stacking-rejection with a BTC address -- contract name in OP_RETURN? (NEXT)
}<|MERGE_RESOLUTION|>--- conflicted
+++ resolved
@@ -949,8 +949,8 @@
                 .get("total-ustx")
                 .expect(&format!("FATAL: no 'total-ustx' in return value from (get-reward-set-pox-address u{} u{})", reward_cycle, i))
                 .to_owned()
-                .expect_u128()                .expect("FATAL: unexpected PoX structure")
-;
+                .expect_u128()
+                .expect("FATAL: unexpected PoX structure");
 
             debug!(
                 "PoX reward address (for {} ustx): {}",
@@ -1031,8 +1031,8 @@
                 .get("total-ustx")
                 .expect(&format!("FATAL: no 'total-ustx' in return value from (get-reward-set-pox-address u{} u{})", reward_cycle, i))
                 .to_owned()
-                .expect_u128()                .expect("FATAL: unexpected PoX structure")
-;
+                .expect_u128()
+                .expect("FATAL: unexpected PoX structure");
 
             let stacker = tuple
                 .get("stacker")
@@ -1211,58 +1211,7 @@
                 ))
                 .expect_tuple()?;
 
-<<<<<<< HEAD
             let entry = RawRewardSetEntry::from_pox_4_tuple(self.mainnet, tuple);
-=======
-            let pox_addr_tuple = tuple
-                .get("pox-addr")
-                .expect(&format!("FATAL: no `pox-addr` in return value from (get-reward-set-pox-address u{} u{})", reward_cycle, i))
-                .to_owned();
-
-            let reward_address = PoxAddress::try_from_pox_tuple(self.mainnet, &pox_addr_tuple)
-                .expect(&format!(
-                    "FATAL: not a valid PoX address: {:?}",
-                    &pox_addr_tuple
-                ));
-
-            let total_ustx = tuple
-                .get("total-ustx")
-                .expect(&format!("FATAL: no 'total-ustx' in return value from (get-reward-set-pox-address u{} u{})", reward_cycle, i))
-                .to_owned()
-                .expect_u128()?;
-
-            let stacker_opt = tuple
-                .get("stacker")
-                .expect(&format!(
-                    "FATAL: no 'stacker' in return value from (get-reward-set-pox-address u{} u{})",
-                    reward_cycle, i
-                ))
-                .to_owned()
-                .expect_optional()?;
-
-            let stacker = match stacker_opt {
-                Some(stacker_value) => Some(stacker_value.expect_principal()?),
-                None => None,
-            };
-
-            let signer = tuple
-                .get("signer")
-                .expect(&format!(
-                    "FATAL: no 'signer' in return value from (get-reward-set-pox-address u{} u{})",
-                    reward_cycle, i
-                ))
-                .to_owned()
-                .expect_buff(SIGNERS_PK_LEN)?;
-            // (buff 33) only enforces max size, not min size, so we need to do a len check
-            let pk_bytes = if signer.len() == SIGNERS_PK_LEN {
-                let mut bytes = [0; SIGNERS_PK_LEN];
-                bytes.copy_from_slice(signer.as_slice());
-                bytes
-            } else {
-                [0; SIGNERS_PK_LEN]
-            };
->>>>>>> 278d88ed
-
             ret.push(entry)
         }
 
