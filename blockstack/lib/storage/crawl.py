--- conflicted
+++ resolved
@@ -86,21 +86,12 @@
         return None
 
 
-<<<<<<< HEAD
-def get_zonefile_from_storage( zonefile_hash, db, drivers=None ):
-=======
 def get_zonefile_data_from_storage( zonefile_hash, name=None, drivers=None ):
->>>>>>> b91e25bf
     """
     Get a serialized zonefile from our storage drivers.
     Return the zonefile dict on success.
     Raise on error
     """
-<<<<<<< HEAD
-    
-    if not is_current_zonefile_hash( zonefile_hash, db ):
-        raise Exception("Unknown zonefile hash")
-=======
     names = [None]
     if name is None:
         db = get_db_state()
@@ -119,7 +110,6 @@
             continue
 
         break
->>>>>>> b91e25bf
 
     if zonefile_txt is None:
         raise Exception("Failed to get valid data")
@@ -218,9 +208,6 @@
     return True
 
 
-<<<<<<< HEAD
-def get_zonefile_txid( zonefile_dict, db ):
-=======
 def store_cached_zonefile( zonefile_dict, zonefile_dir=None ):
     """
     Store a validated zonefile.
@@ -240,7 +227,6 @@
 
 
 def get_zonefile_data_txid( zonefile_data, name=None ):
->>>>>>> b91e25bf
     """
     Look up the transaction ID of the transaction
     that wrote this zonefile.
@@ -252,12 +238,6 @@
     names = []
     txid = None 
 
-<<<<<<< HEAD
-    # must be a valid name 
-    name_rec = db.get_name( name )
-    if name_rec is None:
-        log.debug("Invalid name in zonefile")
-=======
     db = get_db_state()
 
     if name is not None:
@@ -277,7 +257,6 @@
     if len(names) == 0:
         db.close()
         log.debug("Not a current zonefile hash: %s" % zonefile_hash)
->>>>>>> b91e25bf
         return None
 
     for name in names:
@@ -295,28 +274,12 @@
     return txid
 
 
-<<<<<<< HEAD
-def store_zonefile_to_storage( zonefile_dict, db, required=[] ):
-=======
 def store_zonefile_data_to_storage( zonefile_text, required=[], cache=False, zonefile_dir=None, name=None, tx_required=True ):
->>>>>>> b91e25bf
     """
     Upload a zonefile to our storage providers.
     Return True if at least one provider got it.
     Return False otherwise.
     """
-<<<<<<< HEAD
-    zonefile_hash = hash_zonefile( zonefile_dict )
-    name = zonefile_dict['$origin']
-    zonefile_text = blockstack_zones.make_zone_file( zonefile_dict )
-   
-    # find the tx that paid for this zonefile
-    txid = get_zonefile_txid( zonefile_dict, db )
-    if txid is None:
-        log.error("No txid for zonefile hash '%s' (for '%s')" % (zonefile_hash, name))
-        return False
-=======
-
     zonefile_hash = get_zonefile_data_hash( zonefile_text )
     
     if cache:
@@ -334,7 +297,6 @@
         if tx_required and txid is None:
             log.error("No txid for zonefile hash '%s' (for '%s')" % (zonefile_hash, name))
             return False
->>>>>>> b91e25bf
    
     rc = blockstack_client.storage.put_immutable_data( None, txid, data_hash=zonefile_hash, data_text=zonefile_text, required=required )
     if not rc:
@@ -352,27 +314,6 @@
     """
 
     try:
-<<<<<<< HEAD
-        os.unlink(path)
-        return True
-    except:
-        return False
-
-
-def clean_cached_zonefile_dir( zonefile_dir=None ):
-    """
-    Clean out stale entries in the zonefile directory.
-    """
-    if zonefile_dir is None:
-        zonefile_dir = get_zonefile_dir()
-
-    hashes = os.listdir( zonefile_dir )
-    for h in hashes:
-        if h in ['.', '..']:
-            continue 
-
-        remove_zonefile( h, zonefile_dir=zonefile_dir )
-=======
         zonefile_data = blockstack_zones.make_zone_file( zonefile_dict )
     except Exception, e:
         log.exception(e)
@@ -381,5 +322,4 @@
 
     name = zonefile_dict.get('$origin')
     return store_zonefile_data_to_storage( zonefile_data, required=required, cache=cache, zonefile_dir=zonefile_dir, name=name )
->>>>>>> b91e25bf
-
+
