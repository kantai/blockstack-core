--- conflicted
+++ resolved
@@ -70,24 +70,21 @@
           - tests::neon_integrations::test_flash_block_skip_tenure
           - tests::neon_integrations::test_chainwork_first_intervals
           - tests::neon_integrations::test_chainwork_partial_interval
+          - tests::neon_integrations::test_problematic_txs_are_not_stored
+          - tests::neon_integrations::test_problematic_blocks_are_not_mined
+          - tests::neon_integrations::test_problematic_blocks_are_not_relayed_or_stored
+          - tests::neon_integrations::test_problematic_microblocks_are_not_mined
+          - tests::neon_integrations::test_problematic_microblocks_are_not_relayed_or_stored
           - tests::epoch_205::test_dynamic_db_method_costs
           - tests::epoch_205::transition_empty_blocks
           - tests::epoch_205::test_cost_limit_switch_version205
           - tests::epoch_205::test_exact_block_costs
           - tests::epoch_205::bigger_microblock_streams_in_2_05
-<<<<<<< HEAD
           - tests::epoch_21::transition_fixes_utxo_chaining
           - tests::epoch_21::transition_adds_burn_block_height
           - tests::epoch_21::transition_fixes_bitcoin_rigidity
           - tests::epoch_21::transition_adds_pay_to_contract
           - tests::epoch_21::transition_adds_get_pox_addr_recipients
-=======
-          - tests::neon_integrations::test_problematic_txs_are_not_stored
-          - tests::neon_integrations::test_problematic_blocks_are_not_mined
-          - tests::neon_integrations::test_problematic_blocks_are_not_relayed_or_stored
-          - tests::neon_integrations::test_problematic_microblocks_are_not_mined
-          - tests::neon_integrations::test_problematic_microblocks_are_not_relayed_or_stored
->>>>>>> 9d897256
     steps:
       - uses: actions/checkout@v2
       - name: Download docker image
