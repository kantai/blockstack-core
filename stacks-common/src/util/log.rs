// Copyright (C) 2013-2020 Blockstack PBC, a public benefit corporation
// Copyright (C) 2020 Stacks Open Internet Foundation
//
// This program is free software: you can redistribute it and/or modify
// it under the terms of the GNU General Public License as published by
// the Free Software Foundation, either version 3 of the License, or
// (at your option) any later version.
//
// This program is distributed in the hope that it will be useful,
// but WITHOUT ANY WARRANTY; without even the implied warranty of
// MERCHANTABILITY or FITNESS FOR A PARTICULAR PURPOSE.  See the
// GNU General Public License for more details.
//
// You should have received a copy of the GNU General Public License
// along with this program.  If not, see <http://www.gnu.org/licenses/>.

use std::io::Write;
use std::sync::Mutex;
use std::time::{Duration, SystemTime};
use std::{env, io, thread};

use chrono::prelude::*;
use slog::{BorrowedKV, Drain, FnValue, Level, Logger, OwnedKVList, Record, KV};
use slog_term::{CountingWriter, Decorator, RecordDecorator, Serializer};

lazy_static! {
    pub static ref LOGGER: Logger = make_logger();
    pub static ref STACKS_LOG_FORMAT_TIME: Option<String> = env::var("STACKS_LOG_FORMAT_TIME").ok();
}
struct TermFormat<D: Decorator> {
    decorator: D,
    pretty_print: bool,
    debug: bool,
    isatty: bool,
}

fn print_msg_header(mut rd: &mut dyn RecordDecorator, record: &Record) -> io::Result<bool> {
    rd.start_level()?;
    write!(rd, "{}", record.level().as_short_str())?;
    rd.start_whitespace()?;
    write!(rd, " ")?;

    rd.start_timestamp()?;
    let system_time = SystemTime::now();
    match &*STACKS_LOG_FORMAT_TIME {
        None => {
            let elapsed = system_time
                .duration_since(SystemTime::UNIX_EPOCH)
                .unwrap_or(Duration::from_secs(0));
            write!(
                rd,
                "[{:5}.{:06}]",
                elapsed.as_secs(),
                elapsed.subsec_micros()
            )?;
        }
        Some(ref format) => {
            let datetime: DateTime<Local> = system_time.into();
            write!(rd, "[{}]", datetime.format(format))?;
        }
    }
    write!(rd, " ")?;
    write!(rd, "[{}:{}]", record.file(), record.line())?;
    write!(rd, " ")?;
    match thread::current().name() {
        None => write!(rd, "[{:?}]", thread::current().id())?,
        Some(name) => write!(rd, "[{}]", name)?,
    }

    rd.start_whitespace()?;
    write!(rd, " ")?;

    rd.start_msg()?;
    let mut count_rd = CountingWriter::new(&mut rd);
    write!(count_rd, "{}", record.msg())?;
    Ok(count_rd.count() != 0)
}

fn pretty_print_msg_header(
    rd: &mut dyn RecordDecorator,
    record: &Record,
    debug: bool,
    isatty: bool,
) -> io::Result<bool> {
    rd.start_timestamp()?;
    let now: DateTime<Utc> = Utc::now();
    write!(
        rd,
        "{}{}",
        color_if_tty("\x1b[0;90m", isatty),
        now.format("%b %e %T%.6f")
    )?;
    rd.start_whitespace()?;
    write!(rd, " ")?;

    rd.start_level()?;

    match record.level() {
        Level::Critical | Level::Error => write!(
            rd,
            "{}{}{}",
            color_if_tty("\x1b[0;91m", isatty),
            record.level().as_short_str(),
            color_if_tty("\x1b[0m", isatty)
        ),
        Level::Warning => write!(
            rd,
            "{}{}{}",
            color_if_tty("\x1b[0;33m", isatty),
            record.level().as_short_str(),
            color_if_tty("\x1b[0m", isatty)
        ),
        Level::Info => write!(
            rd,
            "{}{}{}",
            color_if_tty("\x1b[0;94m", isatty),
            record.level().as_short_str(),
            color_if_tty("\x1b[0m", isatty)
        ),
        _ => write!(rd, "{}", record.level().as_short_str()),
    }?;

    rd.start_whitespace()?;
    write!(rd, " ")?;

    rd.start_msg()?;
    write!(rd, "{}", record.msg())?;

    if debug {
        write!(rd, " ")?;
        write!(
            rd,
            "{}({:?}, {}:{}){}",
            color_if_tty("\x1b[0;90m", isatty),
            thread::current().id(),
            record.file(),
            record.line(),
            color_if_tty("\x1b[0m", isatty)
        )?;
    }

    Ok(true)
}

impl<D: Decorator> Drain for TermFormat<D> {
    type Ok = ();
    type Err = io::Error;

    fn log(&self, record: &Record, values: &OwnedKVList) -> Result<Self::Ok, Self::Err> {
        self.format_full(record, values)
    }
}

impl<D: Decorator> TermFormat<D> {
    pub fn new(decorator: D, pretty_print: bool, debug: bool, isatty: bool) -> TermFormat<D> {
        TermFormat {
            decorator,
            pretty_print,
            debug,
            isatty,
        }
    }

    fn format_full(&self, record: &Record, values: &OwnedKVList) -> io::Result<()> {
        self.decorator.with_record(record, values, |decorator| {
            let comma_needed = if self.pretty_print {
                pretty_print_msg_header(decorator, record, self.debug, self.isatty)
            } else {
                print_msg_header(decorator, record)
            }?;
            {
                let mut serializer = Serializer::new(decorator, comma_needed, true);

                record.kv().serialize(record, &mut serializer)?;

                values.serialize(record, &mut serializer)?;

                serializer.finish()?;
            }

            decorator.start_whitespace()?;
            writeln!(decorator)?;

            decorator.flush()?;

            Ok(())
        })
    }
}

#[cfg(feature = "slog_json")]
fn make_json_logger() -> Logger {
    let def_keys = o!("file" => FnValue(move |info| {
                          info.file()
                      }),
                      "line" => FnValue(move |info| {
                          info.line()
                      }),
                      "thread" => FnValue(move |_| {
                          match thread::current().name() {
                              None => format!("{:?}", thread::current().id()),
                              Some(name) => name.to_string(),
                          }
                      }),
    );

    let drain = Mutex::new(slog_json::Json::default(std::io::stderr()));
    let filtered_drain = slog::LevelFilter::new(drain, get_loglevel()).ignore_res();
    slog::Logger::root(filtered_drain, def_keys)
}

#[cfg(not(feature = "slog_json"))]
fn make_json_logger() -> Logger {
    panic!("Tried to construct JSON logger, but stacks-blockchain built without slog_json feature enabled.")
}

#[cfg(not(any(test, feature = "testing")))]
fn make_logger() -> Logger {
    if env::var("STACKS_LOG_JSON") == Ok("1".into()) {
        make_json_logger()
    } else {
        let debug = env::var("STACKS_LOG_DEBUG") == Ok("1".into());
        let pretty_print = env::var("STACKS_LOG_PP") == Ok("1".into());
        let decorator = slog_term::PlainSyncDecorator::new(std::io::stderr());
        let atty = isatty(Stream::Stderr);
        let drain = TermFormat::new(decorator, pretty_print, debug, atty);
        let logger = Logger::root(drain.ignore_res(), o!());
        logger
    }
}

#[cfg(any(test, feature = "testing"))]
fn make_logger() -> Logger {
    if env::var("STACKS_LOG_JSON") == Ok("1".into()) {
        make_json_logger()
    } else {
        let debug = env::var("STACKS_LOG_DEBUG") == Ok("1".into());
        let plain = slog_term::PlainSyncDecorator::new(slog_term::TestStdoutWriter);
        let isatty = isatty(Stream::Stdout);
        let drain = TermFormat::new(plain, false, debug, isatty);
<<<<<<< HEAD
        Logger::root(drain.ignore_res(), o!())
=======
        let logger = Logger::root(drain.ignore_res(), o!());
        logger
>>>>>>> 6bdc9d5f
    }
}

fn inner_get_loglevel() -> slog::Level {
    if env::var("STACKS_LOG_TRACE") == Ok("1".into()) {
        slog::Level::Trace
    } else if env::var("STACKS_LOG_DEBUG") == Ok("1".into())
        || env::var("BLOCKSTACK_DEBUG") == Ok("1".into())
    {
        slog::Level::Debug
    } else {
        slog::Level::Info
    }
}

lazy_static! {
    static ref LOGLEVEL: slog::Level = inner_get_loglevel();
}

pub fn get_loglevel() -> slog::Level {
    *LOGLEVEL
}

#[macro_export]
macro_rules! trace {
    ($($arg:tt)*) => ({
        let cur_level = $crate::util::log::get_loglevel();
        if slog::Level::Trace.is_at_least(cur_level) {
            slog_trace!($crate::util::log::LOGGER, $($arg)*)
        }
    })
}

#[macro_export]
macro_rules! error {
    ($($arg:tt)*) => ({
        let cur_level = $crate::util::log::get_loglevel();
        if slog::Level::Error.is_at_least(cur_level) {
            slog_error!($crate::util::log::LOGGER, $($arg)*)
        }
    })
}

#[macro_export]
macro_rules! warn {
    ($($arg:tt)*) => ({
        let cur_level = $crate::util::log::get_loglevel();
        if slog::Level::Warning.is_at_least(cur_level) {
            slog_warn!($crate::util::log::LOGGER, $($arg)*)
        }
    })
}

#[macro_export]
macro_rules! info {
    ($($arg:tt)*) => ({
        let cur_level = $crate::util::log::get_loglevel();
        if slog::Level::Info.is_at_least(cur_level) {
            slog_info!($crate::util::log::LOGGER, $($arg)*)
        }
    })
}

#[macro_export]
macro_rules! debug {
    ($($arg:tt)*) => ({
        let cur_level = $crate::util::log::get_loglevel();
        if slog::Level::Debug.is_at_least(cur_level) {
            slog_debug!($crate::util::log::LOGGER, $($arg)*)
        }
    })
}

#[macro_export]
macro_rules! fatal {
    ($($arg:tt)*) => ({
        let cur_level = $crate::util::log::get_loglevel();
        if slog::Level::Critical.is_at_least(cur_level) {
            slog_crit!($crate::util::log::LOGGER, $($arg)*)
        }
    })
}

fn color_if_tty(color: &str, isatty: bool) -> &str {
    if isatty {
        color
    } else {
        ""
    }
}

enum Stream {
    Stdout,
    Stderr,
}

#[cfg(unix)]
fn isatty(stream: Stream) -> bool {
    extern crate libc;
    let fd = match stream {
        Stream::Stdout => libc::STDOUT_FILENO,
        Stream::Stderr => libc::STDERR_FILENO,
    };
    unsafe { libc::isatty(fd) != 0 }
}

#[cfg(not(unix))]
fn isatty(stream: Stream) -> bool {
    false
}<|MERGE_RESOLUTION|>--- conflicted
+++ resolved
@@ -238,12 +238,8 @@
         let plain = slog_term::PlainSyncDecorator::new(slog_term::TestStdoutWriter);
         let isatty = isatty(Stream::Stdout);
         let drain = TermFormat::new(plain, false, debug, isatty);
-<<<<<<< HEAD
-        Logger::root(drain.ignore_res(), o!())
-=======
         let logger = Logger::root(drain.ignore_res(), o!());
         logger
->>>>>>> 6bdc9d5f
     }
 }
 
