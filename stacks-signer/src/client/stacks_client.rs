// Copyright (C) 2013-2020 Blockstack PBC, a public benefit corporation
// Copyright (C) 2020-2024 Stacks Open Internet Foundation
//
// This program is free software: you can redistribute it and/or modify
// it under the terms of the GNU General Public License as published by
// the Free Software Foundation, either version 3 of the License, or
// (at your option) any later version.
//
// This program is distributed in the hope that it will be useful,
// but WITHOUT ANY WARRANTY; without even the implied warranty of
// MERCHANTABILITY or FITNESS FOR A PARTICULAR PURPOSE.  See the
// GNU General Public License for more details.
//
// You should have received a copy of the GNU General Public License
// along with this program.  If not, see <http://www.gnu.org/licenses/>.
use std::net::SocketAddr;

use blockstack_lib::burnchains::Txid;
use blockstack_lib::chainstate::nakamoto::NakamotoBlock;
use blockstack_lib::chainstate::stacks::boot::{
    NakamotoSignerEntry, SIGNERS_VOTING_FUNCTION_NAME, SIGNERS_VOTING_NAME,
};
use blockstack_lib::chainstate::stacks::{
    StacksTransaction, StacksTransactionSigner, TransactionAnchorMode, TransactionAuth,
    TransactionContractCall, TransactionPayload, TransactionPostConditionMode,
    TransactionSpendingCondition, TransactionVersion,
};
use blockstack_lib::net::api::callreadonly::CallReadOnlyResponse;
use blockstack_lib::net::api::getaccount::AccountEntryResponse;
use blockstack_lib::net::api::getinfo::RPCPeerInfoData;
use blockstack_lib::net::api::getpoxinfo::RPCPoxInfoData;
use blockstack_lib::net::api::getstackers::GetStackersResponse;
use blockstack_lib::net::api::postblock_proposal::NakamotoBlockProposal;
use blockstack_lib::net::api::postfeerate::{FeeRateEstimateRequestBody, RPCFeeEstimateResponse};
use blockstack_lib::util_lib::boot::{boot_code_addr, boot_code_id};
use clarity::util::hash::to_hex;
use clarity::vm::types::{PrincipalData, QualifiedContractIdentifier};
use clarity::vm::{ClarityName, ContractName, Value as ClarityValue};
use reqwest::header::AUTHORIZATION;
use serde_json::json;
use slog::slog_debug;
use stacks_common::codec::StacksMessageCodec;
use stacks_common::consts::{CHAIN_ID_MAINNET, CHAIN_ID_TESTNET};
use stacks_common::debug;
use stacks_common::types::chainstate::{StacksAddress, StacksPrivateKey, StacksPublicKey};
use stacks_common::types::StacksEpochId;
use wsts::curve::point::{Compressed, Point};

use crate::client::{retry_with_exponential_backoff, ClientError};
use crate::config::GlobalConfig;
use crate::runloop::RewardCycleInfo;

/// The Stacks signer client used to communicate with the stacks node
#[derive(Clone, Debug)]
pub struct StacksClient {
    /// The stacks address of the signer
    stacks_address: StacksAddress,
    /// The private key used in all stacks node communications
    stacks_private_key: StacksPrivateKey,
    /// The stacks node HTTP base endpoint
    http_origin: String,
    /// The types of transactions
    tx_version: TransactionVersion,
    /// The chain we are interacting with
    chain_id: u32,
    /// Whether we are mainnet or not
    mainnet: bool,
    /// The Client used to make HTTP connects
    stacks_node_client: reqwest::blocking::Client,
    /// the auth password for the stacks node
    auth_password: String,
}

impl From<&GlobalConfig> for StacksClient {
    fn from(config: &GlobalConfig) -> Self {
        Self {
            stacks_private_key: config.stacks_private_key,
            stacks_address: config.stacks_address,
            http_origin: format!("http://{}", config.node_host),
            tx_version: config.network.to_transaction_version(),
            chain_id: config.network.to_chain_id(),
            stacks_node_client: reqwest::blocking::Client::new(),
            mainnet: config.network.is_mainnet(),
            auth_password: config.auth_password.clone(),
        }
    }
}

impl StacksClient {
    /// Create a new signer StacksClient with the provided private key, stacks node host endpoint, version, and auth password
    pub fn new(
        stacks_private_key: StacksPrivateKey,
        node_host: SocketAddr,
        auth_password: String,
        mainnet: bool,
    ) -> Self {
        let pubkey = StacksPublicKey::from_private(&stacks_private_key);
        let tx_version = if mainnet {
            TransactionVersion::Mainnet
        } else {
            TransactionVersion::Testnet
        };
        let chain_id = if mainnet {
            CHAIN_ID_MAINNET
        } else {
            CHAIN_ID_TESTNET
        };
        let stacks_address = StacksAddress::p2pkh(mainnet, &pubkey);
        Self {
            stacks_private_key,
            stacks_address,
            http_origin: format!("http://{}", node_host),
            tx_version,
            chain_id,
            stacks_node_client: reqwest::blocking::Client::new(),
            mainnet,
            auth_password,
        }
    }

    /// Get our signer address
    pub const fn get_signer_address(&self) -> &StacksAddress {
        &self.stacks_address
    }

    /// Retrieve the signer slots stored within the stackerdb contract
    pub fn get_stackerdb_signer_slots(
        &self,
        stackerdb_contract: &QualifiedContractIdentifier,
        page: u32,
    ) -> Result<Vec<(StacksAddress, u128)>, ClientError> {
        let function_name_str = "stackerdb-get-signer-slots-page";
        let function_name = ClarityName::from(function_name_str);
        let function_args = &[ClarityValue::UInt(page.into())];
        let value = self.read_only_contract_call(
            &stackerdb_contract.issuer.clone().into(),
            &stackerdb_contract.name,
            &function_name,
            function_args,
        )?;
        self.parse_signer_slots(value)
    }

    /// Helper function  that attempts to deserialize a clarity hext string as a list of signer slots and their associated number of signer slots
    fn parse_signer_slots(
        &self,
        value: ClarityValue,
    ) -> Result<Vec<(StacksAddress, u128)>, ClientError> {
        debug!("Parsing signer slots...");
        let value = value.expect_result_ok()?;
        let values = value.expect_list()?;
        let mut signer_slots = Vec::with_capacity(values.len());
        for value in values {
            let tuple_data = value.expect_tuple()?;
            let principal_data = tuple_data.get("signer")?.clone().expect_principal()?;
            let signer = if let PrincipalData::Standard(signer) = principal_data {
                signer.into()
            } else {
                panic!("BUG: Signers stackerdb contract is corrupted");
            };
            let num_slots = tuple_data.get("num-slots")?.clone().expect_u128()?;
            signer_slots.push((signer, num_slots));
        }
        Ok(signer_slots)
    }

    /// Get the vote for a given  round, reward cycle, and signer address
    pub fn get_vote_for_aggregate_public_key(
        &self,
        round: u64,
        reward_cycle: u64,
        signer: StacksAddress,
    ) -> Result<Option<Point>, ClientError> {
        debug!("Getting vote for aggregate public key...");
        let function_name = ClarityName::from("get-vote");
        let function_args = &[
            ClarityValue::UInt(reward_cycle as u128),
            ClarityValue::UInt(round as u128),
            ClarityValue::Principal(signer.into()),
        ];
        let value = self.read_only_contract_call(
            &boot_code_addr(self.mainnet),
            &ContractName::from(SIGNERS_VOTING_NAME),
            &function_name,
            function_args,
        )?;
        // Return value is of type:
        // ```clarity
        // (option { aggregate-public-key: (buff 33), signer-weight: uint })
        // ```
        let inner_data = value.expect_optional()?;
        if let Some(inner_data) = inner_data {
            let tuple = inner_data.expect_tuple()?;
            let key_value = tuple.get_owned("aggregate-public-key")?;
            self.parse_aggregate_public_key(key_value)
        } else {
            Ok(None)
        }
    }

    /// Retrieve the medium estimated transaction fee in uSTX from the stacks node for the given transaction
    pub fn get_medium_estimated_fee_ustx(
        &self,
        tx: &StacksTransaction,
    ) -> Result<u64, ClientError> {
        let request = FeeRateEstimateRequestBody {
            estimated_len: Some(tx.tx_len()),
            transaction_payload: to_hex(&tx.payload.serialize_to_vec()),
        };
        let send_request = || {
            self.stacks_node_client
                .post(self.fees_transaction_path())
                .header("Content-Type", "application/json")
                .json(&request)
                .send()
                .map_err(backoff::Error::transient)
        };
        let response = retry_with_exponential_backoff(send_request)?;
        if !response.status().is_success() {
            return Err(ClientError::RequestFailure(response.status()));
        }
        let fee_estimate_response = response.json::<RPCFeeEstimateResponse>()?;
        let fee = fee_estimate_response
            .estimations
            .get(1)
            .map(|estimate| estimate.fee)
            .ok_or_else(|| {
                ClientError::UnexpectedResponseFormat(
                    "RPCFeeEstimateResponse missing medium fee estimate".into(),
                )
            })?;
        Ok(fee)
    }

    /// Determine the stacks node current epoch
    pub fn get_node_epoch(&self) -> Result<StacksEpochId, ClientError> {
        let pox_info = self.get_pox_data()?;
        let burn_block_height = self.get_burn_block_height()?;

        let epoch_25 = pox_info
            .epochs
            .iter()
            .find(|epoch| epoch.epoch_id == StacksEpochId::Epoch25)
            .ok_or(ClientError::UnsupportedStacksFeature(
                "/v2/pox must report epochs".into(),
            ))?;

        let epoch_30 = pox_info
            .epochs
            .iter()
            .find(|epoch| epoch.epoch_id == StacksEpochId::Epoch30)
            .ok_or(ClientError::UnsupportedStacksFeature(
                "/v2/pox mut report epochs".into(),
            ))?;

        if burn_block_height < epoch_25.start_height {
            Ok(StacksEpochId::Epoch24)
        } else if burn_block_height < epoch_30.start_height {
            Ok(StacksEpochId::Epoch25)
        } else {
            Ok(StacksEpochId::Epoch30)
        }
    }

    /// Submit the block proposal to the stacks node. The block will be validated and returned via the HTTP endpoint for Block events.
    pub fn submit_block_for_validation(&self, block: NakamotoBlock) -> Result<(), ClientError> {
        let block_proposal = NakamotoBlockProposal {
            block,
            chain_id: self.chain_id,
        };
        let send_request = || {
            self.stacks_node_client
                .post(self.block_proposal_path())
                .header("Content-Type", "application/json")
                .header(AUTHORIZATION, self.auth_password.clone())
                .json(&block_proposal)
                .send()
                .map_err(backoff::Error::transient)
        };

        let response = retry_with_exponential_backoff(send_request)?;
        if !response.status().is_success() {
            return Err(ClientError::RequestFailure(response.status()));
        }
        Ok(())
    }

    /// Retrieve the approved DKG aggregate public key for the given reward cycle
    pub fn get_approved_aggregate_key(
        &self,
        reward_cycle: u64,
    ) -> Result<Option<Point>, ClientError> {
        let function_name = ClarityName::from("get-approved-aggregate-key");
        let voting_contract_id = boot_code_id(SIGNERS_VOTING_NAME, self.mainnet);
        let function_args = &[ClarityValue::UInt(reward_cycle as u128)];
        let value = self.read_only_contract_call(
            &voting_contract_id.issuer.into(),
            &voting_contract_id.name,
            &function_name,
            function_args,
        )?;
        let inner_data = value.expect_optional()?;
        inner_data.map_or_else(
            || Ok(None),
            |key_value| self.parse_aggregate_public_key(key_value),
        )
    }

    /// Retrieve the current consumed weight for the given reward cycle and DKG round
    pub fn get_round_vote_weight(
        &self,
        reward_cycle: u64,
        round_id: u64,
    ) -> Result<Option<u128>, ClientError> {
        let function_name = ClarityName::from("get-round-info");
        let pox_contract_id = boot_code_id(SIGNERS_VOTING_NAME, self.mainnet);
        let function_args = &[
            ClarityValue::UInt(reward_cycle as u128),
            ClarityValue::UInt(round_id as u128),
        ];
        let value = self.read_only_contract_call(
            &pox_contract_id.issuer.into(),
            &pox_contract_id.name,
            &function_name,
            function_args,
        )?;
        let inner_data = value.expect_optional()?;
        let Some(inner_data) = inner_data else {
            return Ok(None);
        };
        let round_info = inner_data.expect_tuple()?;
        let votes_weight = round_info.get("votes-weight")?.to_owned().expect_u128()?;
        Ok(Some(votes_weight))
    }

    /// Retrieve the weight threshold required to approve a DKG vote
    pub fn get_vote_threshold_weight(&self, reward_cycle: u64) -> Result<u128, ClientError> {
        let function_name = ClarityName::from("get-threshold-weight");
        let pox_contract_id = boot_code_id(SIGNERS_VOTING_NAME, self.mainnet);
        let function_args = &[ClarityValue::UInt(reward_cycle as u128)];
        let value = self.read_only_contract_call(
            &pox_contract_id.issuer.into(),
            &pox_contract_id.name,
            &function_name,
            function_args,
        )?;
        Ok(value.expect_u128()?)
    }

    /// Retrieve the current account nonce for the provided address
    pub fn get_account_nonce(&self, address: &StacksAddress) -> Result<u64, ClientError> {
        self.get_account_entry(address).map(|entry| entry.nonce)
    }

    /// Get the current peer info data from the stacks node
    pub fn get_peer_info(&self) -> Result<RPCPeerInfoData, ClientError> {
        debug!("Getting stacks node info...");
        let send_request = || {
            self.stacks_node_client
                .get(self.core_info_path())
                .send()
                .map_err(backoff::Error::transient)
        };
        let response = retry_with_exponential_backoff(send_request)?;
        if !response.status().is_success() {
            return Err(ClientError::RequestFailure(response.status()));
        }
        let peer_info_data = response.json::<RPCPeerInfoData>()?;
        Ok(peer_info_data)
    }

    /// Retrieve the last DKG vote round number for the current reward cycle
    pub fn get_last_round(&self, reward_cycle: u64) -> Result<Option<u64>, ClientError> {
        debug!("Getting the last DKG vote round of reward cycle {reward_cycle}...");
        let contract_addr = boot_code_addr(self.mainnet);
        let contract_name = ContractName::from(SIGNERS_VOTING_NAME);
        let function_name = ClarityName::from("get-last-round");
        let function_args = &[ClarityValue::UInt(reward_cycle as u128)];
        let opt_value = self
            .read_only_contract_call(
                &contract_addr,
                &contract_name,
                &function_name,
                function_args,
            )?
            .expect_optional()?;
        let round = if let Some(value) = opt_value {
            Some(u64::try_from(value.expect_u128()?).map_err(|e| {
                ClientError::MalformedContractData(format!(
                    "Failed to convert vote round to u64: {e}"
                ))
            })?)
        } else {
            None
        };
        Ok(round)
    }

    /// Get the reward set signers from the stacks node for the given reward cycle
    pub fn get_reward_set_signers(
        &self,
        reward_cycle: u64,
    ) -> Result<Option<Vec<NakamotoSignerEntry>>, ClientError> {
        debug!("Getting reward set for reward cycle {reward_cycle}...");
        let send_request = || {
            self.stacks_node_client
                .get(self.reward_set_path(reward_cycle))
                .send()
                .map_err(backoff::Error::transient)
        };
        let response = retry_with_exponential_backoff(send_request)?;
        if !response.status().is_success() {
            return Err(ClientError::RequestFailure(response.status()));
        }
        let stackers_response = response.json::<GetStackersResponse>()?;
        Ok(stackers_response.stacker_set.signers)
    }

    /// Retreive the current pox data from the stacks node
    pub fn get_pox_data(&self) -> Result<RPCPoxInfoData, ClientError> {
        debug!("Getting pox data...");
        let send_request = || {
            self.stacks_node_client
                .get(self.pox_path())
                .send()
                .map_err(backoff::Error::transient)
        };
        let response = retry_with_exponential_backoff(send_request)?;
        if !response.status().is_success() {
            return Err(ClientError::RequestFailure(response.status()));
        }
        let pox_info_data = response.json::<RPCPoxInfoData>()?;
        Ok(pox_info_data)
    }

    /// Helper function to retrieve the burn tip height from the stacks node
    fn get_burn_block_height(&self) -> Result<u64, ClientError> {
        self.get_peer_info().map(|info| info.burn_block_height)
    }

    /// Get the current reward cycle info from the stacks node
    pub fn get_current_reward_cycle_info(&self) -> Result<RewardCycleInfo, ClientError> {
        let pox_data = self.get_pox_data()?;
        let blocks_mined = pox_data
            .current_burnchain_block_height
            .saturating_sub(pox_data.first_burnchain_block_height);
        let reward_phase_block_length = pox_data
            .reward_phase_block_length
            .saturating_add(pox_data.prepare_phase_block_length);
        let reward_cycle = blocks_mined / reward_phase_block_length;
        Ok(RewardCycleInfo {
            reward_cycle,
            reward_phase_block_length,
            prepare_phase_block_length: pox_data.prepare_phase_block_length,
            first_burnchain_block_height: pox_data.first_burnchain_block_height,
            last_burnchain_block_height: pox_data.current_burnchain_block_height,
        })
    }

    /// Helper function to retrieve the account info from the stacks node for a specific address
    fn get_account_entry(
        &self,
        address: &StacksAddress,
    ) -> Result<AccountEntryResponse, ClientError> {
        debug!("Getting account info...");
        let send_request = || {
            self.stacks_node_client
                .get(self.accounts_path(address))
                .send()
                .map_err(backoff::Error::transient)
        };
        let response = retry_with_exponential_backoff(send_request)?;
        if !response.status().is_success() {
            return Err(ClientError::RequestFailure(response.status()));
        }
        let account_entry = response.json::<AccountEntryResponse>()?;
        Ok(account_entry)
    }

    /// Helper function that attempts to deserialize a clarity hex string as the aggregate public key
    fn parse_aggregate_public_key(
        &self,
        value: ClarityValue,
    ) -> Result<Option<Point>, ClientError> {
        debug!("Parsing aggregate public key...");
        let data = value.expect_buff(33)?;
        // It is possible that the point was invalid though when voted upon and this cannot be prevented by pox 4 definitions...
        // Pass up this error if the conversions fail.
        let compressed_data = Compressed::try_from(data.as_slice()).map_err(|e| {
            ClientError::MalformedClarityValue(format!(
                "Failed to convert aggregate public key to compressed data: {e}"
            ))
        })?;
        let dkg_public_key = Point::try_from(&compressed_data).map_err(|e| {
            ClientError::MalformedClarityValue(format!(
                "Failed to convert aggregate public key to a point: {e}"
            ))
        })?;
        Ok(Some(dkg_public_key))
    }

    /// Helper function to create a stacks transaction for a modifying contract call
    pub fn build_unsigned_vote_for_aggregate_public_key(
        &self,
        signer_index: u32,
        round: u64,
        dkg_public_key: Point,
        reward_cycle: u64,
        nonce: u64,
    ) -> Result<StacksTransaction, ClientError> {
        debug!("Building {SIGNERS_VOTING_FUNCTION_NAME} transaction...");
        let contract_address = boot_code_addr(self.mainnet);
        let contract_name = ContractName::from(SIGNERS_VOTING_NAME);
        let function_name = ClarityName::from(SIGNERS_VOTING_FUNCTION_NAME);
        let function_args = vec![
            ClarityValue::UInt(signer_index as u128),
            ClarityValue::buff_from(dkg_public_key.compress().data.to_vec())?,
            ClarityValue::UInt(round as u128),
            ClarityValue::UInt(reward_cycle as u128),
        ];

        let unsigned_tx = Self::build_unsigned_contract_call_transaction(
            &contract_address,
            contract_name,
            function_name,
            &function_args,
            &self.stacks_private_key,
            self.tx_version,
            self.chain_id,
            nonce,
        )?;
        Ok(unsigned_tx)
    }

    /// Helper function to submit a transaction to the Stacks mempool
    pub fn submit_transaction(&self, tx: &StacksTransaction) -> Result<Txid, ClientError> {
        let txid = tx.txid();
        let tx = tx.serialize_to_vec();
        let send_request = || {
            self.stacks_node_client
                .post(self.transaction_path())
                .header("Content-Type", "application/octet-stream")
                .body(tx.clone())
                .send()
                .map_err(|e| {
                    debug!("Failed to submit transaction to the Stacks node: {e:?}");
                    backoff::Error::transient(e)
                })
        };
        let response = retry_with_exponential_backoff(send_request)?;
        if !response.status().is_success() {
            return Err(ClientError::RequestFailure(response.status()));
        }
        Ok(txid)
    }

    /// Makes a read only contract call to a stacks contract
    pub fn read_only_contract_call(
        &self,
        contract_addr: &StacksAddress,
        contract_name: &ContractName,
        function_name: &ClarityName,
        function_args: &[ClarityValue],
    ) -> Result<ClarityValue, ClientError> {
        debug!("Calling read-only function {function_name} with args {function_args:?}...");
        let args = function_args
            .iter()
            .filter_map(|arg| arg.serialize_to_hex().ok())
            .collect::<Vec<String>>();
        if args.len() != function_args.len() {
            return Err(ClientError::ReadOnlyFailure(
                "Failed to serialize Clarity function arguments".into(),
            ));
        }

        let body =
            json!({"sender": self.stacks_address.to_string(), "arguments": args}).to_string();
        let path = self.read_only_path(contract_addr, contract_name, function_name);
        let response = self
            .stacks_node_client
            .post(path)
            .header("Content-Type", "application/json")
            .body(body)
            .send()?;
        if !response.status().is_success() {
            return Err(ClientError::RequestFailure(response.status()));
        }
        let call_read_only_response = response.json::<CallReadOnlyResponse>()?;
        if !call_read_only_response.okay {
            return Err(ClientError::ReadOnlyFailure(format!(
                "{function_name}: {}",
                call_read_only_response
                    .cause
                    .unwrap_or_else(|| "unknown".to_string())
            )));
        }
        let hex = call_read_only_response.result.unwrap_or_default();
        let value = ClarityValue::try_deserialize_hex_untyped(&hex)?;
        Ok(value)
    }

    fn pox_path(&self) -> String {
        format!("{}/v2/pox", self.http_origin)
    }

    fn transaction_path(&self) -> String {
        format!("{}/v2/transactions", self.http_origin)
    }

    fn read_only_path(
        &self,
        contract_addr: &StacksAddress,
        contract_name: &ContractName,
        function_name: &ClarityName,
    ) -> String {
        format!(
            "{}/v2/contracts/call-read/{contract_addr}/{contract_name}/{function_name}",
            self.http_origin
        )
    }

    fn block_proposal_path(&self) -> String {
        format!("{}/v2/block_proposal", self.http_origin)
    }

    fn core_info_path(&self) -> String {
        format!("{}/v2/info", self.http_origin)
    }

    fn accounts_path(&self, stacks_address: &StacksAddress) -> String {
        format!("{}/v2/accounts/{stacks_address}?proof=0", self.http_origin)
    }

    fn reward_set_path(&self, reward_cycle: u64) -> String {
        format!("{}/v2/stacker_set/{reward_cycle}", self.http_origin)
    }

    fn fees_transaction_path(&self) -> String {
        format!("{}/v2/fees/transaction", self.http_origin)
    }

    /// Helper function to create a stacks transaction for a modifying contract call
    #[allow(clippy::too_many_arguments)]
    pub fn build_unsigned_contract_call_transaction(
        contract_addr: &StacksAddress,
        contract_name: ContractName,
        function_name: ClarityName,
        function_args: &[ClarityValue],
        stacks_private_key: &StacksPrivateKey,
        tx_version: TransactionVersion,
        chain_id: u32,
        nonce: u64,
    ) -> Result<StacksTransaction, ClientError> {
        let tx_payload = TransactionPayload::ContractCall(TransactionContractCall {
            address: *contract_addr,
            contract_name,
            function_name,
            function_args: function_args.to_vec(),
        });
        let public_key = StacksPublicKey::from_private(stacks_private_key);
        let tx_auth = TransactionAuth::Standard(
            TransactionSpendingCondition::new_singlesig_p2pkh(public_key).ok_or(
                ClientError::TransactionGenerationFailure(format!(
                    "Failed to create spending condition from public key: {}",
                    public_key.to_hex()
                )),
            )?,
        );

        let mut unsigned_tx = StacksTransaction::new(tx_version, tx_auth, tx_payload);
        unsigned_tx.set_origin_nonce(nonce);

        unsigned_tx.anchor_mode = TransactionAnchorMode::Any;
        unsigned_tx.post_condition_mode = TransactionPostConditionMode::Allow;
        unsigned_tx.chain_id = chain_id;
        Ok(unsigned_tx)
    }

    /// Sign an unsigned transaction
    pub fn sign_transaction(
        &self,
        unsigned_tx: StacksTransaction,
    ) -> Result<StacksTransaction, ClientError> {
        let mut tx_signer = StacksTransactionSigner::new(&unsigned_tx);
        tx_signer
            .sign_origin(&self.stacks_private_key)
            .map_err(|e| ClientError::TransactionGenerationFailure(e.to_string()))?;

        tx_signer
            .get_tx()
            .ok_or(ClientError::TransactionGenerationFailure(
                "Failed to generate transaction from a transaction signer".to_string(),
            ))
    }
}

#[cfg(test)]
mod tests {
    use std::io::{BufWriter, Write};
    use std::thread::spawn;

    use blockstack_lib::chainstate::nakamoto::NakamotoBlockHeader;
    use blockstack_lib::chainstate::stacks::address::PoxAddress;
    use blockstack_lib::chainstate::stacks::boot::{
        NakamotoSignerEntry, PoxStartCycleInfo, RewardSet,
    };
    use blockstack_lib::chainstate::stacks::ThresholdSignature;
    use rand::thread_rng;
    use rand_core::RngCore;
    use stacks_common::bitvec::BitVec;
    use stacks_common::consts::{CHAIN_ID_TESTNET, SIGNER_SLOTS_PER_USER};
    use stacks_common::types::chainstate::{ConsensusHash, StacksBlockId, TrieHash};
    use stacks_common::util::hash::Sha512Trunc256Sum;
    use stacks_common::util::secp256k1::MessageSignature;
    use wsts::curve::scalar::Scalar;

    use super::*;
    use crate::client::tests::{
        build_account_nonce_response, build_get_approved_aggregate_key_response,
<<<<<<< HEAD
        build_get_last_round_response, build_get_medium_estimated_fee_ustx_response,
        build_get_peer_info_response, build_get_pox_data_response,
        build_get_vote_for_aggregate_key_response, build_read_only_response, write_response,
=======
        build_get_last_round_response, build_get_peer_info_response, build_get_pox_data_response,
        build_get_round_info_response, build_get_vote_for_aggregate_key_response,
        build_get_weight_threshold_response, build_read_only_response, write_response,
>>>>>>> e797c04a
        MockServerClient,
    };

    #[test]
    fn read_only_contract_call_200_success() {
        let mock = MockServerClient::new();
        let value = ClarityValue::UInt(10_u128);
        let response = build_read_only_response(&value);
        let h = spawn(move || {
            mock.client.read_only_contract_call(
                &mock.client.stacks_address,
                &ContractName::from("contract-name"),
                &ClarityName::from("function-name"),
                &[],
            )
        });
        write_response(mock.server, response.as_bytes());
        let result = h.join().unwrap().unwrap();
        assert_eq!(result, value);
    }

    #[test]
    fn read_only_contract_call_with_function_args_200_success() {
        let mock = MockServerClient::new();
        let value = ClarityValue::UInt(10_u128);
        let response = build_read_only_response(&value);
        let h = spawn(move || {
            mock.client.read_only_contract_call(
                &mock.client.stacks_address,
                &ContractName::from("contract-name"),
                &ClarityName::from("function-name"),
                &[ClarityValue::UInt(10_u128)],
            )
        });
        write_response(mock.server, response.as_bytes());
        let result = h.join().unwrap().unwrap();
        assert_eq!(result, value);
    }

    #[test]
    fn read_only_contract_call_200_failure() {
        let mock = MockServerClient::new();
        let h = spawn(move || {
            mock.client.read_only_contract_call(
                &mock.client.stacks_address,
                &ContractName::from("contract-name"),
                &ClarityName::from("function-name"),
                &[],
            )
        });
        write_response(
            mock.server,
            b"HTTP/1.1 200 OK\n\n{\"okay\":false,\"cause\":\"Some reason\"}",
        );
        let result = h.join().unwrap();
        assert!(matches!(result, Err(ClientError::ReadOnlyFailure(_))));
    }

    #[test]
    fn read_only_contract_call_400_failure() {
        let mock = MockServerClient::new();
        // Simulate a 400 Bad Request response
        let h = spawn(move || {
            mock.client.read_only_contract_call(
                &mock.client.stacks_address,
                &ContractName::from("contract-name"),
                &ClarityName::from("function-name"),
                &[],
            )
        });
        write_response(mock.server, b"HTTP/1.1 400 Bad Request\n\n");
        let result = h.join().unwrap();
        assert!(matches!(
            result,
            Err(ClientError::RequestFailure(
                reqwest::StatusCode::BAD_REQUEST
            ))
        ));
    }

    #[test]
    fn read_only_contract_call_404_failure() {
        let mock = MockServerClient::new();
        // Simulate a 400 Bad Request response
        let h = spawn(move || {
            mock.client.read_only_contract_call(
                &mock.client.stacks_address,
                &ContractName::from("contract-name"),
                &ClarityName::from("function-name"),
                &[],
            )
        });
        write_response(mock.server, b"HTTP/1.1 404 Not Found\n\n");
        let result = h.join().unwrap();
        assert!(matches!(
            result,
            Err(ClientError::RequestFailure(reqwest::StatusCode::NOT_FOUND))
        ));
    }

    #[test]
    fn valid_reward_cycle_should_succeed() {
        let mock = MockServerClient::new();
        let (pox_data_response, pox_data) = build_get_pox_data_response(None, None, None, None);
        let h = spawn(move || mock.client.get_current_reward_cycle_info());
        write_response(mock.server, pox_data_response.as_bytes());
        let current_cycle_info = h.join().unwrap().unwrap();
        let blocks_mined = pox_data
            .current_burnchain_block_height
            .saturating_sub(pox_data.first_burnchain_block_height);
        let reward_cycle_length = pox_data
            .reward_phase_block_length
            .saturating_add(pox_data.prepare_phase_block_length);
        let id = blocks_mined / reward_cycle_length;
        assert_eq!(current_cycle_info.reward_cycle, id);
    }

    #[test]
    fn invalid_reward_cycle_should_fail() {
        let mock = MockServerClient::new();
        let h = spawn(move || mock.client.get_current_reward_cycle_info());
        write_response(
            mock.server,
            b"HTTP/1.1 200 Ok\n\n{\"current_cycle\":{\"id\":\"fake id\", \"is_pox_active\":false}}",
        );
        let res = h.join().unwrap();
        assert!(matches!(res, Err(ClientError::ReqwestError(_))));
    }

    #[test]
    fn get_aggregate_public_key_should_succeed() {
        let orig_point = Point::from(Scalar::random(&mut rand::thread_rng()));
        let response = build_get_approved_aggregate_key_response(Some(orig_point));
        let mock = MockServerClient::new();
        let h = spawn(move || mock.client.get_approved_aggregate_key(0));
        write_response(mock.server, response.as_bytes());
        let res = h.join().unwrap().unwrap();
        assert_eq!(res, Some(orig_point));

        let response = build_get_approved_aggregate_key_response(None);
        let mock = MockServerClient::new();
        let h = spawn(move || mock.client.get_approved_aggregate_key(0));
        write_response(mock.server, response.as_bytes());
        let res = h.join().unwrap().unwrap();
        assert!(res.is_none());
    }

    #[test]
    fn parse_valid_aggregate_public_key_should_succeed() {
        let mock = MockServerClient::new();
        let orig_point = Point::from(Scalar::random(&mut rand::thread_rng()));
        let clarity_value = ClarityValue::buff_from(orig_point.compress().as_bytes().to_vec())
            .expect("BUG: Failed to create clarity value from point");
        let result = mock
            .client
            .parse_aggregate_public_key(clarity_value)
            .unwrap();
        assert_eq!(result, Some(orig_point));
    }

    #[test]
    fn parse_invalid_aggregate_public_key_should_fail() {
        let mock = MockServerClient::new();
        let value = ClarityValue::UInt(10_u128);
        let result = mock.client.parse_aggregate_public_key(value);
        assert!(result.is_err())
    }

    #[test]
    fn transaction_contract_call_should_send_bytes_to_node() {
        let mock = MockServerClient::new();
        let private_key = StacksPrivateKey::new();
        let unsigned_tx = StacksClient::build_unsigned_contract_call_transaction(
            &mock.client.stacks_address,
            ContractName::from("contract-name"),
            ClarityName::from("function-name"),
            &[],
            &private_key,
            TransactionVersion::Testnet,
            CHAIN_ID_TESTNET,
            0,
        )
        .unwrap();

        let tx = mock.client.sign_transaction(unsigned_tx).unwrap();

        let mut tx_bytes = [0u8; 1024];
        {
            let mut tx_bytes_writer = BufWriter::new(&mut tx_bytes[..]);
            tx.consensus_serialize(&mut tx_bytes_writer).unwrap();
            tx_bytes_writer.flush().unwrap();
        }

        let bytes_len = tx_bytes
            .iter()
            .enumerate()
            .rev()
            .find(|(_, &x)| x != 0)
            .unwrap()
            .0
            + 1;

        let tx_clone = tx.clone();
        let h = spawn(move || mock.client.submit_transaction(&tx_clone));

        let request_bytes = write_response(
            mock.server,
            format!("HTTP/1.1 200 OK\n\n{}", tx.txid()).as_bytes(),
        );
        let returned_txid = h.join().unwrap().unwrap();

        assert_eq!(returned_txid, tx.txid());
        assert!(
            request_bytes
                .windows(bytes_len)
                .any(|window| window == &tx_bytes[..bytes_len]),
            "Request bytes did not contain the transaction bytes"
        );
    }

    #[test]
    fn build_vote_for_aggregate_public_key_should_succeed() {
        let mock = MockServerClient::new();
        let point = Point::from(Scalar::random(&mut rand::thread_rng()));
        let nonce = thread_rng().next_u64();
        let signer_index = thread_rng().next_u32();
        let round = thread_rng().next_u64();
        let reward_cycle = thread_rng().next_u64();

        let h = spawn(move || {
            mock.client.build_unsigned_vote_for_aggregate_public_key(
                signer_index,
                round,
                point,
                reward_cycle,
                nonce,
            )
        });
        assert!(h.join().unwrap().is_ok());
    }

    #[test]
    fn broadcast_vote_for_aggregate_public_key_should_succeed() {
        let mock = MockServerClient::new();
        let point = Point::from(Scalar::random(&mut rand::thread_rng()));
        let nonce = thread_rng().next_u64();
        let signer_index = thread_rng().next_u32();
        let round = thread_rng().next_u64();
        let reward_cycle = thread_rng().next_u64();
        let unsigned_tx = mock
            .client
            .build_unsigned_vote_for_aggregate_public_key(
                signer_index,
                round,
                point,
                reward_cycle,
                nonce,
            )
            .unwrap();
        let tx = mock.client.sign_transaction(unsigned_tx).unwrap();
        let tx_clone = tx.clone();
        let h = spawn(move || mock.client.submit_transaction(&tx_clone));

        write_response(
            mock.server,
            format!("HTTP/1.1 200 OK\n\n{}", tx.txid()).as_bytes(),
        );
        let returned_txid = h.join().unwrap().unwrap();

        assert_eq!(returned_txid, tx.txid());
    }

    #[test]
    fn core_info_call_for_burn_block_height_should_succeed() {
        let mock = MockServerClient::new();
        let h = spawn(move || mock.client.get_burn_block_height());
        let (response, peer_info) = build_get_peer_info_response(None, None);
        write_response(mock.server, response.as_bytes());
        let burn_block_height = h.join().unwrap().expect("Failed to deserialize response");
        assert_eq!(burn_block_height, peer_info.burn_block_height);
    }

    #[test]
    fn core_info_call_for_burn_block_height_should_fail() {
        let mock = MockServerClient::new();
        let h = spawn(move || mock.client.get_burn_block_height());
        write_response(
            mock.server,
            b"HTTP/1.1 200 OK\n\n4e99f99bc4a05437abb8c7d0c306618f45b203196498e2ebe287f10497124958",
        );
        assert!(h.join().unwrap().is_err());
    }

    #[test]
    fn get_account_nonce_should_succeed() {
        let mock = MockServerClient::new();
        let address = mock.client.stacks_address;
        let h = spawn(move || mock.client.get_account_nonce(&address));
        let nonce = thread_rng().next_u64();
        write_response(mock.server, build_account_nonce_response(nonce).as_bytes());
        let returned_nonce = h.join().unwrap().expect("Failed to deserialize response");
        assert_eq!(returned_nonce, nonce);
    }

    #[test]
    fn get_account_nonce_should_fail() {
        let mock = MockServerClient::new();
        let address = mock.client.stacks_address;
        let h = spawn(move || mock.client.get_account_nonce(&address));
        write_response(
            mock.server,
            b"HTTP/1.1 200 OK\n\n{\"nonce\":\"invalid nonce\",\"balance\":\"0x00000000000000000000000000000000\",\"locked\":\"0x00000000000000000000000000000000\",\"unlock_height\":0}"
        );
        assert!(h.join().unwrap().is_err());
    }

    #[test]
    fn parse_valid_signer_slots_should_succeed() {
        let mock = MockServerClient::new();
        let clarity_value_hex =
            "0x070b000000050c00000002096e756d2d736c6f7473010000000000000000000000000000000d067369676e6572051a8195196a9a7cf9c37cb13e1ed69a7bc047a84e050c00000002096e756d2d736c6f7473010000000000000000000000000000000d067369676e6572051a6505471146dcf722f0580911183f28bef30a8a890c00000002096e756d2d736c6f7473010000000000000000000000000000000d067369676e6572051a1d7f8e3936e5da5f32982cc47f31d7df9fb1b38a0c00000002096e756d2d736c6f7473010000000000000000000000000000000d067369676e6572051a126d1a814313c952e34c7840acec9211e1727fb80c00000002096e756d2d736c6f7473010000000000000000000000000000000d067369676e6572051a7374ea6bb39f2e8d3d334d62b9f302a977de339a";
        let value = ClarityValue::try_deserialize_hex_untyped(clarity_value_hex).unwrap();
        let signer_slots = mock.client.parse_signer_slots(value).unwrap();
        assert_eq!(signer_slots.len(), 5);
        signer_slots
            .into_iter()
            .for_each(|(_address, slots)| assert_eq!(slots, SIGNER_SLOTS_PER_USER as u128));
    }

    #[test]
    fn get_node_epoch_should_succeed() {
        let mock = MockServerClient::new();
        // The burn block height is one BEHIND the activation height of 2.5, therefore is 2.4
        let burn_block_height: u64 = 100;
        let pox_response = build_get_pox_data_response(
            None,
            None,
            Some(burn_block_height.saturating_add(1)),
            None,
        )
        .0;
        let peer_response = build_get_peer_info_response(Some(burn_block_height), None).0;
        let h = spawn(move || mock.client.get_node_epoch());
        write_response(mock.server, pox_response.as_bytes());
        let mock = MockServerClient::from_config(mock.config);
        write_response(mock.server, peer_response.as_bytes());
        let epoch = h.join().unwrap().expect("Failed to deserialize response");
        assert_eq!(epoch, StacksEpochId::Epoch24);

        // The burn block height is the same as the activation height of 2.5, therefore is 2.5
        let pox_response = build_get_pox_data_response(None, None, Some(burn_block_height), None).0;
        let peer_response = build_get_peer_info_response(Some(burn_block_height), None).0;
        let mock = MockServerClient::from_config(mock.config);
        let h = spawn(move || mock.client.get_node_epoch());
        write_response(mock.server, pox_response.as_bytes());
        let mock = MockServerClient::from_config(mock.config);
        write_response(mock.server, peer_response.as_bytes());
        let epoch = h.join().unwrap().expect("Failed to deserialize response");
        assert_eq!(epoch, StacksEpochId::Epoch25);

        // The burn block height is the AFTER as the activation height of 2.5 but BEFORE the activation height of 3.0, therefore is 2.5
        let pox_response = build_get_pox_data_response(
            None,
            None,
            Some(burn_block_height.saturating_sub(1)),
            Some(burn_block_height.saturating_add(1)),
        )
        .0;
        let peer_response = build_get_peer_info_response(Some(burn_block_height), None).0;
        let mock = MockServerClient::from_config(mock.config);
        let h = spawn(move || mock.client.get_node_epoch());
        write_response(mock.server, pox_response.as_bytes());
        let mock = MockServerClient::from_config(mock.config);
        write_response(mock.server, peer_response.as_bytes());
        let epoch = h.join().unwrap().expect("Failed to deserialize response");
        assert_eq!(epoch, StacksEpochId::Epoch25);

        // The burn block height is the AFTER as the activation height of 2.5 and the SAME as the activation height of 3.0, therefore is 3.0
        let pox_response = build_get_pox_data_response(
            None,
            None,
            Some(burn_block_height.saturating_sub(1)),
            Some(burn_block_height),
        )
        .0;
        let peer_response = build_get_peer_info_response(Some(burn_block_height), None).0;
        let mock = MockServerClient::from_config(mock.config);
        let h = spawn(move || mock.client.get_node_epoch());
        write_response(mock.server, pox_response.as_bytes());
        let mock = MockServerClient::from_config(mock.config);
        write_response(mock.server, peer_response.as_bytes());
        let epoch = h.join().unwrap().expect("Failed to deserialize response");
        assert_eq!(epoch, StacksEpochId::Epoch30);

        // The burn block height is the AFTER as the activation height of 2.5 and AFTER the activation height of 3.0, therefore is 3.0
        let pox_response = build_get_pox_data_response(
            None,
            None,
            Some(burn_block_height.saturating_sub(1)),
            Some(burn_block_height),
        )
        .0;
        let peer_response =
            build_get_peer_info_response(Some(burn_block_height.saturating_add(1)), None).0;
        let mock = MockServerClient::from_config(mock.config);
        let h = spawn(move || mock.client.get_node_epoch());
        write_response(mock.server, pox_response.as_bytes());
        let mock = MockServerClient::from_config(mock.config);
        write_response(mock.server, peer_response.as_bytes());
        let epoch = h.join().unwrap().expect("Failed to deserialize response");
        assert_eq!(epoch, StacksEpochId::Epoch30);
    }

    #[test]
    fn get_node_epoch_should_fail() {
        let mock = MockServerClient::new();
        let h = spawn(move || mock.client.get_node_epoch());
        write_response(
            mock.server,
            b"HTTP/1.1 200 OK\n\n4e99f99bc4a05437abb8c7d0c306618f45b203196498e2ebe287f10497124958",
        );
        assert!(h.join().unwrap().is_err());
    }

    #[test]
    fn submit_block_for_validation_should_succeed() {
        let mock = MockServerClient::new();
        let header = NakamotoBlockHeader {
            version: 1,
            chain_length: 2,
            burn_spent: 3,
            consensus_hash: ConsensusHash([0x04; 20]),
            parent_block_id: StacksBlockId([0x05; 32]),
            tx_merkle_root: Sha512Trunc256Sum([0x06; 32]),
            state_index_root: TrieHash([0x07; 32]),
            miner_signature: MessageSignature::empty(),
            signer_signature: ThresholdSignature::empty(),
            signer_bitvec: BitVec::zeros(1).unwrap(),
        };
        let block = NakamotoBlock {
            header,
            txs: vec![],
        };
        let h = spawn(move || mock.client.submit_block_for_validation(block));
        write_response(mock.server, b"HTTP/1.1 200 OK\n\n");
        assert!(h.join().unwrap().is_ok());
    }

    #[test]
    fn submit_block_for_validation_should_fail() {
        let mock = MockServerClient::new();
        let header = NakamotoBlockHeader {
            version: 1,
            chain_length: 2,
            burn_spent: 3,
            consensus_hash: ConsensusHash([0x04; 20]),
            parent_block_id: StacksBlockId([0x05; 32]),
            tx_merkle_root: Sha512Trunc256Sum([0x06; 32]),
            state_index_root: TrieHash([0x07; 32]),
            miner_signature: MessageSignature::empty(),
            signer_signature: ThresholdSignature::empty(),
            signer_bitvec: BitVec::zeros(1).unwrap(),
        };
        let block = NakamotoBlock {
            header,
            txs: vec![],
        };
        let h = spawn(move || mock.client.submit_block_for_validation(block));
        write_response(mock.server, b"HTTP/1.1 404 Not Found\n\n");
        assert!(h.join().unwrap().is_err());
    }

    #[test]
    fn get_peer_info_should_succeed() {
        let mock = MockServerClient::new();
        let (response, peer_info) = build_get_peer_info_response(None, None);
        let h = spawn(move || mock.client.get_peer_info());
        write_response(mock.server, response.as_bytes());
        assert_eq!(h.join().unwrap().unwrap(), peer_info);
    }

    #[test]
    fn get_last_round_should_succeed() {
        let mock = MockServerClient::new();
        let round = rand::thread_rng().next_u64();
        let response = build_get_last_round_response(round);
        let h = spawn(move || mock.client.get_last_round(0));

        write_response(mock.server, response.as_bytes());
        assert_eq!(h.join().unwrap().unwrap().unwrap(), round);
    }

    #[test]
    fn get_reward_set_should_succeed() {
        let mock = MockServerClient::new();
        let point = Point::from(Scalar::random(&mut rand::thread_rng())).compress();
        let mut bytes = [0u8; 33];
        bytes.copy_from_slice(point.as_bytes());
        let stacker_set = RewardSet {
            rewarded_addresses: vec![PoxAddress::standard_burn_address(false)],
            start_cycle_state: PoxStartCycleInfo {
                missed_reward_slots: vec![],
            },
            signers: Some(vec![NakamotoSignerEntry {
                signing_key: bytes,
                stacked_amt: rand::thread_rng().next_u64() as u128,
                weight: 1,
            }]),
            pox_ustx_threshold: None,
        };
        let stackers_response = GetStackersResponse {
            stacker_set: stacker_set.clone(),
        };

        let stackers_response_json = serde_json::to_string(&stackers_response)
            .expect("Failed to serialize get stacker response");
        let response = format!("HTTP/1.1 200 OK\n\n{stackers_response_json}");
        let h = spawn(move || mock.client.get_reward_set_signers(0));
        write_response(mock.server, response.as_bytes());
        assert_eq!(h.join().unwrap().unwrap(), stacker_set.signers);
    }

    #[test]
    fn get_vote_for_aggregate_public_key_should_succeed() {
        let mock = MockServerClient::new();
        let point = Point::from(Scalar::random(&mut rand::thread_rng()));
        let stacks_address = mock.client.stacks_address;
        let key_response = build_get_vote_for_aggregate_key_response(Some(point));
        let h = spawn(move || {
            mock.client
                .get_vote_for_aggregate_public_key(0, 0, stacks_address)
        });
        write_response(mock.server, key_response.as_bytes());
        assert_eq!(h.join().unwrap().unwrap(), Some(point));

        let mock = MockServerClient::new();
        let stacks_address = mock.client.stacks_address;
        let key_response = build_get_vote_for_aggregate_key_response(None);
        let h = spawn(move || {
            mock.client
                .get_vote_for_aggregate_public_key(0, 0, stacks_address)
        });
        write_response(mock.server, key_response.as_bytes());
        assert_eq!(h.join().unwrap().unwrap(), None);
    }

    #[test]
<<<<<<< HEAD
    fn get_medium_estimated_fee_ustx_should_succeed() {
        let mock = MockServerClient::new();
        let private_key = StacksPrivateKey::new();
        let unsigned_tx = StacksClient::build_unsigned_contract_call_transaction(
            &mock.client.stacks_address,
            ContractName::from("contract-name"),
            ClarityName::from("function-name"),
            &[],
            &private_key,
            TransactionVersion::Testnet,
            CHAIN_ID_TESTNET,
            0,
        )
        .unwrap();

        let estimate = thread_rng().next_u64();
        let response = build_get_medium_estimated_fee_ustx_response(estimate).0;
        let h = spawn(move || mock.client.get_medium_estimated_fee_ustx(&unsigned_tx));
        write_response(mock.server, response.as_bytes());
        assert_eq!(h.join().unwrap().unwrap(), estimate);
=======
    fn get_round_vote_weight_should_succeed() {
        let mock = MockServerClient::new();
        let vote_count = rand::thread_rng().next_u64();
        let weight = rand::thread_rng().next_u64();
        let round_response = build_get_round_info_response(Some((vote_count, weight)));
        let h = spawn(move || mock.client.get_round_vote_weight(0, 0));
        write_response(mock.server, round_response.as_bytes());
        assert_eq!(h.join().unwrap().unwrap(), Some(weight as u128));

        let mock = MockServerClient::new();
        let round_response = build_get_round_info_response(None);
        let h = spawn(move || mock.client.get_round_vote_weight(0, 0));
        write_response(mock.server, round_response.as_bytes());
        assert_eq!(h.join().unwrap().unwrap(), None);
    }

    #[test]
    fn get_vote_threshold_weight_should_succeed() {
        let mock = MockServerClient::new();
        let weight = rand::thread_rng().next_u64();
        let round_response = build_get_weight_threshold_response(weight);
        let h = spawn(move || mock.client.get_vote_threshold_weight(0));
        write_response(mock.server, round_response.as_bytes());
        assert_eq!(h.join().unwrap().unwrap(), weight as u128);
>>>>>>> e797c04a
    }
}<|MERGE_RESOLUTION|>--- conflicted
+++ resolved
@@ -717,16 +717,10 @@
     use super::*;
     use crate::client::tests::{
         build_account_nonce_response, build_get_approved_aggregate_key_response,
-<<<<<<< HEAD
         build_get_last_round_response, build_get_medium_estimated_fee_ustx_response,
-        build_get_peer_info_response, build_get_pox_data_response,
-        build_get_vote_for_aggregate_key_response, build_read_only_response, write_response,
-=======
-        build_get_last_round_response, build_get_peer_info_response, build_get_pox_data_response,
-        build_get_round_info_response, build_get_vote_for_aggregate_key_response,
-        build_get_weight_threshold_response, build_read_only_response, write_response,
->>>>>>> e797c04a
-        MockServerClient,
+        build_get_peer_info_response, build_get_pox_data_response, build_get_round_info_response,
+        build_get_vote_for_aggregate_key_response, build_get_weight_threshold_response,
+        build_read_only_response, write_response, MockServerClient,
     };
 
     #[test]
@@ -1273,7 +1267,33 @@
     }
 
     #[test]
-<<<<<<< HEAD
+    fn get_round_vote_weight_should_succeed() {
+        let mock = MockServerClient::new();
+        let vote_count = rand::thread_rng().next_u64();
+        let weight = rand::thread_rng().next_u64();
+        let round_response = build_get_round_info_response(Some((vote_count, weight)));
+        let h = spawn(move || mock.client.get_round_vote_weight(0, 0));
+        write_response(mock.server, round_response.as_bytes());
+        assert_eq!(h.join().unwrap().unwrap(), Some(weight as u128));
+
+        let mock = MockServerClient::new();
+        let round_response = build_get_round_info_response(None);
+        let h = spawn(move || mock.client.get_round_vote_weight(0, 0));
+        write_response(mock.server, round_response.as_bytes());
+        assert_eq!(h.join().unwrap().unwrap(), None);
+    }
+
+    #[test]
+    fn get_vote_threshold_weight_should_succeed() {
+        let mock = MockServerClient::new();
+        let weight = rand::thread_rng().next_u64();
+        let round_response = build_get_weight_threshold_response(weight);
+        let h = spawn(move || mock.client.get_vote_threshold_weight(0));
+        write_response(mock.server, round_response.as_bytes());
+        assert_eq!(h.join().unwrap().unwrap(), weight as u128);
+    }
+
+    #[test]
     fn get_medium_estimated_fee_ustx_should_succeed() {
         let mock = MockServerClient::new();
         let private_key = StacksPrivateKey::new();
@@ -1294,31 +1314,5 @@
         let h = spawn(move || mock.client.get_medium_estimated_fee_ustx(&unsigned_tx));
         write_response(mock.server, response.as_bytes());
         assert_eq!(h.join().unwrap().unwrap(), estimate);
-=======
-    fn get_round_vote_weight_should_succeed() {
-        let mock = MockServerClient::new();
-        let vote_count = rand::thread_rng().next_u64();
-        let weight = rand::thread_rng().next_u64();
-        let round_response = build_get_round_info_response(Some((vote_count, weight)));
-        let h = spawn(move || mock.client.get_round_vote_weight(0, 0));
-        write_response(mock.server, round_response.as_bytes());
-        assert_eq!(h.join().unwrap().unwrap(), Some(weight as u128));
-
-        let mock = MockServerClient::new();
-        let round_response = build_get_round_info_response(None);
-        let h = spawn(move || mock.client.get_round_vote_weight(0, 0));
-        write_response(mock.server, round_response.as_bytes());
-        assert_eq!(h.join().unwrap().unwrap(), None);
-    }
-
-    #[test]
-    fn get_vote_threshold_weight_should_succeed() {
-        let mock = MockServerClient::new();
-        let weight = rand::thread_rng().next_u64();
-        let round_response = build_get_weight_threshold_response(weight);
-        let h = spawn(move || mock.client.get_vote_threshold_weight(0));
-        write_response(mock.server, round_response.as_bytes());
-        assert_eq!(h.join().unwrap().unwrap(), weight as u128);
->>>>>>> e797c04a
     }
 }