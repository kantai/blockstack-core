// Copyright (C) 2020-2024 Stacks Open Internet Foundation
//
// This program is free software: you can redistribute it and/or modify
// it under the terms of the GNU General Public License as published by
// the Free Software Foundation, either version 3 of the License, or
// (at your option) any later version.
//
// This program is distributed in the hope that it will be useful,
// but WITHOUT ANY WARRANTY; without even the implied warranty of
// MERCHANTABILITY or FITNESS FOR A PARTICULAR PURPOSE.  See the
// GNU General Public License for more details.
//
// You should have received a copy of the GNU General Public License
// along with this program.  If not, see <http://www.gnu.org/licenses/>.
mod v0;
mod v1;

use std::collections::HashSet;
// Copyright (C) 2020-2024 Stacks Open Internet Foundation
//
// This program is free software: you can redistribute it and/or modify
// it under the terms of the GNU General Public License as published by
// the Free Software Foundation, either version 3 of the License, or
// (at your option) any later version.
//
// This program is distributed in the hope that it will be useful,
// but WITHOUT ANY WARRANTY; without even the implied warranty of
// MERCHANTABILITY or FITNESS FOR A PARTICULAR PURPOSE.  See the
// GNU General Public License for more details.
//
// You should have received a copy of the GNU General Public License
// along with this program.  If not, see <http://www.gnu.org/licenses/>.
use std::sync::atomic::{AtomicBool, AtomicU64, Ordering};
use std::sync::{Arc, Mutex};
use std::thread;
use std::time::{Duration, Instant};

use clarity::boot_util::boot_code_id;
use clarity::vm::types::PrincipalData;
use libsigner::{SignerEntries, SignerEventTrait};
use stacks::chainstate::coordinator::comm::CoordinatorChannels;
use stacks::chainstate::nakamoto::signer_set::NakamotoSigners;
use stacks::chainstate::stacks::boot::{NakamotoSignerEntry, SIGNERS_NAME};
use stacks::chainstate::stacks::{StacksPrivateKey, ThresholdSignature};
use stacks::core::StacksEpoch;
use stacks::net::api::postblock_proposal::BlockValidateResponse;
use stacks::types::chainstate::StacksAddress;
use stacks::util::secp256k1::{MessageSignature, Secp256k1PublicKey};
use stacks_common::codec::StacksMessageCodec;
use stacks_common::consts::SIGNER_SLOTS_PER_USER;
use stacks_common::types::StacksEpochId;
use stacks_common::util::hash::{hex_bytes, Sha512Trunc256Sum};
use stacks_signer::client::{ClientError, SignerSlotID, StacksClient};
use stacks_signer::config::{build_signer_config_tomls, GlobalConfig as SignerConfig, Network};
use stacks_signer::runloop::{SignerResult, State, StateInfo};
use stacks_signer::{Signer, SpawnedSigner};
use wsts::state_machine::PublicKeys;

use super::nakamoto_integrations::wait_for;
use crate::config::{Config as NeonConfig, EventKeyType, EventObserverConfig, InitialBalance};
use crate::event_dispatcher::MinedNakamotoBlockEvent;
use crate::neon::{Counters, TestFlag};
use crate::run_loop::boot_nakamoto;
use crate::tests::bitcoin_regtest::BitcoinCoreController;
use crate::tests::nakamoto_integrations::{
    naka_neon_integration_conf, next_block_and_mine_commit, next_block_and_wait_for_commits,
    POX_4_DEFAULT_STACKER_BALANCE,
};
use crate::tests::neon_integrations::{
    get_chain_info, next_block_and_wait, run_until_burnchain_height, test_observer,
    wait_for_runloop,
};
use crate::tests::to_addr;
use crate::{BitcoinRegtestController, BurnchainController};

// Helper struct for holding the btc and stx neon nodes
#[allow(dead_code)]
pub struct RunningNodes {
    pub btc_regtest_controller: BitcoinRegtestController,
    pub btcd_controller: BitcoinCoreController,
    pub run_loop_thread: thread::JoinHandle<()>,
    pub run_loop_stopper: Arc<AtomicBool>,
    pub vrfs_submitted: Arc<AtomicU64>,
    pub commits_submitted: Arc<AtomicU64>,
    pub blocks_processed: Arc<AtomicU64>,
    pub nakamoto_blocks_proposed: Arc<AtomicU64>,
    pub nakamoto_blocks_mined: Arc<AtomicU64>,
    pub nakamoto_test_skip_commit_op: TestFlag,
    pub coord_channel: Arc<Mutex<CoordinatorChannels>>,
    pub conf: NeonConfig,
}

/// A test harness for running a v0 or v1 signer integration test
pub struct SignerTest<S> {
    // The stx and bitcoin nodes and their run loops
    pub running_nodes: RunningNodes,
    // The spawned signers and their threads
    pub spawned_signers: Vec<S>,
    // The spawned signers and their threads
    pub signer_configs: Vec<SignerConfig>,
    // the private keys of the signers
    pub signer_stacks_private_keys: Vec<StacksPrivateKey>,
    // link to the stacks node
    pub stacks_client: StacksClient,
    // Unique number used to isolate files created during the test
    pub run_stamp: u16,
    /// The number of cycles to stack for
    pub num_stacking_cycles: u64,
}

impl<S: Signer<T> + Send + 'static, T: SignerEventTrait + 'static> SignerTest<SpawnedSigner<S, T>> {
    fn new(
        num_signers: usize,
        initial_balances: Vec<(StacksAddress, u64)>,
        wait_on_signers: Option<Duration>,
    ) -> Self {
        Self::new_with_config_modifications(
            num_signers,
            initial_balances,
            wait_on_signers,
            |_| {},
            |_| {},
            &[],
        )
    }

    fn new_with_config_modifications<
        F: FnMut(&mut SignerConfig) -> (),
        G: FnMut(&mut NeonConfig) -> (),
    >(
        num_signers: usize,
        initial_balances: Vec<(StacksAddress, u64)>,
        wait_on_signers: Option<Duration>,
        mut signer_config_modifier: F,
        mut node_config_modifier: G,
        btc_miner_pubkeys: &[Secp256k1PublicKey],
    ) -> Self {
        // Generate Signer Data
        let signer_stacks_private_keys = (0..num_signers)
            .map(|_| StacksPrivateKey::new())
            .collect::<Vec<StacksPrivateKey>>();

        let (mut naka_conf, _miner_account) = naka_neon_integration_conf(None);

        node_config_modifier(&mut naka_conf);

        // Add initial balances to the config
        for (address, amount) in initial_balances.iter() {
            naka_conf
                .add_initial_balance(PrincipalData::from(address.clone()).to_string(), *amount);
        }

        // So the combination is... one, two, three, four, five? That's the stupidest combination I've ever heard in my life!
        // That's the kind of thing an idiot would have on his luggage!
        let password = "12345";
        naka_conf.connection_options.block_proposal_token = Some(password.to_string());
        if let Some(wait_on_signers) = wait_on_signers {
            naka_conf.miner.wait_on_signers = wait_on_signers;
        } else {
            naka_conf.miner.wait_on_signers = Duration::from_secs(10);
        }
        let run_stamp = rand::random();

        // Setup the signer and coordinator configurations
        let signer_configs: Vec<_> = build_signer_config_tomls(
            &signer_stacks_private_keys,
            &naka_conf.node.rpc_bind,
            Some(Duration::from_millis(128)), // Timeout defaults to 5 seconds. Let's override it to 128 milliseconds.
            &Network::Testnet,
            password,
            run_stamp,
            3000,
            Some(100_000),
            None,
            Some(9000),
        )
        .into_iter()
        .map(|toml| {
            let mut signer_config = SignerConfig::load_from_str(&toml).unwrap();
            signer_config_modifier(&mut signer_config);
            signer_config
        })
        .collect();
        assert_eq!(signer_configs.len(), num_signers);

        let spawned_signers = signer_configs
            .iter()
            .cloned()
            .map(SpawnedSigner::new)
            .collect();

        // Setup the nodes and deploy the contract to it
        let btc_miner_pubkeys = if btc_miner_pubkeys.is_empty() {
            let pk = Secp256k1PublicKey::from_hex(
                naka_conf
                    .burnchain
                    .local_mining_public_key
                    .as_ref()
                    .unwrap(),
            )
            .unwrap();
            vec![pk]
        } else {
            btc_miner_pubkeys.to_vec()
        };
        let node = setup_stx_btc_node(
            naka_conf,
            &signer_stacks_private_keys,
            &signer_configs,
            btc_miner_pubkeys.as_slice(),
            node_config_modifier,
        );
        let config = signer_configs.first().unwrap();
        let stacks_client = StacksClient::from(config);

        Self {
            running_nodes: node,
            spawned_signers,
            signer_stacks_private_keys,
            stacks_client,
            run_stamp,
            num_stacking_cycles: 12_u64,
            signer_configs,
        }
    }

    /// Send a status request to each spawned signer
    pub fn send_status_request(&self, exclude: &HashSet<usize>) {
        for signer_ix in 0..self.spawned_signers.len() {
            if exclude.contains(&signer_ix) {
                continue;
            }
            let port = 3000 + signer_ix;
            let endpoint = format!("http://localhost:{}", port);
            let path = format!("{endpoint}/status");

            debug!("Issue status request to {}", &path);
            let client = reqwest::blocking::Client::new();
            let response = client
                .get(path)
                .send()
                .expect("Failed to send status request");
            assert!(response.status().is_success())
        }
    }

<<<<<<< HEAD
    /// Wait for the signers to respond to a status check
    pub fn wait_for_states(&mut self, timeout: Duration) -> Vec<StateInfo> {
        debug!(
            "Waiting for Status from {} signers...",
            self.spawned_signers.len()
        );
        let now = std::time::Instant::now();
        let mut states = Vec::with_capacity(self.spawned_signers.len());
        for signer in self.spawned_signers.iter() {
            let old_len = states.len();
            loop {
                assert!(
                    now.elapsed() < timeout,
                    "Timed out waiting for state checks"
                );
                let results = signer
                    .res_recv
                    .recv_timeout(timeout)
                    .expect("failed to recv state results");
                for result in results {
                    match result {
                        SignerResult::OperationResult(_operation) => {
                            panic!("Recieved an operation result.");
                        }
                        SignerResult::StatusCheck(state_info) => {
                            debug!(
                                "wait_for_states: got {}-th status, {:?}",
                                states.len(),
                                &state_info
                            );
                            states.push(state_info);
                        }
                    }
=======
    pub fn wait_for_registered(&mut self, timeout_secs: u64) {
        let mut finished_signers = HashSet::new();
        wait_for(timeout_secs, || {
            self.send_status_request(&finished_signers);
            thread::sleep(Duration::from_secs(1));
            let latest_states = self.get_states(&finished_signers);
            for (ix, state) in latest_states.iter().enumerate() {
                let Some(state) = state else { continue; };
                if state.runloop_state == State::RegisteredSigners {
                    finished_signers.insert(ix);
                } else {
                    warn!("Signer #{ix} returned state = {:?}, will try to wait for a registered signers state from them.", state.runloop_state);
                }
            }
            info!("Finished signers: {:?}", finished_signers.iter().collect::<Vec<_>>());
            Ok(finished_signers.len() == self.spawned_signers.len())
        }).unwrap();
    }

    pub fn wait_for_cycle(&mut self, timeout_secs: u64, reward_cycle: u64) {
        let mut finished_signers = HashSet::new();
        wait_for(timeout_secs, || {
            self.send_status_request(&finished_signers);
            thread::sleep(Duration::from_secs(1));
            let latest_states = self.get_states(&finished_signers);
            for (ix, state) in latest_states.iter().enumerate() {
                let Some(state) = state else { continue; };
                let Some(reward_cycle_info) = state.reward_cycle_info else { continue; };
                if reward_cycle_info.reward_cycle == reward_cycle {
                    finished_signers.insert(ix);
                } else {
                    warn!("Signer #{ix} returned state = {:?}, will try to wait for a cycle = {} state from them.", state, reward_cycle);
                }
            }
            info!("Finished signers: {:?}", finished_signers.iter().collect::<Vec<_>>());
            Ok(finished_signers.len() == self.spawned_signers.len())
        }).unwrap();
    }

    /// Get status check results (if returned) from each signer without blocking
    /// Returns Some() or None() for each signer, in order of `self.spawned_signers`
    pub fn get_states(&mut self, exclude: &HashSet<usize>) -> Vec<Option<StateInfo>> {
        let mut output = Vec::new();
        for (ix, signer) in self.spawned_signers.iter().enumerate() {
            if exclude.contains(&ix) {
                output.push(None);
                continue;
            }
            let Ok(mut results) = signer.res_recv.try_recv() else {
                debug!("Could not receive latest state from signer #{ix}");
                output.push(None);
                continue;
            };
            if results.len() > 1 {
                warn!("Received multiple states from the signer receiver: this test function assumes it should only ever receive 1");
                panic!();
            }
            let Some(result) = results.pop() else {
                debug!("Could not receive latest state from signer #{ix}");
                output.push(None);
                continue;
            };
            match result {
                SignerResult::OperationResult(_operation) => {
                    panic!("Recieved an operation result.");
>>>>>>> 5715f679
                }
                SignerResult::StatusCheck(state_info) => {
                    output.push(Some(state_info));
                }
            }
        }
        output
    }

    fn nmb_blocks_to_reward_set_calculation(&mut self) -> u64 {
        let prepare_phase_len = self
            .running_nodes
            .conf
            .get_burnchain()
            .pox_constants
            .prepare_length as u64;
        let current_block_height = self
            .running_nodes
            .btc_regtest_controller
            .get_headers_height()
            .saturating_sub(1); // Must subtract 1 since get_headers_height returns current block height + 1
        let curr_reward_cycle = self.get_current_reward_cycle();
        let next_reward_cycle = curr_reward_cycle.saturating_add(1);
        let next_reward_cycle_height = self
            .running_nodes
            .btc_regtest_controller
            .get_burnchain()
            .reward_cycle_to_block_height(next_reward_cycle);
        let next_reward_cycle_reward_set_calculation = next_reward_cycle_height
            .saturating_sub(prepare_phase_len)
            .saturating_add(1); // +1 as the reward calculation occurs in the SECOND block of the prepare phase/

        next_reward_cycle_reward_set_calculation.saturating_sub(current_block_height)
    }

    fn nmb_blocks_to_reward_cycle_boundary(&mut self, reward_cycle: u64) -> u64 {
        let current_block_height = self
            .running_nodes
            .btc_regtest_controller
            .get_headers_height()
            .saturating_sub(1); // Must subtract 1 since get_headers_height returns current block height + 1
        let reward_cycle_height = self
            .running_nodes
            .btc_regtest_controller
            .get_burnchain()
            .reward_cycle_to_block_height(reward_cycle);
        reward_cycle_height.saturating_sub(current_block_height)
    }

    fn mine_nakamoto_block(&mut self, timeout: Duration) -> MinedNakamotoBlockEvent {
        let commits_submitted = self.running_nodes.commits_submitted.clone();
        let mined_block_time = Instant::now();
        next_block_and_mine_commit(
            &mut self.running_nodes.btc_regtest_controller,
            timeout.as_secs(),
            &self.running_nodes.coord_channel,
            &commits_submitted,
        )
        .unwrap();

        let t_start = Instant::now();
        while test_observer::get_mined_nakamoto_blocks().is_empty() {
            assert!(
                t_start.elapsed() < timeout,
                "Timed out while waiting for mined nakamoto block event"
            );
            thread::sleep(Duration::from_secs(1));
        }
        let mined_block_elapsed_time = mined_block_time.elapsed();
        info!(
            "Nakamoto block mine time elapsed: {:?}",
            mined_block_elapsed_time
        );
        test_observer::get_mined_nakamoto_blocks().pop().unwrap()
    }

    fn mine_block_wait_on_processing(
        &mut self,
        coord_channels: &[&Arc<Mutex<CoordinatorChannels>>],
        commits_submitted: &[&Arc<AtomicU64>],
        timeout: Duration,
    ) {
        let blocks_len = test_observer::get_blocks().len();
        let mined_block_time = Instant::now();
        next_block_and_wait_for_commits(
            &mut self.running_nodes.btc_regtest_controller,
            timeout.as_secs(),
            coord_channels,
            commits_submitted,
        )
        .unwrap();
        let t_start = Instant::now();
        while test_observer::get_blocks().len() <= blocks_len {
            assert!(
                t_start.elapsed() < timeout,
                "Timed out while waiting for nakamoto block to be processed"
            );
            thread::sleep(Duration::from_secs(1));
        }
        let mined_block_elapsed_time = mined_block_time.elapsed();
        info!(
            "Nakamoto block mine time elapsed: {:?}",
            mined_block_elapsed_time
        );
    }

    fn wait_for_confirmed_block_v1(
        &mut self,
        block_signer_sighash: &Sha512Trunc256Sum,
        timeout: Duration,
    ) -> ThresholdSignature {
        let block_obj = self.wait_for_confirmed_block_with_hash(block_signer_sighash, timeout);
        let signer_signature_hex = block_obj.get("signer_signature").unwrap().as_str().unwrap();
        let signer_signature_bytes = hex_bytes(&signer_signature_hex[2..]).unwrap();
        let signer_signature =
            ThresholdSignature::consensus_deserialize(&mut signer_signature_bytes.as_slice())
                .unwrap();
        signer_signature
    }

    /// Wait for a confirmed block and return a list of individual
    /// signer signatures
    fn wait_for_confirmed_block_v0(
        &mut self,
        block_signer_sighash: &Sha512Trunc256Sum,
        timeout: Duration,
    ) -> Vec<MessageSignature> {
        let block_obj = self.wait_for_confirmed_block_with_hash(block_signer_sighash, timeout);
        block_obj
            .get("signer_signature")
            .unwrap()
            .as_array()
            .expect("Expected signer_signature to be an array")
            .iter()
            .cloned()
            .map(serde_json::from_value::<MessageSignature>)
            .collect::<Result<Vec<_>, _>>()
            .expect("Unable to deserialize array of MessageSignature")
    }

    /// Wait for a confirmed block and return a list of individual
    /// signer signatures
    fn wait_for_confirmed_block_with_hash(
        &mut self,
        block_signer_sighash: &Sha512Trunc256Sum,
        timeout: Duration,
    ) -> serde_json::Map<String, serde_json::Value> {
        let t_start = Instant::now();
        while t_start.elapsed() <= timeout {
            let blocks = test_observer::get_blocks();
            if let Some(block) = blocks.iter().find_map(|block_json| {
                let block_obj = block_json.as_object().unwrap();
                let sighash = block_obj
                    // use the try operator because non-nakamoto blocks
                    // do not supply this field
                    .get("signer_signature_hash")?
                    .as_str()
                    .unwrap();
                if sighash != &format!("0x{block_signer_sighash}") {
                    return None;
                }
                Some(block_obj.clone())
            }) {
                return block;
            }
            thread::sleep(Duration::from_millis(500));
        }
        panic!("Timed out while waiting for confirmation of block with signer sighash = {block_signer_sighash}")
    }

    fn wait_for_block_validate_response(&mut self, timeout: Duration) -> BlockValidateResponse {
        // Wait for the block to show up in the test observer
        let t_start = Instant::now();
        while test_observer::get_proposal_responses().is_empty() {
            assert!(
                t_start.elapsed() < timeout,
                "Timed out while waiting for block proposal response event"
            );
            thread::sleep(Duration::from_secs(1));
        }
        test_observer::get_proposal_responses()
            .pop()
            .expect("No block proposal")
    }

    fn wait_for_validate_ok_response(&mut self, timeout: Duration) -> Sha512Trunc256Sum {
        let validate_response = self.wait_for_block_validate_response(timeout);
        match validate_response {
            BlockValidateResponse::Ok(block_validated) => block_validated.signer_signature_hash,
            _ => panic!("Unexpected response"),
        }
    }

    fn wait_for_validate_reject_response(&mut self, timeout: Duration) -> Sha512Trunc256Sum {
        // Wait for the block to show up in the test observer
        let validate_response = self.wait_for_block_validate_response(timeout);
        match validate_response {
            BlockValidateResponse::Reject(block_rejection) => block_rejection.signer_signature_hash,
            _ => panic!("Unexpected response"),
        }
    }

    // Must be called AFTER booting the chainstate
    fn run_until_epoch_3_boundary(&mut self) {
        let epochs = self.running_nodes.conf.burnchain.epochs.clone().unwrap();
        let epoch_3 =
            &epochs[StacksEpoch::find_epoch_by_id(&epochs, StacksEpochId::Epoch30).unwrap()];

        let epoch_30_boundary = epoch_3.start_height - 1;
        // advance to epoch 3.0 and trigger a sign round (cannot vote on blocks in pre epoch 3.0)
        run_until_burnchain_height(
            &mut self.running_nodes.btc_regtest_controller,
            &self.running_nodes.blocks_processed,
            epoch_30_boundary,
            &self.running_nodes.conf,
        );
        info!("Advanced to Nakamoto epoch 3.0 boundary {epoch_30_boundary}! Ready to Sign Blocks!");
    }

    fn get_current_reward_cycle(&self) -> u64 {
        let block_height = get_chain_info(&self.running_nodes.conf).burn_block_height;
        let rc = self
            .running_nodes
            .btc_regtest_controller
            .get_burnchain()
            .block_height_to_reward_cycle(block_height)
            .unwrap();
        info!("Get current reward cycle: block_height = {block_height}, rc = {rc}");
        rc
    }

    fn get_signer_index(&self, reward_cycle: u64) -> SignerSlotID {
        let valid_signer_set =
            u32::try_from(reward_cycle % 2).expect("FATAL: reward_cycle % 2 exceeds u32::MAX");
        let signer_stackerdb_contract_id = boot_code_id(SIGNERS_NAME, false);

        self.stacks_client
            .get_stackerdb_signer_slots(&signer_stackerdb_contract_id, valid_signer_set)
            .expect("FATAL: failed to get signer slots from stackerdb")
            .iter()
            .position(|(address, _)| address == self.stacks_client.get_signer_address())
            .map(|pos| {
                SignerSlotID(u32::try_from(pos).expect("FATAL: number of signers exceeds u32::MAX"))
            })
            .expect("FATAL: signer not registered")
    }

    fn get_signer_slots(
        &self,
        reward_cycle: u64,
    ) -> Result<Vec<(StacksAddress, u128)>, ClientError> {
        let valid_signer_set =
            u32::try_from(reward_cycle % 2).expect("FATAL: reward_cycle % 2 exceeds u32::MAX");
        let signer_stackerdb_contract_id = boot_code_id(SIGNERS_NAME, false);

        self.stacks_client
            .get_stackerdb_signer_slots(&signer_stackerdb_contract_id, valid_signer_set)
    }

    fn get_signer_indices(&self, reward_cycle: u64) -> Vec<SignerSlotID> {
        self.get_signer_slots(reward_cycle)
            .expect("FATAL: failed to get signer slots from stackerdb")
            .iter()
            .enumerate()
            .map(|(pos, _)| {
                SignerSlotID(u32::try_from(pos).expect("FATAL: number of signers exceeds u32::MAX"))
            })
            .collect::<Vec<_>>()
    }

    /// Get the wsts public keys for the given reward cycle
    fn get_signer_public_keys(&self, reward_cycle: u64) -> PublicKeys {
        let entries = self.get_reward_set_signers(reward_cycle);
        let entries = SignerEntries::parse(false, &entries).unwrap();
        entries.public_keys
    }

    /// Get the signers for the given reward cycle
    pub fn get_reward_set_signers(&self, reward_cycle: u64) -> Vec<NakamotoSignerEntry> {
        self.stacks_client
            .get_reward_set_signers(reward_cycle)
            .unwrap()
            .unwrap()
    }

    #[allow(dead_code)]
    fn get_signer_metrics(&self) -> String {
        #[cfg(feature = "monitoring_prom")]
        {
            let client = reqwest::blocking::Client::new();
            let res = client
                .get("http://localhost:9000/metrics")
                .send()
                .unwrap()
                .text()
                .unwrap();

            return res;
        }
        #[cfg(not(feature = "monitoring_prom"))]
        return String::new();
    }

    /// Kills the signer runloop at index `signer_idx`
    ///  and returns the private key of the killed signer.
    ///
    /// # Panics
    /// Panics if `signer_idx` is out of bounds
    pub fn stop_signer(&mut self, signer_idx: usize) -> StacksPrivateKey {
        let spawned_signer = self.spawned_signers.remove(signer_idx);
        let signer_key = self.signer_stacks_private_keys.remove(signer_idx);

        spawned_signer.stop();
        signer_key
    }

    /// (Re)starts a new signer runloop with the given private key
    pub fn restart_signer(&mut self, signer_idx: usize, signer_private_key: StacksPrivateKey) {
        let signer_config = build_signer_config_tomls(
            &[signer_private_key],
            &self.running_nodes.conf.node.rpc_bind,
            Some(Duration::from_millis(128)), // Timeout defaults to 5 seconds. Let's override it to 128 milliseconds.
            &Network::Testnet,
            "12345", // It worked sir, we have the combination! -Great, what's the combination?
            self.run_stamp,
            3000 + signer_idx,
            Some(100_000),
            None,
            Some(9000 + signer_idx),
        )
        .pop()
        .unwrap();

        info!("Restarting signer");
        let config = SignerConfig::load_from_str(&signer_config).unwrap();
        let signer = SpawnedSigner::new(config);
        self.spawned_signers.insert(signer_idx, signer);
    }

    pub fn shutdown(self) {
        self.running_nodes
            .coord_channel
            .lock()
            .expect("Mutex poisoned")
            .stop_chains_coordinator();

        self.running_nodes
            .run_loop_stopper
            .store(false, Ordering::SeqCst);
        self.running_nodes.run_loop_thread.join().unwrap();
        for signer in self.spawned_signers {
            assert!(signer.stop().is_none());
        }
    }
}

fn setup_stx_btc_node<G: FnMut(&mut NeonConfig) -> ()>(
    mut naka_conf: NeonConfig,
    signer_stacks_private_keys: &[StacksPrivateKey],
    signer_configs: &[SignerConfig],
    btc_miner_pubkeys: &[Secp256k1PublicKey],
    mut node_config_modifier: G,
) -> RunningNodes {
    // Spawn the endpoints for observing signers
    for signer_config in signer_configs {
        naka_conf.events_observers.insert(EventObserverConfig {
            endpoint: signer_config.endpoint.to_string(),
            events_keys: vec![
                EventKeyType::StackerDBChunks,
                EventKeyType::BlockProposal,
                EventKeyType::BurnchainBlocks,
            ],
        });
    }

    // Spawn a test observer for verification purposes
    test_observer::spawn();
    let observer_port = test_observer::EVENT_OBSERVER_PORT;
    naka_conf.events_observers.insert(EventObserverConfig {
        endpoint: format!("localhost:{observer_port}"),
        events_keys: vec![
            EventKeyType::StackerDBChunks,
            EventKeyType::BlockProposal,
            EventKeyType::MinedBlocks,
            EventKeyType::BurnchainBlocks,
        ],
    });

    // The signers need some initial balances in order to pay for epoch 2.5 transaction votes
    let mut initial_balances = Vec::new();

    // TODO: separate keys for stacking and signing (because they'll be different in prod)
    for key in signer_stacks_private_keys {
        initial_balances.push(InitialBalance {
            address: to_addr(key).into(),
            amount: POX_4_DEFAULT_STACKER_BALANCE,
        });
    }
    naka_conf.initial_balances.append(&mut initial_balances);
    naka_conf.node.stacker = true;
    naka_conf.miner.wait_on_interim_blocks = Duration::from_secs(5);

    for signer_set in 0..2 {
        for message_id in 0..SIGNER_SLOTS_PER_USER {
            let contract_id =
                NakamotoSigners::make_signers_db_contract_id(signer_set, message_id, false);
            if !naka_conf.node.stacker_dbs.contains(&contract_id) {
                debug!("A miner/stacker must subscribe to the {contract_id} stacker db contract. Forcibly subscribing...");
                naka_conf.node.stacker_dbs.push(contract_id);
            }
        }
    }
    node_config_modifier(&mut naka_conf);

    info!("Make new BitcoinCoreController");
    let mut btcd_controller = BitcoinCoreController::new(naka_conf.clone());
    btcd_controller
        .start_bitcoind()
        .map_err(|_e| ())
        .expect("Failed starting bitcoind");

    info!("Make new BitcoinRegtestController");
    let mut btc_regtest_controller = BitcoinRegtestController::new(naka_conf.clone(), None);

    info!("Bootstraping...");
    // Should be 201 for other tests?
    btc_regtest_controller.bootstrap_chain_to_pks(195, btc_miner_pubkeys);

    info!("Chain bootstrapped...");

    let mut run_loop = boot_nakamoto::BootRunLoop::new(naka_conf.clone()).unwrap();
    let run_loop_stopper = run_loop.get_termination_switch();
    let Counters {
        blocks_processed,
        naka_submitted_vrfs: vrfs_submitted,
        naka_submitted_commits: commits_submitted,
        naka_proposed_blocks: naka_blocks_proposed,
        naka_mined_blocks: naka_blocks_mined,
        naka_skip_commit_op: nakamoto_test_skip_commit_op,
        ..
    } = run_loop.counters();

    let coord_channel = run_loop.coordinator_channels();
    let run_loop_thread = thread::spawn(move || run_loop.start(None, 0));

    // Give the run loop some time to start up!
    info!("Wait for runloop...");
    wait_for_runloop(&blocks_processed);

    // First block wakes up the run loop.
    info!("Mine first block...");
    next_block_and_wait(&mut btc_regtest_controller, &blocks_processed);

    // Second block will hold our VRF registration.
    info!("Mine second block...");
    next_block_and_wait(&mut btc_regtest_controller, &blocks_processed);

    // Third block will be the first mined Stacks block.
    info!("Mine third block...");
    next_block_and_wait(&mut btc_regtest_controller, &blocks_processed);

    RunningNodes {
        btcd_controller,
        btc_regtest_controller,
        run_loop_thread,
        run_loop_stopper,
        vrfs_submitted: vrfs_submitted.0,
        commits_submitted: commits_submitted.0,
        blocks_processed: blocks_processed.0,
        nakamoto_blocks_proposed: naka_blocks_proposed.0,
        nakamoto_blocks_mined: naka_blocks_mined.0,
        nakamoto_test_skip_commit_op,
        coord_channel,
        conf: naka_conf,
    }
}<|MERGE_RESOLUTION|>--- conflicted
+++ resolved
@@ -244,41 +244,6 @@
         }
     }
 
-<<<<<<< HEAD
-    /// Wait for the signers to respond to a status check
-    pub fn wait_for_states(&mut self, timeout: Duration) -> Vec<StateInfo> {
-        debug!(
-            "Waiting for Status from {} signers...",
-            self.spawned_signers.len()
-        );
-        let now = std::time::Instant::now();
-        let mut states = Vec::with_capacity(self.spawned_signers.len());
-        for signer in self.spawned_signers.iter() {
-            let old_len = states.len();
-            loop {
-                assert!(
-                    now.elapsed() < timeout,
-                    "Timed out waiting for state checks"
-                );
-                let results = signer
-                    .res_recv
-                    .recv_timeout(timeout)
-                    .expect("failed to recv state results");
-                for result in results {
-                    match result {
-                        SignerResult::OperationResult(_operation) => {
-                            panic!("Recieved an operation result.");
-                        }
-                        SignerResult::StatusCheck(state_info) => {
-                            debug!(
-                                "wait_for_states: got {}-th status, {:?}",
-                                states.len(),
-                                &state_info
-                            );
-                            states.push(state_info);
-                        }
-                    }
-=======
     pub fn wait_for_registered(&mut self, timeout_secs: u64) {
         let mut finished_signers = HashSet::new();
         wait_for(timeout_secs, || {
@@ -344,7 +309,6 @@
             match result {
                 SignerResult::OperationResult(_operation) => {
                     panic!("Recieved an operation result.");
->>>>>>> 5715f679
                 }
                 SignerResult::StatusCheck(state_info) => {
                     output.push(Some(state_info));
