// Copyright (C) 2020-2024 Stacks Open Internet Foundation
//
// This program is free software: you can redistribute it and/or modify
// it under the terms of the GNU General Public License as published by
// the Free Software Foundation, either version 3 of the License, or
// (at your option) any later version.
//
// This program is distributed in the hope that it will be useful,
// but WITHOUT ANY WARRANTY; without even the implied warranty of
// MERCHANTABILITY or FITNESS FOR A PARTICULAR PURPOSE.  See the
// GNU General Public License for more details.
//
// You should have received a copy of the GNU General Public License
// along with this program.  If not, see <http://www.gnu.org/licenses/>.

use std::collections::{HashMap, HashSet};
use std::ops::Add;
use std::str::FromStr;
use std::sync::atomic::Ordering;
use std::time::{Duration, Instant};
use std::{env, thread};

use clarity::vm::types::PrincipalData;
use clarity::vm::StacksEpoch;
use libsigner::v0::messages::{
    BlockRejection, BlockResponse, MessageSlotID, MinerSlotID, RejectCode, SignerMessage,
};
use libsigner::{BlockProposal, SignerSession, StackerDBSession};
use rand::RngCore;
use stacks::address::AddressHashMode;
use stacks::chainstate::burn::db::sortdb::SortitionDB;
use stacks::chainstate::nakamoto::{NakamotoBlock, NakamotoBlockHeader, NakamotoChainState};
use stacks::chainstate::stacks::address::PoxAddress;
use stacks::chainstate::stacks::boot::MINERS_NAME;
use stacks::chainstate::stacks::db::{StacksBlockHeaderTypes, StacksChainState, StacksHeaderInfo};
use stacks::codec::StacksMessageCodec;
use stacks::core::{StacksEpochId, CHAIN_ID_TESTNET};
use stacks::libstackerdb::StackerDBChunkData;
use stacks::net::api::postblock_proposal::{ValidateRejectCode, TEST_VALIDATE_STALL};
use stacks::net::relay::fault_injection::set_ignore_block;
use stacks::types::chainstate::{StacksAddress, StacksBlockId, StacksPrivateKey, StacksPublicKey};
use stacks::types::PublicKey;
use stacks::util::hash::MerkleHashFunc;
use stacks::util::secp256k1::{Secp256k1PrivateKey, Secp256k1PublicKey};
use stacks::util_lib::boot::boot_code_id;
use stacks::util_lib::signed_structured_data::pox4::{
    make_pox_4_signer_key_signature, Pox4SignatureTopic,
};
use stacks_common::bitvec::BitVec;
use stacks_common::types::chainstate::TrieHash;
use stacks_common::util::sleep_ms;
use stacks_signer::chainstate::{ProposalEvalConfig, SortitionsView};
use stacks_signer::client::{SignerSlotID, StackerDB};
use stacks_signer::config::{build_signer_config_tomls, GlobalConfig as SignerConfig, Network};
use stacks_signer::v0::signer::{
    TEST_IGNORE_ALL_BLOCK_PROPOSALS, TEST_PAUSE_BLOCK_BROADCAST, TEST_REJECT_ALL_BLOCK_PROPOSAL,
    TEST_SKIP_BLOCK_BROADCAST,
};
use stacks_signer::v0::SpawnedSigner;
use tracing_subscriber::prelude::*;
use tracing_subscriber::{fmt, EnvFilter};

use super::SignerTest;
use crate::config::{EventKeyType, EventObserverConfig};
use crate::event_dispatcher::MinedNakamotoBlockEvent;
use crate::nakamoto_node::miner::{TEST_BLOCK_ANNOUNCE_STALL, TEST_BROADCAST_STALL};
use crate::nakamoto_node::sign_coordinator::TEST_IGNORE_SIGNERS;
use crate::neon::Counters;
use crate::run_loop::boot_nakamoto;
use crate::tests::nakamoto_integrations::{
    boot_to_epoch_25, boot_to_epoch_3_reward_set, next_block_and, setup_epoch_3_reward_set,
    wait_for, POX_4_DEFAULT_STACKER_BALANCE, POX_4_DEFAULT_STACKER_STX_AMT,
};
use crate::tests::neon_integrations::{
    get_account, get_chain_info, next_block_and_wait, run_until_burnchain_height, submit_tx,
    submit_tx_fallible, test_observer,
};
use crate::tests::{self, make_stacks_transfer};
use crate::{nakamoto_node, BurnchainController, Config, Keychain};

impl SignerTest<SpawnedSigner> {
    /// Run the test until the first epoch 2.5 reward cycle.
    /// Will activate pox-4 and register signers for the first full Epoch 2.5 reward cycle.
    fn boot_to_epoch_25_reward_cycle(&mut self) {
        boot_to_epoch_25(
            &self.running_nodes.conf,
            &self.running_nodes.blocks_processed,
            &mut self.running_nodes.btc_regtest_controller,
        );

        next_block_and_wait(
            &mut self.running_nodes.btc_regtest_controller,
            &self.running_nodes.blocks_processed,
        );

        let http_origin = format!("http://{}", &self.running_nodes.conf.node.rpc_bind);
        let lock_period = 12;

        let epochs = self.running_nodes.conf.burnchain.epochs.clone().unwrap();
        let epoch_25 =
            &epochs[StacksEpoch::find_epoch_by_id(&epochs, StacksEpochId::Epoch25).unwrap()];
        let epoch_25_start_height = epoch_25.start_height;
        // stack enough to activate pox-4
        let block_height = self
            .running_nodes
            .btc_regtest_controller
            .get_headers_height();
        let reward_cycle = self
            .running_nodes
            .btc_regtest_controller
            .get_burnchain()
            .block_height_to_reward_cycle(block_height)
            .unwrap();
        for stacker_sk in self.signer_stacks_private_keys.iter() {
            let pox_addr = PoxAddress::from_legacy(
                AddressHashMode::SerializeP2PKH,
                tests::to_addr(&stacker_sk).bytes,
            );
            let pox_addr_tuple: clarity::vm::Value =
                pox_addr.clone().as_clarity_tuple().unwrap().into();
            let signature = make_pox_4_signer_key_signature(
                &pox_addr,
                &stacker_sk,
                reward_cycle.into(),
                &Pox4SignatureTopic::StackStx,
                CHAIN_ID_TESTNET,
                lock_period,
                u128::MAX,
                1,
            )
            .unwrap()
            .to_rsv();

            let signer_pk = StacksPublicKey::from_private(stacker_sk);
            let stacking_tx = tests::make_contract_call(
                &stacker_sk,
                0,
                1000,
                &StacksAddress::burn_address(false),
                "pox-4",
                "stack-stx",
                &[
                    clarity::vm::Value::UInt(POX_4_DEFAULT_STACKER_STX_AMT),
                    pox_addr_tuple.clone(),
                    clarity::vm::Value::UInt(block_height as u128),
                    clarity::vm::Value::UInt(lock_period),
                    clarity::vm::Value::some(clarity::vm::Value::buff_from(signature).unwrap())
                        .unwrap(),
                    clarity::vm::Value::buff_from(signer_pk.to_bytes_compressed()).unwrap(),
                    clarity::vm::Value::UInt(u128::MAX),
                    clarity::vm::Value::UInt(1),
                ],
            );
            submit_tx(&http_origin, &stacking_tx);
        }
        next_block_and_wait(
            &mut self.running_nodes.btc_regtest_controller,
            &self.running_nodes.blocks_processed,
        );
        next_block_and_wait(
            &mut self.running_nodes.btc_regtest_controller,
            &self.running_nodes.blocks_processed,
        );

        let reward_cycle_len = self
            .running_nodes
            .conf
            .get_burnchain()
            .pox_constants
            .reward_cycle_length as u64;

        let epoch_25_reward_cycle_boundary =
            epoch_25_start_height.saturating_sub(epoch_25_start_height % reward_cycle_len);
        let next_reward_cycle_boundary =
            epoch_25_reward_cycle_boundary.wrapping_add(reward_cycle_len);
        let target_height = next_reward_cycle_boundary - 1;
        info!("Advancing to burn block height {target_height}...",);
        run_until_burnchain_height(
            &mut self.running_nodes.btc_regtest_controller,
            &self.running_nodes.blocks_processed,
            target_height,
            &self.running_nodes.conf,
        );
        debug!("Waiting for signer set calculation.");
        let mut reward_set_calculated = false;
        let short_timeout = Duration::from_secs(60);
        let now = std::time::Instant::now();
        // Make sure the signer set is calculated before continuing or signers may not
        // recognize that they are registered signers in the subsequent burn block event
        let reward_cycle = self.get_current_reward_cycle().wrapping_add(1);
        while !reward_set_calculated {
            let reward_set = self
                .stacks_client
                .get_reward_set_signers(reward_cycle)
                .expect("Failed to check if reward set is calculated");
            reward_set_calculated = reward_set.is_some();
            if reward_set_calculated {
                debug!("Signer set: {:?}", reward_set.unwrap());
            }
            std::thread::sleep(Duration::from_secs(1));
            assert!(
                now.elapsed() < short_timeout,
                "Timed out waiting for reward set calculation"
            );
        }
        debug!("Signer set calculated");
        // Manually consume one more block to ensure signers refresh their state
        debug!("Waiting for signers to initialize.");
        info!("Advancing to the first full Epoch 2.5 reward cycle boundary...");
        next_block_and_wait(
            &mut self.running_nodes.btc_regtest_controller,
            &self.running_nodes.blocks_processed,
        );
        self.wait_for_registered(30);
        debug!("Signers initialized");

        let current_burn_block_height = self
            .running_nodes
            .btc_regtest_controller
            .get_headers_height();
        info!("At burn block height {current_burn_block_height}. Ready to mine the first Epoch 2.5 reward cycle!");
    }

    /// Run the test until the epoch 3 boundary
    fn boot_to_epoch_3(&mut self) {
        boot_to_epoch_3_reward_set(
            &self.running_nodes.conf,
            &self.running_nodes.blocks_processed,
            &self.signer_stacks_private_keys,
            &self.signer_stacks_private_keys,
            &mut self.running_nodes.btc_regtest_controller,
            Some(self.num_stacking_cycles),
        );
        info!("Waiting for signer set calculation.");
        let mut reward_set_calculated = false;
        let short_timeout = Duration::from_secs(60);
        let now = std::time::Instant::now();
        // Make sure the signer set is calculated before continuing or signers may not
        // recognize that they are registered signers in the subsequent burn block event
        let reward_cycle = self.get_current_reward_cycle() + 1;
        while !reward_set_calculated {
            let reward_set = self
                .stacks_client
                .get_reward_set_signers(reward_cycle)
                .expect("Failed to check if reward set is calculated");
            reward_set_calculated = reward_set.is_some();
            if reward_set_calculated {
                debug!("Signer set: {:?}", reward_set.unwrap());
            }
            std::thread::sleep(Duration::from_secs(1));
            assert!(
                now.elapsed() < short_timeout,
                "Timed out waiting for reward set calculation"
            );
        }
        info!("Signer set calculated");

        // Manually consume one more block to ensure signers refresh their state
        info!("Waiting for signers to initialize.");
        next_block_and_wait(
            &mut self.running_nodes.btc_regtest_controller,
            &self.running_nodes.blocks_processed,
        );
        self.wait_for_registered(30);
        info!("Signers initialized");

        self.run_until_epoch_3_boundary();

        // Wait until we see the first block of epoch 3.0.
        // Note, we don't use `nakamoto_blocks_mined` counter, because there
        // could be other miners mining blocks.
        let height_before = get_chain_info(&self.running_nodes.conf).stacks_tip_height;
        info!("Waiting for first Nakamoto block: {}", height_before + 1);
        next_block_and(&mut self.running_nodes.btc_regtest_controller, 60, || {
            let height = get_chain_info(&self.running_nodes.conf).stacks_tip_height;
            Ok(height > height_before)
        })
        .unwrap();
        info!("Ready to mine Nakamoto blocks!");
    }

    // Only call after already past the epoch 3.0 boundary
    fn mine_and_verify_confirmed_naka_block(&mut self, timeout: Duration, num_signers: usize) {
        info!("------------------------- Try mining one block -------------------------");

        let reward_cycle = self.get_current_reward_cycle();

        self.mine_nakamoto_block(timeout);

        // Verify that the signers accepted the proposed block, sending back a validate ok response
        let proposed_signer_signature_hash = self
            .wait_for_validate_ok_response(timeout)
            .signer_signature_hash;
        let message = proposed_signer_signature_hash.0;

        info!("------------------------- Test Block Signed -------------------------");
        // Verify that the signers signed the proposed block
        let signature = self.wait_for_confirmed_block_v0(&proposed_signer_signature_hash, timeout);

        info!("Got {} signatures", signature.len());

        // NOTE: signature.len() does not need to equal signers.len(); the stacks miner can finish the block
        //  whenever it has crossed the threshold.
        assert!(signature.len() >= num_signers * 7 / 10);
        info!(
            "Verifying signatures against signers for reward cycle {:?}",
            reward_cycle
        );
        let signers = self.get_reward_set_signers(reward_cycle);

        // Verify that the signers signed the proposed block
        let mut signer_index = 0;
        let mut signature_index = 0;
        let mut signing_keys = HashSet::new();
        let validated = loop {
            // Since we've already checked `signature.len()`, this means we've
            //  validated all the signatures in this loop
            let Some(signature) = signature.get(signature_index) else {
                break true;
            };
            let Some(signer) = signers.get(signer_index) else {
                error!("Failed to validate the mined nakamoto block: ran out of signers to try to validate signatures");
                break false;
            };
            if !signing_keys.insert(signer.signing_key) {
                panic!("Duplicate signing key detected: {:?}", signer.signing_key);
            }
            let stacks_public_key = Secp256k1PublicKey::from_slice(signer.signing_key.as_slice())
                .expect("Failed to convert signing key to StacksPublicKey");
            let valid = stacks_public_key
                .verify(&message, signature)
                .expect("Failed to verify signature");
            if !valid {
                info!(
                    "Failed to verify signature for signer, will attempt to validate without this signer";
                    "signer_pk" => stacks_public_key.to_hex(),
                    "signer_index" => signer_index,
                    "signature_index" => signature_index,
                );
                signer_index += 1;
            } else {
                signer_index += 1;
                signature_index += 1;
            }
        };

        assert!(validated);
    }

    // Only call after already past the epoch 3.0 boundary
    fn run_until_burnchain_height_nakamoto(
        &mut self,
        timeout: Duration,
        burnchain_height: u64,
        num_signers: usize,
    ) {
        let current_block_height = self
            .running_nodes
            .btc_regtest_controller
            .get_headers_height();
        let total_nmb_blocks_to_mine = burnchain_height.saturating_sub(current_block_height);
        debug!("Mining {total_nmb_blocks_to_mine} Nakamoto block(s) to reach burnchain height {burnchain_height}");
        for _ in 0..total_nmb_blocks_to_mine {
            self.mine_and_verify_confirmed_naka_block(timeout, num_signers);
        }
    }

    /// Propose an invalid block to the signers
    fn propose_block(&mut self, block: NakamotoBlock, timeout: Duration) {
        let miners_contract_id = boot_code_id(MINERS_NAME, false);
        let mut session =
            StackerDBSession::new(&self.running_nodes.conf.node.rpc_bind, miners_contract_id);
        let burn_height = self
            .running_nodes
            .btc_regtest_controller
            .get_headers_height();
        let reward_cycle = self.get_current_reward_cycle();
        let message = SignerMessage::BlockProposal(BlockProposal {
            block,
            burn_height,
            reward_cycle,
        });
        let miner_sk = self
            .running_nodes
            .conf
            .miner
            .mining_key
            .expect("No mining key");
        // Submit the block proposal to the miner's slot
        let mut accepted = false;
        let mut version = 0;
        let slot_id = MinerSlotID::BlockProposal.to_u8() as u32;
        let start = Instant::now();
        debug!("Proposing invalid block to signers");
        while !accepted {
            let mut chunk =
                StackerDBChunkData::new(slot_id * 2, version, message.serialize_to_vec());
            chunk.sign(&miner_sk).expect("Failed to sign message chunk");
            debug!("Produced a signature: {:?}", chunk.sig);
            let result = session.put_chunk(&chunk).expect("Failed to put chunk");
            accepted = result.accepted;
            version += 1;
            debug!("Test Put Chunk ACK: {result:?}");
            assert!(
                start.elapsed() < timeout,
                "Timed out waiting for block proposal to be accepted"
            );
        }
    }
}

#[test]
#[ignore]
/// Test that a signer can respond to an invalid block proposal
///
/// Test Setup:
/// The test spins up five stacks signers, one miner Nakamoto node, and a corresponding bitcoind.
///
/// Test Execution:
/// The stacks node is advanced to epoch 3.0 reward set calculation to ensure the signer set is determined.
/// An invalid block proposal is forcibly written to the miner's slot to simulate the miner proposing a block.
/// The signers process the invalid block by first verifying it against the stacks node block proposal endpoint.
/// The signers then broadcast a rejection of the miner's proposed block back to the respective .signers-XXX-YYY contract.
///
/// Test Assertion:
/// Each signer successfully rejects the invalid block proposal.
fn block_proposal_rejection() {
    if env::var("BITCOIND_TEST") != Ok("1".into()) {
        return;
    }

    tracing_subscriber::registry()
        .with(fmt::layer())
        .with(EnvFilter::from_default_env())
        .init();

    info!("------------------------- Test Setup -------------------------");
    let num_signers = 5;
    let mut signer_test: SignerTest<SpawnedSigner> = SignerTest::new(num_signers, vec![]);
    signer_test.boot_to_epoch_3();
    let short_timeout = Duration::from_secs(30);

    info!("------------------------- Send Block Proposal To Signers -------------------------");
    let proposal_conf = ProposalEvalConfig {
        first_proposal_burn_block_timing: Duration::from_secs(0),
        block_proposal_timeout: Duration::from_secs(100),
    };
    let mut block = NakamotoBlock {
        header: NakamotoBlockHeader::empty(),
        txs: vec![],
    };

    // First propose a block to the signers that does not have the correct consensus hash or BitVec. This should be rejected BEFORE
    // the block is submitted to the node for validation.
    let block_signer_signature_hash_1 = block.header.signer_signature_hash();
    signer_test.propose_block(block.clone(), short_timeout);

    // Wait for the first block to be mined successfully so we have the most up to date sortition view
    signer_test.wait_for_validate_ok_response(short_timeout);

    // Propose a block to the signers that passes initial checks but will be rejected by the stacks node
    let view = SortitionsView::fetch_view(proposal_conf, &signer_test.stacks_client).unwrap();
    block.header.pox_treatment = BitVec::ones(1).unwrap();
    block.header.consensus_hash = view.cur_sortition.consensus_hash;
    block.header.chain_length = 35; // We have mined 35 blocks so far.

    let block_signer_signature_hash_2 = block.header.signer_signature_hash();
    signer_test.propose_block(block, short_timeout);

    info!("------------------------- Test Block Proposal Rejected -------------------------");
    // Verify the signers rejected the second block via the endpoint
    let reject =
        signer_test.wait_for_validate_reject_response(short_timeout, block_signer_signature_hash_2);
    assert!(matches!(
        reject.reason_code,
        ValidateRejectCode::UnknownParent
    ));

    let start_polling = Instant::now();
    let mut found_signer_signature_hash_1 = false;
    let mut found_signer_signature_hash_2 = false;
    while !found_signer_signature_hash_1 && !found_signer_signature_hash_2 {
        std::thread::sleep(Duration::from_secs(1));
        let chunks = test_observer::get_stackerdb_chunks();
        for chunk in chunks.into_iter().flat_map(|chunk| chunk.modified_slots) {
            let Ok(message) = SignerMessage::consensus_deserialize(&mut chunk.data.as_slice())
            else {
                continue;
            };
            if let SignerMessage::BlockResponse(BlockResponse::Rejected(BlockRejection {
                reason: _reason,
                reason_code,
                signer_signature_hash,
                ..
            })) = message
            {
                if signer_signature_hash == block_signer_signature_hash_1 {
                    found_signer_signature_hash_1 = true;
                    assert!(matches!(reason_code, RejectCode::SortitionViewMismatch));
                } else if signer_signature_hash == block_signer_signature_hash_2 {
                    found_signer_signature_hash_2 = true;
                    assert!(matches!(reason_code, RejectCode::ValidationFailed(_)));
                } else {
                    continue;
                }
            } else {
                continue;
            }
        }
        assert!(
            start_polling.elapsed() <= short_timeout,
            "Timed out after waiting for response from signer"
        );
    }
    signer_test.shutdown();
}

// Basic test to ensure that miners are able to gather block responses
// from signers and create blocks.
#[test]
#[ignore]
fn miner_gather_signatures() {
    if env::var("BITCOIND_TEST") != Ok("1".into()) {
        return;
    }

    tracing_subscriber::registry()
        .with(fmt::layer())
        .with(EnvFilter::from_default_env())
        .init();

    // Disable p2p broadcast of the nakamoto blocks, so that we rely
    //  on the signer's using StackerDB to get pushed blocks
    *nakamoto_node::miner::TEST_SKIP_P2P_BROADCAST
        .lock()
        .unwrap() = Some(true);

    info!("------------------------- Test Setup -------------------------");
    let num_signers = 5;
    let mut signer_test: SignerTest<SpawnedSigner> = SignerTest::new(num_signers, vec![]);
    let timeout = Duration::from_secs(30);
    let mined_blocks = signer_test.running_nodes.nakamoto_blocks_mined.clone();
    let blocks_mined_before = mined_blocks.load(Ordering::SeqCst);

    signer_test.boot_to_epoch_3();

    // give the system a chance to reach the Nakamoto start tip
    // mine a Nakamoto block
    wait_for(30, || {
        let blocks_mined = mined_blocks.load(Ordering::SeqCst);
        Ok(blocks_mined > blocks_mined_before)
    })
    .unwrap();

    info!("------------------------- Test Mine and Verify Confirmed Nakamoto Block -------------------------");
    signer_test.mine_and_verify_confirmed_naka_block(timeout, num_signers);

    // Test prometheus metrics response
    #[cfg(feature = "monitoring_prom")]
    {
        let metrics_response = signer_test.get_signer_metrics();

        // Because 5 signers are running in the same process, the prometheus metrics
        // are incremented once for every signer. This is why we expect the metric to be
        // `5`, even though there is only one block proposed.
        let expected_result = format!("stacks_signer_block_proposals_received {}", num_signers);
        assert!(metrics_response.contains(&expected_result));
        let expected_result = format!(
            "stacks_signer_block_responses_sent{{response_type=\"accepted\"}} {}",
            num_signers
        );
        assert!(metrics_response.contains(&expected_result));
    }
}

#[test]
#[ignore]
/// Test that signers can handle a transition between Nakamoto reward cycles
///
/// Test Setup:
/// The test spins up five stacks signers, one miner Nakamoto node, and a corresponding bitcoind.
/// The stacks node is then advanced to Epoch 3.0 boundary to allow block signing.
///
/// Test Execution:
/// The node mines 2 full Nakamoto reward cycles, sending blocks to observing signers to sign and return.
///
/// Test Assertion:
/// All signers sign all blocks successfully.
/// The chain advances 2 full reward cycles.
fn mine_2_nakamoto_reward_cycles() {
    if env::var("BITCOIND_TEST") != Ok("1".into()) {
        return;
    }

    tracing_subscriber::registry()
        .with(fmt::layer())
        .with(EnvFilter::from_default_env())
        .init();

    info!("------------------------- Test Setup -------------------------");
    let nmb_reward_cycles = 2;
    let num_signers = 5;
    let mut signer_test: SignerTest<SpawnedSigner> = SignerTest::new(num_signers, vec![]);
    let timeout = Duration::from_secs(200);
    signer_test.boot_to_epoch_3();
    let curr_reward_cycle = signer_test.get_current_reward_cycle();
    // Mine 2 full Nakamoto reward cycles (epoch 3 starts in the middle of one, hence the + 1)
    let next_reward_cycle = curr_reward_cycle.saturating_add(1);
    let final_reward_cycle = next_reward_cycle.saturating_add(nmb_reward_cycles);
    let final_reward_cycle_height_boundary = signer_test
        .running_nodes
        .btc_regtest_controller
        .get_burnchain()
        .reward_cycle_to_block_height(final_reward_cycle)
        .saturating_sub(1);

    info!("------------------------- Test Mine 2 Nakamoto Reward Cycles -------------------------");
    signer_test.run_until_burnchain_height_nakamoto(
        timeout,
        final_reward_cycle_height_boundary,
        num_signers,
    );

    let current_burnchain_height = signer_test
        .running_nodes
        .btc_regtest_controller
        .get_headers_height();
    assert_eq!(current_burnchain_height, final_reward_cycle_height_boundary);
    signer_test.shutdown();
}

#[test]
#[ignore]
fn forked_tenure_invalid() {
    if env::var("BITCOIND_TEST") != Ok("1".into()) {
        return;
    }
    let result = forked_tenure_testing(Duration::from_secs(5), Duration::from_secs(7), false);

    assert_ne!(
        result.tip_b.index_block_hash(),
        result.tip_a.index_block_hash()
    );
    assert_eq!(
        result.tip_b.index_block_hash(),
        result.tip_c.index_block_hash()
    );
    assert_ne!(result.tip_c, result.tip_a);

    // Block B was built atop block A
    assert_eq!(
        result.tip_b.stacks_block_height,
        result.tip_a.stacks_block_height + 1
    );
    assert_eq!(
        result.mined_b.parent_block_id,
        result.tip_a.index_block_hash().to_string()
    );

    // Block C was built AFTER Block B was built, but BEFORE it was broadcasted, so it should be built off of Block A
    assert_eq!(
        result.mined_c.parent_block_id,
        result.tip_a.index_block_hash().to_string()
    );
    assert_ne!(
        result
            .tip_c
            .anchored_header
            .as_stacks_nakamoto()
            .unwrap()
            .signer_signature_hash(),
        result.mined_c.signer_signature_hash,
        "Mined block during tenure C should not have become the chain tip"
    );

    assert!(result.tip_c_2.is_none());
    assert!(result.mined_c_2.is_none());

    // Tenure D should continue progress
    assert_ne!(result.tip_c, result.tip_d);
    assert_ne!(
        result.tip_b.index_block_hash(),
        result.tip_d.index_block_hash()
    );
    assert_ne!(result.tip_a, result.tip_d);

    // Tenure D builds off of Tenure B
    assert_eq!(
        result.tip_d.stacks_block_height,
        result.tip_b.stacks_block_height + 1,
    );
    assert_eq!(
        result.mined_d.parent_block_id,
        result.tip_b.index_block_hash().to_string()
    );
}

#[test]
#[ignore]
fn forked_tenure_okay() {
    if env::var("BITCOIND_TEST") != Ok("1".into()) {
        return;
    }

    let result = forked_tenure_testing(Duration::from_secs(360), Duration::from_secs(0), true);

    assert_ne!(result.tip_b, result.tip_a);
    assert_ne!(result.tip_b, result.tip_c);
    assert_ne!(result.tip_c, result.tip_a);

    // Block B was built atop block A
    assert_eq!(
        result.tip_b.stacks_block_height,
        result.tip_a.stacks_block_height + 1
    );
    assert_eq!(
        result.mined_b.parent_block_id,
        result.tip_a.index_block_hash().to_string()
    );

    // Block C was built AFTER Block B was built, but BEFORE it was broadcasted, so it should be built off of Block A
    assert_eq!(
        result.tip_c.stacks_block_height,
        result.tip_a.stacks_block_height + 1
    );
    assert_eq!(
        result.mined_c.parent_block_id,
        result.tip_a.index_block_hash().to_string()
    );

    let tenure_c_2 = result.tip_c_2.unwrap();
    assert_ne!(result.tip_c, tenure_c_2);
    assert_ne!(tenure_c_2, result.tip_d);
    assert_ne!(result.tip_c, result.tip_d);

    // Second block of tenure C builds off of block C
    assert_eq!(
        tenure_c_2.stacks_block_height,
        result.tip_c.stacks_block_height + 1,
    );
    assert_eq!(
        result.mined_c_2.unwrap().parent_block_id,
        result.tip_c.index_block_hash().to_string()
    );

    // Tenure D builds off of the second block of tenure C
    assert_eq!(
        result.tip_d.stacks_block_height,
        tenure_c_2.stacks_block_height + 1,
    );
    assert_eq!(
        result.mined_d.parent_block_id,
        tenure_c_2.index_block_hash().to_string()
    );
}

struct TenureForkingResult {
    tip_a: StacksHeaderInfo,
    tip_b: StacksHeaderInfo,
    tip_c: StacksHeaderInfo,
    tip_c_2: Option<StacksHeaderInfo>,
    tip_d: StacksHeaderInfo,
    mined_b: MinedNakamotoBlockEvent,
    mined_c: MinedNakamotoBlockEvent,
    mined_c_2: Option<MinedNakamotoBlockEvent>,
    mined_d: MinedNakamotoBlockEvent,
}

#[test]
#[ignore]
/// Test to make sure that the signers are capable of reloading their reward set
///  if the stacks-node doesn't have it available at the first block of a prepare phase (e.g., if there was no block)
fn reloads_signer_set_in() {
    tracing_subscriber::registry()
        .with(fmt::layer())
        .with(EnvFilter::from_default_env())
        .init();

    let num_signers = 5;
    let sender_sk = Secp256k1PrivateKey::new();
    let sender_addr = tests::to_addr(&sender_sk);
    let send_amt = 100;
    let send_fee = 180;
    let mut signer_test: SignerTest<SpawnedSigner> = SignerTest::new_with_config_modifications(
        num_signers,
        vec![(sender_addr.clone(), send_amt + send_fee)],
        |_config| {},
        |_| {},
        None,
        None,
    );

    setup_epoch_3_reward_set(
        &signer_test.running_nodes.conf,
        &signer_test.running_nodes.blocks_processed,
        &signer_test.signer_stacks_private_keys,
        &signer_test.signer_stacks_private_keys,
        &mut signer_test.running_nodes.btc_regtest_controller,
        Some(signer_test.num_stacking_cycles),
    );

    let naka_conf = &signer_test.running_nodes.conf;
    let epochs = naka_conf.burnchain.epochs.clone().unwrap();
    let epoch_3 = &epochs[StacksEpoch::find_epoch_by_id(&epochs, StacksEpochId::Epoch30).unwrap()];
    let reward_cycle_len = naka_conf.get_burnchain().pox_constants.reward_cycle_length as u64;
    let prepare_phase_len = naka_conf.get_burnchain().pox_constants.prepare_length as u64;

    let epoch_3_start_height = epoch_3.start_height;
    assert!(
        epoch_3_start_height > 0,
        "Epoch 3.0 start height must be greater than 0"
    );
    let epoch_3_reward_cycle_boundary =
        epoch_3_start_height.saturating_sub(epoch_3_start_height % reward_cycle_len);
    let before_epoch_3_reward_set_calculation =
        epoch_3_reward_cycle_boundary.saturating_sub(prepare_phase_len);
    run_until_burnchain_height(
        &mut signer_test.running_nodes.btc_regtest_controller,
        &signer_test.running_nodes.blocks_processed,
        before_epoch_3_reward_set_calculation,
        naka_conf,
    );

    info!("Waiting for signer set calculation.");
    let mut reward_set_calculated = false;
    let short_timeout = Duration::from_secs(30);
    let now = std::time::Instant::now();
    // Make sure the signer set is calculated before continuing or signers may not
    // recognize that they are registered signers in the subsequent burn block event
    let reward_cycle = signer_test.get_current_reward_cycle() + 1;
    signer_test
        .running_nodes
        .btc_regtest_controller
        .build_next_block(1);
    while !reward_set_calculated {
        let reward_set = signer_test
            .stacks_client
            .get_reward_set_signers(reward_cycle)
            .expect("Failed to check if reward set is calculated");
        reward_set_calculated = reward_set.is_some();
        if reward_set_calculated {
            info!("Signer set: {:?}", reward_set.unwrap());
        }
        std::thread::sleep(Duration::from_secs(1));
        assert!(
            now.elapsed() < short_timeout,
            "Timed out waiting for reward set calculation"
        );
    }
    info!("Signer set calculated");

    // Manually consume one more block to ensure signers refresh their state
    info!("Waiting for signers to initialize.");
    next_block_and_wait(
        &mut signer_test.running_nodes.btc_regtest_controller,
        &signer_test.running_nodes.blocks_processed,
    );
    signer_test.wait_for_registered(30);
    info!("Signers initialized");

    signer_test.run_until_epoch_3_boundary();

    let commits_submitted = signer_test.running_nodes.commits_submitted.clone();

    info!("Waiting 1 burnchain block for miner VRF key confirmation");
    // Wait one block to confirm the VRF register, wait until a block commit is submitted
    next_block_and(
        &mut signer_test.running_nodes.btc_regtest_controller,
        60,
        || {
            let commits_count = commits_submitted.load(Ordering::SeqCst);
            Ok(commits_count >= 1)
        },
    )
    .unwrap();
    info!("Ready to mine Nakamoto blocks!");

    info!("------------------------- Reached Epoch 3.0 -------------------------");
    signer_test.shutdown();
}

/// This test spins up a nakamoto-neon node.
/// It starts in Epoch 2.0, mines with `neon_node` to Epoch 3.0, and then switches
///  to Nakamoto operation (activating pox-4 by submitting a stack-stx tx). The BootLoop
///  struct handles the epoch-2/3 tear-down and spin-up.
/// Miner A mines a regular tenure, its last block being block a_x.
/// Miner B starts its tenure, Miner B produces a Stacks block b_0, but miner C submits its block commit before b_0 is broadcasted.
/// Bitcoin block C, containing Miner C's block commit, is mined BEFORE miner C has a chance to update their block commit with b_0's information.
/// This test asserts:
///  * tenure C ignores b_0, and correctly builds off of block a_x.
fn forked_tenure_testing(
    proposal_limit: Duration,
    post_btc_block_pause: Duration,
    expect_tenure_c: bool,
) -> TenureForkingResult {
    tracing_subscriber::registry()
        .with(fmt::layer())
        .with(EnvFilter::from_default_env())
        .init();

    let num_signers = 5;
    let sender_sk = Secp256k1PrivateKey::new();
    let sender_addr = tests::to_addr(&sender_sk);
    let send_amt = 100;
    let send_fee = 180;
    let recipient = PrincipalData::from(StacksAddress::burn_address(false));
    let mut signer_test: SignerTest<SpawnedSigner> = SignerTest::new_with_config_modifications(
        num_signers,
        vec![(sender_addr.clone(), send_amt + send_fee)],
        |config| {
            // make the duration long enough that the reorg attempt will definitely be accepted
            config.first_proposal_burn_block_timing = proposal_limit;
            // don't allow signers to post signed blocks (limits the amount of fault injection we
            // need)
            TEST_SKIP_BLOCK_BROADCAST.lock().unwrap().replace(true);
        },
        |_| {},
        None,
        None,
    );
    let http_origin = format!("http://{}", &signer_test.running_nodes.conf.node.rpc_bind);

    signer_test.boot_to_epoch_3();
    sleep_ms(1000);
    info!("------------------------- Reached Epoch 3.0 -------------------------");

    let naka_conf = signer_test.running_nodes.conf.clone();
    let burnchain = naka_conf.get_burnchain();
    let sortdb = burnchain.open_sortition_db(true).unwrap();
    let (chainstate, _) = StacksChainState::open(
        naka_conf.is_mainnet(),
        naka_conf.burnchain.chain_id,
        &naka_conf.get_chainstate_path_str(),
        None,
    )
    .unwrap();

    let commits_submitted = signer_test.running_nodes.commits_submitted.clone();
    let mined_blocks = signer_test.running_nodes.nakamoto_blocks_mined.clone();
    let proposed_blocks = signer_test.running_nodes.nakamoto_blocks_proposed.clone();
    let rejected_blocks = signer_test.running_nodes.nakamoto_blocks_rejected.clone();
    let coord_channel = signer_test.running_nodes.coord_channel.clone();
    let blocks_processed_before = coord_channel
        .lock()
        .expect("Mutex poisoned")
        .get_stacks_blocks_processed();

    info!("Starting Tenure A.");
    // In the next block, the miner should win the tenure and submit a stacks block
    let commits_before = commits_submitted.load(Ordering::SeqCst);
    let blocks_before = mined_blocks.load(Ordering::SeqCst);

    next_block_and(
        &mut signer_test.running_nodes.btc_regtest_controller,
        60,
        || {
            let commits_count = commits_submitted.load(Ordering::SeqCst);
            let blocks_count = mined_blocks.load(Ordering::SeqCst);
            let blocks_processed = coord_channel
                .lock()
                .expect("Mutex poisoned")
                .get_stacks_blocks_processed();
            Ok(commits_count > commits_before
                && blocks_count > blocks_before
                && blocks_processed > blocks_processed_before)
        },
    )
    .unwrap();

    sleep_ms(1000);

    let tip_a = NakamotoChainState::get_canonical_block_header(chainstate.db(), &sortdb)
        .unwrap()
        .unwrap();

    // For the next tenure, submit the commit op but do not allow any stacks blocks to be broadcasted
    TEST_BROADCAST_STALL.lock().unwrap().replace(true);
    TEST_BLOCK_ANNOUNCE_STALL.lock().unwrap().replace(true);
    let blocks_before = mined_blocks.load(Ordering::SeqCst);
    let commits_before = commits_submitted.load(Ordering::SeqCst);

    info!("Starting Tenure B.");
    next_block_and(
        &mut signer_test.running_nodes.btc_regtest_controller,
        60,
        || {
            let commits_count = commits_submitted.load(Ordering::SeqCst);
            Ok(commits_count > commits_before)
        },
    )
    .unwrap();

    info!("Commit op is submitted; unpause tenure B's block");

    // Unpause the broadcast of Tenure B's block, do not submit commits.
    // However, do not allow B to be processed just yet
    signer_test
        .running_nodes
        .nakamoto_test_skip_commit_op
        .0
        .lock()
        .unwrap()
        .replace(true);
    TEST_BROADCAST_STALL.lock().unwrap().replace(false);

    // Wait for a stacks block to be broadcasted
    let start_time = Instant::now();
    while mined_blocks.load(Ordering::SeqCst) <= blocks_before {
        assert!(
            start_time.elapsed() < Duration::from_secs(30),
            "FAIL: Test timed out while waiting for block production",
        );
        thread::sleep(Duration::from_secs(1));
    }

    info!("Tenure B broadcasted a block. Wait {post_btc_block_pause:?}, issue the next bitcon block, and un-stall block commits.");
    thread::sleep(post_btc_block_pause);

    // the block will be stored, not processed, so load it out of staging
    let tip_sn = SortitionDB::get_canonical_burn_chain_tip(sortdb.conn())
        .expect("Failed to get sortition tip");

    let tip_b_block = chainstate
        .nakamoto_blocks_db()
        .get_nakamoto_tenure_start_blocks(&tip_sn.consensus_hash)
        .unwrap()
        .get(0)
        .cloned()
        .unwrap();

    // synthesize a StacksHeaderInfo from this unprocessed block
    let tip_b = StacksHeaderInfo {
        anchored_header: StacksBlockHeaderTypes::Nakamoto(tip_b_block.header.clone()),
        microblock_tail: None,
        stacks_block_height: tip_b_block.header.chain_length.into(),
        index_root: TrieHash([0x00; 32]), // we can't know this yet since the block hasn't been processed
        consensus_hash: tip_b_block.header.consensus_hash.clone(),
        burn_header_hash: tip_sn.burn_header_hash.clone(),
        burn_header_height: tip_sn.block_height as u32,
        burn_header_timestamp: tip_sn.burn_header_timestamp,
        anchored_block_size: tip_b_block.serialize_to_vec().len() as u64,
        burn_view: Some(tip_b_block.header.consensus_hash.clone()),
    };

    let blocks = test_observer::get_mined_nakamoto_blocks();
    let mined_b = blocks.last().unwrap().clone();

    // Block B was built atop block A
    assert_eq!(tip_b.stacks_block_height, tip_a.stacks_block_height + 1);
    assert_eq!(
        mined_b.parent_block_id,
        tip_a.index_block_hash().to_string()
    );
    assert_ne!(tip_b, tip_a);

    if !expect_tenure_c {
        // allow B to process, so it'll be distinct from C
        TEST_BLOCK_ANNOUNCE_STALL.lock().unwrap().replace(false);
        sleep_ms(1000);
    }

    info!("Starting Tenure C.");

    // Submit a block commit op for tenure C
    let commits_before = commits_submitted.load(Ordering::SeqCst);
    let blocks_before = if expect_tenure_c {
        mined_blocks.load(Ordering::SeqCst)
    } else {
        proposed_blocks.load(Ordering::SeqCst)
    };
    let rejected_before = rejected_blocks.load(Ordering::SeqCst);

    next_block_and(
        &mut signer_test.running_nodes.btc_regtest_controller,
        60,
        || {
            signer_test
                .running_nodes
                .nakamoto_test_skip_commit_op
                .0
                .lock()
                .unwrap()
                .replace(false);

            let commits_count = commits_submitted.load(Ordering::SeqCst);
            if commits_count > commits_before {
                // now allow block B to process if it hasn't already.
                TEST_BLOCK_ANNOUNCE_STALL.lock().unwrap().replace(false);
            }
            let rejected_count = rejected_blocks.load(Ordering::SeqCst);
            let (blocks_count, rbf_count, has_reject_count) = if expect_tenure_c {
                // if tenure C is going to be canonical, then we expect the miner to RBF its commit
                // once (i.e. for the block it mines and gets signed), and we expect zero
                // rejections.
                (mined_blocks.load(Ordering::SeqCst), 1, true)
            } else {
                // if tenure C is NOT going to be canonical, then we expect no RBFs (since the
                // miner can't get its block signed), and we expect at least one rejection
                (
                    proposed_blocks.load(Ordering::SeqCst),
                    0,
                    rejected_count > rejected_before,
                )
            };

            Ok(commits_count > commits_before + rbf_count
                && blocks_count > blocks_before
                && has_reject_count)
        },
    )
    .unwrap();

    // allow blocks B and C to be processed
    sleep_ms(1000);

    info!("Tenure C produced (or proposed) a block!");
    let tip_c = NakamotoChainState::get_canonical_block_header(chainstate.db(), &sortdb)
        .unwrap()
        .unwrap();

    let blocks = test_observer::get_mined_nakamoto_blocks();
    let mined_c = blocks.last().unwrap().clone();

    if expect_tenure_c {
        assert_ne!(tip_b.index_block_hash(), tip_c.index_block_hash());
    } else {
        assert_eq!(tip_b.index_block_hash(), tip_c.index_block_hash());
    }
    assert_ne!(tip_c, tip_a);

    let (tip_c_2, mined_c_2) = if !expect_tenure_c {
        (None, None)
    } else {
        // Now let's produce a second block for tenure C and ensure it builds off of block C.
        let blocks_before = mined_blocks.load(Ordering::SeqCst);
        let start_time = Instant::now();
        // submit a tx so that the miner will mine an extra block
        let sender_nonce = 0;
        let transfer_tx =
            make_stacks_transfer(&sender_sk, sender_nonce, send_fee, &recipient, send_amt);
        let tx = submit_tx(&http_origin, &transfer_tx);
        info!("Submitted tx {tx} in Tenure C to mine a second block");
        while mined_blocks.load(Ordering::SeqCst) <= blocks_before {
            assert!(
                start_time.elapsed() < Duration::from_secs(30),
                "FAIL: Test timed out while waiting for block production",
            );
            thread::sleep(Duration::from_secs(1));
        }

        // give C's second block a moment to process
        sleep_ms(1000);

        info!("Tenure C produced a second block!");

        let block_2_tenure_c =
            NakamotoChainState::get_canonical_block_header(chainstate.db(), &sortdb)
                .unwrap()
                .unwrap();
        let blocks = test_observer::get_mined_nakamoto_blocks();
        let block_2_c = blocks.last().cloned().unwrap();
        (Some(block_2_tenure_c), Some(block_2_c))
    };

    // allow block C2 to be processed
    sleep_ms(1000);

    info!("Starting Tenure D.");

    // Submit a block commit op for tenure D and mine a stacks block
    let commits_before = commits_submitted.load(Ordering::SeqCst);
    let blocks_before = mined_blocks.load(Ordering::SeqCst);
    next_block_and(
        &mut signer_test.running_nodes.btc_regtest_controller,
        60,
        || {
            let commits_count = commits_submitted.load(Ordering::SeqCst);
            let blocks_count = mined_blocks.load(Ordering::SeqCst);
            Ok(commits_count > commits_before && blocks_count > blocks_before)
        },
    )
    .unwrap();

    // allow block D to be processed
    sleep_ms(1000);

    let tip_d = NakamotoChainState::get_canonical_block_header(chainstate.db(), &sortdb)
        .unwrap()
        .unwrap();
    let blocks = test_observer::get_mined_nakamoto_blocks();
    let mined_d = blocks.last().unwrap().clone();
    signer_test.shutdown();
    TenureForkingResult {
        tip_a,
        tip_b,
        tip_c,
        tip_c_2,
        tip_d,
        mined_b,
        mined_c,
        mined_c_2,
        mined_d,
    }
}

#[test]
#[ignore]
fn bitcoind_forking_test() {
    if env::var("BITCOIND_TEST") != Ok("1".into()) {
        return;
    }

    let num_signers = 5;
    let sender_sk = Secp256k1PrivateKey::new();
    let sender_addr = tests::to_addr(&sender_sk);
    let send_amt = 100;
    let send_fee = 180;
    let mut signer_test: SignerTest<SpawnedSigner> = SignerTest::new(
        num_signers,
        vec![(sender_addr.clone(), send_amt + send_fee)],
    );
    let conf = signer_test.running_nodes.conf.clone();
    let http_origin = format!("http://{}", &conf.node.rpc_bind);
    let miner_address = Keychain::default(conf.node.seed.clone())
        .origin_address(conf.is_mainnet())
        .unwrap();

    signer_test.boot_to_epoch_3();
    info!("------------------------- Reached Epoch 3.0 -------------------------");
    let pre_epoch_3_nonce = get_account(&http_origin, &miner_address).nonce;
    let pre_fork_tenures = 10;

    for _i in 0..pre_fork_tenures {
        let _mined_block = signer_test.mine_nakamoto_block(Duration::from_secs(30));
    }

    let pre_fork_1_nonce = get_account(&http_origin, &miner_address).nonce;

    assert_eq!(pre_fork_1_nonce, pre_epoch_3_nonce + 2 * pre_fork_tenures);

    info!("------------------------- Triggering Bitcoin Fork -------------------------");

    let burn_block_height = get_chain_info(&signer_test.running_nodes.conf).burn_block_height;
    let burn_header_hash_to_fork = signer_test
        .running_nodes
        .btc_regtest_controller
        .get_block_hash(burn_block_height);
    signer_test
        .running_nodes
        .btc_regtest_controller
        .invalidate_block(&burn_header_hash_to_fork);
    signer_test
        .running_nodes
        .btc_regtest_controller
        .build_next_block(1);

    info!("Wait for block off of shallow fork");
    thread::sleep(Duration::from_secs(15));

    // we need to mine some blocks to get back to being considered a frequent miner
    for _i in 0..3 {
        let commits_count = signer_test
            .running_nodes
            .commits_submitted
            .load(Ordering::SeqCst);
        next_block_and(
            &mut signer_test.running_nodes.btc_regtest_controller,
            60,
            || {
                Ok(signer_test
                    .running_nodes
                    .commits_submitted
                    .load(Ordering::SeqCst)
                    > commits_count)
            },
        )
        .unwrap();
    }

    let post_fork_1_nonce = get_account(&http_origin, &miner_address).nonce;

    assert_eq!(post_fork_1_nonce, pre_fork_1_nonce - 1 * 2);

    for _i in 0..5 {
        signer_test.mine_nakamoto_block(Duration::from_secs(30));
    }

    let pre_fork_2_nonce = get_account(&http_origin, &miner_address).nonce;
    assert_eq!(pre_fork_2_nonce, post_fork_1_nonce + 2 * 5);

    info!(
        "New chain info: {:?}",
        get_chain_info(&signer_test.running_nodes.conf)
    );

    info!("------------------------- Triggering Deeper Bitcoin Fork -------------------------");

    let burn_block_height = get_chain_info(&signer_test.running_nodes.conf).burn_block_height;
    let burn_header_hash_to_fork = signer_test
        .running_nodes
        .btc_regtest_controller
        .get_block_hash(burn_block_height - 3);
    signer_test
        .running_nodes
        .btc_regtest_controller
        .invalidate_block(&burn_header_hash_to_fork);
    signer_test
        .running_nodes
        .btc_regtest_controller
        .build_next_block(4);

    info!("Wait for block off of shallow fork");
    thread::sleep(Duration::from_secs(15));

    // we need to mine some blocks to get back to being considered a frequent miner
    for _i in 0..3 {
        let commits_count = signer_test
            .running_nodes
            .commits_submitted
            .load(Ordering::SeqCst);
        next_block_and(
            &mut signer_test.running_nodes.btc_regtest_controller,
            60,
            || {
                Ok(signer_test
                    .running_nodes
                    .commits_submitted
                    .load(Ordering::SeqCst)
                    > commits_count)
            },
        )
        .unwrap();
    }

    let post_fork_2_nonce = get_account(&http_origin, &miner_address).nonce;

    assert_eq!(post_fork_2_nonce, pre_fork_2_nonce - 4 * 2);

    for _i in 0..5 {
        signer_test.mine_nakamoto_block(Duration::from_secs(30));
    }

    let test_end_nonce = get_account(&http_origin, &miner_address).nonce;
    assert_eq!(test_end_nonce, post_fork_2_nonce + 2 * 5);

    info!(
        "New chain info: {:?}",
        get_chain_info(&signer_test.running_nodes.conf)
    );
    signer_test.shutdown();
}

#[test]
#[ignore]
fn multiple_miners() {
    if env::var("BITCOIND_TEST") != Ok("1".into()) {
        return;
    }

    let num_signers = 5;
    let sender_sk = Secp256k1PrivateKey::new();
    let sender_addr = tests::to_addr(&sender_sk);
    let send_amt = 100;
    let send_fee = 180;

    let btc_miner_1_seed = vec![1, 1, 1, 1];
    let btc_miner_2_seed = vec![2, 2, 2, 2];
    let btc_miner_1_pk = Keychain::default(btc_miner_1_seed.clone()).get_pub_key();
    let btc_miner_2_pk = Keychain::default(btc_miner_2_seed.clone()).get_pub_key();

    let node_1_rpc = 51024;
    let node_1_p2p = 51023;
    let node_2_rpc = 51026;
    let node_2_p2p = 51025;

    let node_1_rpc_bind = format!("127.0.0.1:{}", node_1_rpc);
    let node_2_rpc_bind = format!("127.0.0.1:{}", node_2_rpc);
    let mut node_2_listeners = Vec::new();

    // partition the signer set so that ~half are listening and using node 1 for RPC and events,
    //  and the rest are using node 2

    let mut signer_test: SignerTest<SpawnedSigner> = SignerTest::new_with_config_modifications(
        num_signers,
        vec![(sender_addr.clone(), send_amt + send_fee)],
        |signer_config| {
            let node_host = if signer_config.endpoint.port() % 2 == 0 {
                &node_1_rpc_bind
            } else {
                &node_2_rpc_bind
            };
            signer_config.node_host = node_host.to_string();
        },
        |config| {
            let localhost = "127.0.0.1";
            config.node.rpc_bind = format!("{}:{}", localhost, node_1_rpc);
            config.node.p2p_bind = format!("{}:{}", localhost, node_1_p2p);
            config.node.data_url = format!("http://{}:{}", localhost, node_1_rpc);
            config.node.p2p_address = format!("{}:{}", localhost, node_1_p2p);

            config.node.seed = btc_miner_1_seed.clone();
            config.node.local_peer_seed = btc_miner_1_seed.clone();
            config.burnchain.local_mining_public_key = Some(btc_miner_1_pk.to_hex());
            config.miner.mining_key = Some(Secp256k1PrivateKey::from_seed(&[1]));

            config.events_observers.retain(|listener| {
                let Ok(addr) = std::net::SocketAddr::from_str(&listener.endpoint) else {
                    warn!(
                        "Cannot parse {} to a socket, assuming it isn't a signer-listener binding",
                        listener.endpoint
                    );
                    return true;
                };
                if addr.port() % 2 == 0 || addr.port() == test_observer::EVENT_OBSERVER_PORT {
                    return true;
                }
                node_2_listeners.push(listener.clone());
                false
            })
        },
        Some(vec![btc_miner_1_pk.clone(), btc_miner_2_pk.clone()]),
        None,
    );
    let conf = signer_test.running_nodes.conf.clone();
    let mut conf_node_2 = conf.clone();
    let localhost = "127.0.0.1";
    conf_node_2.node.rpc_bind = format!("{}:{}", localhost, node_2_rpc);
    conf_node_2.node.p2p_bind = format!("{}:{}", localhost, node_2_p2p);
    conf_node_2.node.data_url = format!("http://{}:{}", localhost, node_2_rpc);
    conf_node_2.node.p2p_address = format!("{}:{}", localhost, node_2_p2p);
    conf_node_2.node.seed = btc_miner_2_seed.clone();
    conf_node_2.burnchain.local_mining_public_key = Some(btc_miner_2_pk.to_hex());
    conf_node_2.node.local_peer_seed = btc_miner_2_seed.clone();
    conf_node_2.miner.mining_key = Some(Secp256k1PrivateKey::from_seed(&[2]));
    conf_node_2.node.miner = true;
    conf_node_2.events_observers.clear();
    conf_node_2.events_observers.extend(node_2_listeners);
    assert!(!conf_node_2.events_observers.is_empty());

    let node_1_sk = Secp256k1PrivateKey::from_seed(&conf.node.local_peer_seed);
    let node_1_pk = StacksPublicKey::from_private(&node_1_sk);

    conf_node_2.node.working_dir = format!("{}-{}", conf_node_2.node.working_dir, "1");

    conf_node_2.node.set_bootstrap_nodes(
        format!("{}@{}", &node_1_pk.to_hex(), conf.node.p2p_bind),
        conf.burnchain.chain_id,
        conf.burnchain.peer_version,
    );

    let mut run_loop_2 = boot_nakamoto::BootRunLoop::new(conf_node_2.clone()).unwrap();
    let rl2_coord_channels = run_loop_2.coordinator_channels();
    let Counters {
        naka_submitted_commits: rl2_commits,
        ..
    } = run_loop_2.counters();
    let _run_loop_2_thread = thread::Builder::new()
        .name("run_loop_2".into())
        .spawn(move || run_loop_2.start(None, 0))
        .unwrap();

    signer_test.boot_to_epoch_3();
    let pre_nakamoto_peer_1_height = get_chain_info(&conf).stacks_tip_height;

    info!("------------------------- Reached Epoch 3.0 -------------------------");

    let max_nakamoto_tenures = 20;

    // due to the random nature of mining sortitions, the way this test is structured
    //  is that we keep track of how many tenures each miner produced, and once enough sortitions
    //  have been produced such that each miner has produced 3 tenures, we stop and check the
    //  results at the end
    let rl1_coord_channels = signer_test.running_nodes.coord_channel.clone();
    let rl1_commits = signer_test.running_nodes.commits_submitted.clone();

    let miner_1_pk = StacksPublicKey::from_private(conf.miner.mining_key.as_ref().unwrap());
    let miner_2_pk = StacksPublicKey::from_private(conf_node_2.miner.mining_key.as_ref().unwrap());
    let mut btc_blocks_mined = 1;
    let mut miner_1_tenures = 0;
    let mut miner_2_tenures = 0;
    while !(miner_1_tenures >= 3 && miner_2_tenures >= 3) {
        assert!(
            max_nakamoto_tenures >= btc_blocks_mined,
            "Produced {btc_blocks_mined} sortitions, but didn't cover the test scenarios, aborting"
        );

        let info_1 = get_chain_info(&conf);
        let info_2 = get_chain_info(&conf_node_2);

        info!(
            "Issue next block-build request\ninfo 1: {:?}\ninfo 2: {:?}\n",
            &info_1, &info_2
        );

        signer_test.mine_block_wait_on_processing(
            &[&rl1_coord_channels, &rl2_coord_channels],
            &[&rl1_commits, &rl2_commits],
            Duration::from_secs(30),
        );

        btc_blocks_mined += 1;
        let blocks = get_nakamoto_headers(&conf);
        // for this test, there should be one block per tenure
        let consensus_hash_set: HashSet<_> = blocks
            .iter()
            .map(|header| header.consensus_hash.clone())
            .collect();
        assert_eq!(
            consensus_hash_set.len(),
            blocks.len(),
            "In this test, there should only be one block per tenure"
        );
        miner_1_tenures = blocks
            .iter()
            .filter(|header| {
                let header = header.anchored_header.as_stacks_nakamoto().unwrap();
                miner_1_pk
                    .verify(
                        header.miner_signature_hash().as_bytes(),
                        &header.miner_signature,
                    )
                    .unwrap()
            })
            .count();
        miner_2_tenures = blocks
            .iter()
            .filter(|header| {
                let header = header.anchored_header.as_stacks_nakamoto().unwrap();
                miner_2_pk
                    .verify(
                        header.miner_signature_hash().as_bytes(),
                        &header.miner_signature,
                    )
                    .unwrap()
            })
            .count();
    }

    info!(
        "New chain info: {:?}",
        get_chain_info(&signer_test.running_nodes.conf)
    );

    info!("New chain info: {:?}", get_chain_info(&conf_node_2));

    let peer_1_height = get_chain_info(&conf).stacks_tip_height;
    let peer_2_height = get_chain_info(&conf_node_2).stacks_tip_height;
    info!("Peer height information"; "peer_1" => peer_1_height, "peer_2" => peer_2_height, "pre_naka_height" => pre_nakamoto_peer_1_height);
    assert_eq!(peer_1_height, peer_2_height);
    assert_eq!(
        peer_1_height,
        pre_nakamoto_peer_1_height + btc_blocks_mined - 1
    );
    assert_eq!(
        btc_blocks_mined,
        u64::try_from(miner_1_tenures + miner_2_tenures).unwrap()
    );

    signer_test.shutdown();
}

/// Read processed nakamoto block IDs from the test observer, and use `config` to open
///  a chainstate DB and returns their corresponding StacksHeaderInfos
fn get_nakamoto_headers(config: &Config) -> Vec<StacksHeaderInfo> {
    let nakamoto_block_ids: Vec<_> = test_observer::get_blocks()
        .into_iter()
        .filter_map(|block_json| {
            if block_json
                .as_object()
                .unwrap()
                .get("miner_signature")
                .is_none()
            {
                return None;
            }
            let block_id = StacksBlockId::from_hex(
                &block_json
                    .as_object()
                    .unwrap()
                    .get("index_block_hash")
                    .unwrap()
                    .as_str()
                    .unwrap()[2..],
            )
            .unwrap();
            Some(block_id)
        })
        .collect();

    let (chainstate, _) = StacksChainState::open(
        config.is_mainnet(),
        config.burnchain.chain_id,
        &config.get_chainstate_path_str(),
        None,
    )
    .unwrap();

    nakamoto_block_ids
        .into_iter()
        .map(|block_id| {
            NakamotoChainState::get_block_header(chainstate.db(), &block_id)
                .unwrap()
                .unwrap()
        })
        .collect()
}

#[test]
#[ignore]
// Test two nakamoto miners, with the signer set split between them.
//  One of the miners (run-loop-2) is prevented from submitting "good" block commits
//  using the "commit stall" test flag in combination with "block broadcast stalls".
//  (Because RL2 isn't able to RBF their initial commits after the tip is broadcasted).
// This test works by tracking two different scenarios:
//   1. RL2 must win a sortition that this block commit behavior would lead to a fork in.
//   2. After such a sortition, RL1 must win another block.
// The test asserts that every nakamoto sortition either has a successful tenure, or if
//  RL2 wins and they would be expected to fork, no blocks are produced. The test asserts
//  that every block produced increments the chain length.
fn miner_forking() {
    if env::var("BITCOIND_TEST") != Ok("1".into()) {
        return;
    }

    let num_signers = 5;
    let sender_sk = Secp256k1PrivateKey::new();
    let sender_addr = tests::to_addr(&sender_sk);
    let send_amt = 100;
    let send_fee = 180;
    let first_proposal_burn_block_timing = 1;

    let btc_miner_1_seed = vec![1, 1, 1, 1];
    let btc_miner_2_seed = vec![2, 2, 2, 2];
    let btc_miner_1_pk = Keychain::default(btc_miner_1_seed.clone()).get_pub_key();
    let btc_miner_2_pk = Keychain::default(btc_miner_2_seed.clone()).get_pub_key();

    let node_1_rpc = 51024;
    let node_1_p2p = 51023;
    let node_2_rpc = 51026;
    let node_2_p2p = 51025;

    let node_1_rpc_bind = format!("127.0.0.1:{}", node_1_rpc);
    let node_2_rpc_bind = format!("127.0.0.1:{}", node_2_rpc);
    let mut node_2_listeners = Vec::new();

    // partition the signer set so that ~half are listening and using node 1 for RPC and events,
    //  and the rest are using node 2

    let mut signer_test: SignerTest<SpawnedSigner> = SignerTest::new_with_config_modifications(
        num_signers,
        vec![(sender_addr.clone(), send_amt + send_fee)],
        |signer_config| {
            let node_host = if signer_config.endpoint.port() % 2 == 0 {
                &node_1_rpc_bind
            } else {
                &node_2_rpc_bind
            };
            signer_config.node_host = node_host.to_string();
            // we're deliberately stalling proposals: don't punish this in this test!
            signer_config.block_proposal_timeout = Duration::from_secs(240);
            // make sure that we don't allow forking due to burn block timing
            signer_config.first_proposal_burn_block_timing =
                Duration::from_secs(first_proposal_burn_block_timing);
        },
        |config| {
            let localhost = "127.0.0.1";
            config.node.rpc_bind = format!("{}:{}", localhost, node_1_rpc);
            config.node.p2p_bind = format!("{}:{}", localhost, node_1_p2p);
            config.node.data_url = format!("http://{}:{}", localhost, node_1_rpc);
            config.node.p2p_address = format!("{}:{}", localhost, node_1_p2p);

            config.node.seed = btc_miner_1_seed.clone();
            config.node.local_peer_seed = btc_miner_1_seed.clone();
            config.burnchain.local_mining_public_key = Some(btc_miner_1_pk.to_hex());
            config.miner.mining_key = Some(Secp256k1PrivateKey::from_seed(&[1]));

            config.events_observers.retain(|listener| {
                let Ok(addr) = std::net::SocketAddr::from_str(&listener.endpoint) else {
                    warn!(
                        "Cannot parse {} to a socket, assuming it isn't a signer-listener binding",
                        listener.endpoint
                    );
                    return true;
                };
                if addr.port() % 2 == 0 || addr.port() == test_observer::EVENT_OBSERVER_PORT {
                    return true;
                }
                node_2_listeners.push(listener.clone());
                false
            })
        },
        Some(vec![btc_miner_1_pk.clone(), btc_miner_2_pk.clone()]),
        None,
    );
    let conf = signer_test.running_nodes.conf.clone();
    let mut conf_node_2 = conf.clone();
    let localhost = "127.0.0.1";
    conf_node_2.node.rpc_bind = format!("{}:{}", localhost, node_2_rpc);
    conf_node_2.node.p2p_bind = format!("{}:{}", localhost, node_2_p2p);
    conf_node_2.node.data_url = format!("http://{}:{}", localhost, node_2_rpc);
    conf_node_2.node.p2p_address = format!("{}:{}", localhost, node_2_p2p);
    conf_node_2.node.seed = btc_miner_2_seed.clone();
    conf_node_2.burnchain.local_mining_public_key = Some(btc_miner_2_pk.to_hex());
    conf_node_2.node.local_peer_seed = btc_miner_2_seed.clone();
    conf_node_2.node.miner = true;
    conf_node_2.events_observers.clear();
    conf_node_2.events_observers.extend(node_2_listeners);
    conf_node_2.miner.mining_key = Some(Secp256k1PrivateKey::from_seed(&[2]));
    assert!(!conf_node_2.events_observers.is_empty());

    let node_1_sk = Secp256k1PrivateKey::from_seed(&conf.node.local_peer_seed);
    let node_1_pk = StacksPublicKey::from_private(&node_1_sk);

    conf_node_2.node.working_dir = format!("{}-{}", conf_node_2.node.working_dir, "1");

    conf_node_2.node.set_bootstrap_nodes(
        format!("{}@{}", &node_1_pk.to_hex(), conf.node.p2p_bind),
        conf.burnchain.chain_id,
        conf.burnchain.peer_version,
    );

    let mut run_loop_2 = boot_nakamoto::BootRunLoop::new(conf_node_2.clone()).unwrap();
    let Counters {
        naka_skip_commit_op,
        naka_submitted_commits: second_miner_commits_submitted,
        ..
    } = run_loop_2.counters();
    let _run_loop_2_thread = thread::Builder::new()
        .name("run_loop_2".into())
        .spawn(move || run_loop_2.start(None, 0))
        .unwrap();

    signer_test.boot_to_epoch_3();
    let pre_nakamoto_peer_1_height = get_chain_info(&conf).stacks_tip_height;

    naka_skip_commit_op.0.lock().unwrap().replace(false);
    info!("------------------------- Reached Epoch 3.0 -------------------------");

    let mut sortitions_seen = Vec::new();
    let run_sortition = || {
        info!("Pausing stacks block proposal to force an empty tenure commit from RL2");
        TEST_BROADCAST_STALL.lock().unwrap().replace(true);

        let rl2_commits_before = second_miner_commits_submitted.load(Ordering::SeqCst);

        signer_test
            .running_nodes
            .btc_regtest_controller
            .build_next_block(1);
        naka_skip_commit_op.0.lock().unwrap().replace(false);

        // wait until a commit is submitted by run_loop_2
        wait_for(60, || {
            let commits_count = second_miner_commits_submitted.load(Ordering::SeqCst);
            Ok(commits_count > rl2_commits_before)
        })
        .unwrap();

        // fetch the current sortition info
        let sortdb = conf.get_burnchain().open_sortition_db(true).unwrap();
        let sort_tip = SortitionDB::get_canonical_burn_chain_tip(sortdb.conn()).unwrap();

        // block commits from RL2 -- this will block until the start of the next iteration
        //  in this loop.
        naka_skip_commit_op.0.lock().unwrap().replace(true);
        // ensure RL1 performs an RBF after unblock block broadcast
        let rl1_commits_before = signer_test
            .running_nodes
            .commits_submitted
            .load(Ordering::SeqCst);

        // unblock block mining
        let blocks_len = test_observer::get_blocks().len();
        TEST_BROADCAST_STALL.lock().unwrap().replace(false);

        // wait for a block to be processed (or timeout!)
        if let Err(_) = wait_for(60, || Ok(test_observer::get_blocks().len() > blocks_len)) {
            info!("Timeout waiting for a block process: assuming this is because RL2 attempted to fork-- will check at end of test");
            return (sort_tip, false);
        }

        info!("Nakamoto block processed, waiting for commit from RL1");

        // wait for a commit from RL1
        wait_for(60, || {
            let commits_count = signer_test
                .running_nodes
                .commits_submitted
                .load(Ordering::SeqCst);
            Ok(commits_count > rl1_commits_before)
        })
        .unwrap();

        // sleep for 2*first_proposal_burn_block_timing to prevent the block timing from allowing a fork by the signer set
        thread::sleep(Duration::from_secs(first_proposal_burn_block_timing * 2));
        (sort_tip, true)
    };

    let mut won_by_miner_2_but_no_tenure = false;
    let mut won_by_miner_1_after_tenureless_miner_2 = false;
    let miner_1_pk = StacksPublicKey::from_private(conf.miner.mining_key.as_ref().unwrap());
    // miner 2 is expected to be valid iff:
    // (a) its the first nakamoto tenure
    // (b) the prior sortition didn't have a tenure (because by this time RL2 will have up-to-date block processing)
    let mut expects_miner_2_to_be_valid = true;
    let max_sortitions = 20;
    // due to the random nature of mining sortitions, the way this test is structured
    //  is that keeps track of two scenarios that we want to cover, and once enough sortitions
    //  have been produced to cover those scenarios, it stops and checks the results at the end.
    while !(won_by_miner_2_but_no_tenure && won_by_miner_1_after_tenureless_miner_2) {
        let nmb_sortitions_seen = sortitions_seen.len();
        assert!(max_sortitions >= nmb_sortitions_seen, "Produced {nmb_sortitions_seen} sortitions, but didn't cover the test scenarios, aborting");
        let (sortition_data, had_tenure) = run_sortition();
        sortitions_seen.push((sortition_data.clone(), had_tenure));

        let nakamoto_headers: HashMap<_, _> = get_nakamoto_headers(&conf)
            .into_iter()
            .map(|header| (header.consensus_hash.clone(), header))
            .collect();

        if had_tenure {
            let header_info = nakamoto_headers
                .get(&sortition_data.consensus_hash)
                .unwrap();
            let header = header_info
                .anchored_header
                .as_stacks_nakamoto()
                .unwrap()
                .clone();
            let mined_by_miner_1 = miner_1_pk
                .verify(
                    header.miner_signature_hash().as_bytes(),
                    &header.miner_signature,
                )
                .unwrap();

            info!("Block check";
                  "height" => header.chain_length,
                  "consensus_hash" => %header.consensus_hash,
                  "block_hash" => %header.block_hash(),
                  "stacks_block_id" => %header.block_id(),
                  "mined_by_miner_1?" => mined_by_miner_1,
                  "expects_miner_2_to_be_valid?" => expects_miner_2_to_be_valid);
            if !mined_by_miner_1 {
                assert!(expects_miner_2_to_be_valid, "If a block was produced by miner 2, we should have expected miner 2 to be valid");
            } else if won_by_miner_2_but_no_tenure {
                // the tenure was won by miner 1, they produced a block, and this follows a tenure that miner 2 won but couldn't
                //  mine during because they tried to fork.
                won_by_miner_1_after_tenureless_miner_2 = true;
            }

            // even if it was mined by miner 2, their next block commit should be invalid!
            expects_miner_2_to_be_valid = false;
        } else {
            info!("Sortition without tenure"; "expects_miner_2_to_be_valid?" => expects_miner_2_to_be_valid);
            assert!(nakamoto_headers
                .get(&sortition_data.consensus_hash)
                .is_none());
            assert!(!expects_miner_2_to_be_valid, "If no blocks were produced in the tenure, it should be because miner 2 committed to a fork");
            won_by_miner_2_but_no_tenure = true;
            expects_miner_2_to_be_valid = true;
        }
    }

    let peer_1_height = get_chain_info(&conf).stacks_tip_height;
    let peer_2_height = get_chain_info(&conf_node_2).stacks_tip_height;
    info!("Peer height information"; "peer_1" => peer_1_height, "peer_2" => peer_2_height, "pre_naka_height" => pre_nakamoto_peer_1_height);
    assert_eq!(peer_1_height, peer_2_height);

    let nakamoto_blocks_count = get_nakamoto_headers(&conf).len();

    assert_eq!(
        peer_1_height - pre_nakamoto_peer_1_height,
        u64::try_from(nakamoto_blocks_count).unwrap() - 1, // subtract 1 for the first Nakamoto block
        "There should be no forks in this test"
    );

    signer_test.shutdown();
}

#[test]
#[ignore]
/// This test checks the behavior at the end of a tenure. Specifically:
/// - The miner will broadcast the last block of the tenure, even if the signing is
///   completed after the next burn block arrives
/// - The signers will not sign a block that arrives after the next burn block, but
///   will finish a signing process that was in progress when the next burn block arrived
fn end_of_tenure() {
    if env::var("BITCOIND_TEST") != Ok("1".into()) {
        return;
    }

    tracing_subscriber::registry()
        .with(fmt::layer())
        .with(EnvFilter::from_default_env())
        .init();

    info!("------------------------- Test Setup -------------------------");
    let num_signers = 5;
    let sender_sk = Secp256k1PrivateKey::new();
    let sender_addr = tests::to_addr(&sender_sk);
    let send_amt = 100;
    let send_fee = 180;
    let recipient = PrincipalData::from(StacksAddress::burn_address(false));
    let mut signer_test: SignerTest<SpawnedSigner> = SignerTest::new(
        num_signers,
        vec![(sender_addr.clone(), send_amt + send_fee)],
    );
    let http_origin = format!("http://{}", &signer_test.running_nodes.conf.node.rpc_bind);
    let long_timeout = Duration::from_secs(200);
    let short_timeout = Duration::from_secs(20);
    let blocks_before = signer_test
        .running_nodes
        .nakamoto_blocks_mined
        .load(Ordering::SeqCst);
    signer_test.boot_to_epoch_3();
    let curr_reward_cycle = signer_test.get_current_reward_cycle();
    // Advance to one before the next reward cycle to ensure we are on the reward cycle boundary
    let final_reward_cycle = curr_reward_cycle + 1;
    let final_reward_cycle_height_boundary = signer_test
        .running_nodes
        .btc_regtest_controller
        .get_burnchain()
        .reward_cycle_to_block_height(final_reward_cycle)
        - 2;

    // give the system a chance to mine a Nakamoto block
    // But it doesn't have to mine one for this test to succeed?
    let start = Instant::now();
    while start.elapsed() <= short_timeout {
        let mined_blocks = signer_test
            .running_nodes
            .nakamoto_blocks_mined
            .load(Ordering::SeqCst);
        if mined_blocks > blocks_before {
            break;
        }
        sleep_ms(100);
    }

    info!("------------------------- Test Mine to Next Reward Cycle Boundary  -------------------------");
    signer_test.run_until_burnchain_height_nakamoto(
        long_timeout,
        final_reward_cycle_height_boundary,
        num_signers,
    );
    println!("Advanced to next reward cycle boundary: {final_reward_cycle_height_boundary}");
    assert_eq!(
        signer_test.get_current_reward_cycle(),
        final_reward_cycle - 1
    );

    info!("------------------------- Test Block Validation Stalled -------------------------");
    TEST_VALIDATE_STALL.lock().unwrap().replace(true);

    let proposals_before = signer_test
        .running_nodes
        .nakamoto_blocks_proposed
        .load(Ordering::SeqCst);
    let blocks_before = signer_test
        .running_nodes
        .nakamoto_blocks_mined
        .load(Ordering::SeqCst);

    let info = get_chain_info(&signer_test.running_nodes.conf);
    let start_height = info.stacks_tip_height;
    // submit a tx so that the miner will mine an extra block
    let sender_nonce = 0;
    let transfer_tx =
        make_stacks_transfer(&sender_sk, sender_nonce, send_fee, &recipient, send_amt);
    submit_tx(&http_origin, &transfer_tx);

    info!("Submitted transfer tx and waiting for block proposal");
    let start_time = Instant::now();
    while signer_test
        .running_nodes
        .nakamoto_blocks_proposed
        .load(Ordering::SeqCst)
        <= proposals_before
    {
        assert!(
            start_time.elapsed() <= short_timeout,
            "Timed out waiting for block proposal"
        );
        std::thread::sleep(Duration::from_millis(100));
    }

    while signer_test.get_current_reward_cycle() != final_reward_cycle {
        next_block_and(
            &mut signer_test.running_nodes.btc_regtest_controller,
            10,
            || Ok(true),
        )
        .unwrap();
        assert!(
            start_time.elapsed() <= short_timeout,
            "Timed out waiting to enter the next reward cycle"
        );
        std::thread::sleep(Duration::from_millis(100));
    }

    while test_observer::get_burn_blocks()
        .last()
        .unwrap()
        .get("burn_block_height")
        .unwrap()
        .as_u64()
        .unwrap()
        < final_reward_cycle_height_boundary + 1
    {
        assert!(
            start_time.elapsed() <= short_timeout,
            "Timed out waiting for burn block events"
        );
        std::thread::sleep(Duration::from_millis(100));
    }

    signer_test.wait_for_cycle(30, final_reward_cycle);

    info!("Block proposed and burn blocks consumed. Verifying that stacks block is still not processed");

    assert_eq!(
        signer_test
            .running_nodes
            .nakamoto_blocks_mined
            .load(Ordering::SeqCst),
        blocks_before
    );

    info!("Unpausing block validation and waiting for block to be processed");
    // Disable the stall and wait for the block to be processed
    TEST_VALIDATE_STALL.lock().unwrap().replace(false);
    let start_time = Instant::now();
    while signer_test
        .running_nodes
        .nakamoto_blocks_mined
        .load(Ordering::SeqCst)
        <= blocks_before
    {
        assert!(
            start_time.elapsed() <= short_timeout,
            "Timed out waiting for block to be mined"
        );
        std::thread::sleep(Duration::from_millis(100));
    }

    let info = get_chain_info(&signer_test.running_nodes.conf);
    assert_eq!(info.stacks_tip_height, start_height + 1);

    signer_test.shutdown();
}

#[test]
#[ignore]
/// This test checks that the miner will retry when enough signers reject the block.
fn retry_on_rejection() {
    if env::var("BITCOIND_TEST") != Ok("1".into()) {
        return;
    }
    tracing_subscriber::registry()
        .with(fmt::layer())
        .with(EnvFilter::from_default_env())
        .init();

    info!("------------------------- Test Setup -------------------------");
    let num_signers = 5;
    let sender_sk = Secp256k1PrivateKey::new();
    let sender_addr = tests::to_addr(&sender_sk);
    let send_amt = 100;
    let send_fee = 180;
    let short_timeout = Duration::from_secs(30);
    let recipient = PrincipalData::from(StacksAddress::burn_address(false));
    let mut signer_test: SignerTest<SpawnedSigner> = SignerTest::new(
        num_signers,
        vec![(sender_addr.clone(), (send_amt + send_fee) * 3)],
    );
    let http_origin = format!("http://{}", &signer_test.running_nodes.conf.node.rpc_bind);
    signer_test.boot_to_epoch_3();

    // wait until we get a sortition.
    // we might miss a block-commit at the start of epoch 3
    let burnchain = signer_test.running_nodes.conf.get_burnchain();
    let sortdb = burnchain.open_sortition_db(true).unwrap();

    loop {
        next_block_and(
            &mut signer_test.running_nodes.btc_regtest_controller,
            60,
            || Ok(true),
        )
        .unwrap();

        sleep_ms(10_000);

        let tip = SortitionDB::get_canonical_burn_chain_tip(&sortdb.conn()).unwrap();
        if tip.sortition {
            break;
        }
    }

    // mine a nakamoto block
    let mined_blocks = signer_test.running_nodes.nakamoto_blocks_mined.clone();
    let blocks_before = mined_blocks.load(Ordering::SeqCst);
    let start_time = Instant::now();
    // submit a tx so that the miner will mine a stacks block
    let mut sender_nonce = 0;
    let transfer_tx =
        make_stacks_transfer(&sender_sk, sender_nonce, send_fee, &recipient, send_amt);
    let tx = submit_tx(&http_origin, &transfer_tx);
    sender_nonce += 1;
    info!("Submitted tx {tx} in to mine the first Nakamoto block");

    // a tenure has begun, so wait until we mine a block
    while mined_blocks.load(Ordering::SeqCst) <= blocks_before {
        assert!(
            start_time.elapsed() < short_timeout,
            "FAIL: Test timed out while waiting for block production",
        );
        thread::sleep(Duration::from_secs(1));
    }

    // make all signers reject the block
    let rejecting_signers: Vec<_> = signer_test
        .signer_stacks_private_keys
        .iter()
        .map(StacksPublicKey::from_private)
        .take(num_signers)
        .collect();
    TEST_REJECT_ALL_BLOCK_PROPOSAL
        .lock()
        .unwrap()
        .replace(rejecting_signers.clone());

    let proposals_before = signer_test
        .running_nodes
        .nakamoto_blocks_proposed
        .load(Ordering::SeqCst);
    let blocks_before = signer_test
        .running_nodes
        .nakamoto_blocks_mined
        .load(Ordering::SeqCst);

    // submit a tx so that the miner will mine a block
    let transfer_tx =
        make_stacks_transfer(&sender_sk, sender_nonce, send_fee, &recipient, send_amt);
    submit_tx(&http_origin, &transfer_tx);

    info!("Submitted transfer tx and waiting for block proposal");
    loop {
        let blocks_proposed = signer_test
            .running_nodes
            .nakamoto_blocks_proposed
            .load(Ordering::SeqCst);
        if blocks_proposed > proposals_before {
            break;
        }
        std::thread::sleep(Duration::from_millis(100));
    }

    info!("Block proposed, verifying that it is not processed");
    // Wait 10 seconds to be sure that the timeout has occurred
    std::thread::sleep(Duration::from_secs(10));
    assert_eq!(
        signer_test
            .running_nodes
            .nakamoto_blocks_mined
            .load(Ordering::SeqCst),
        blocks_before
    );

    // resume signing
    info!("Disable unconditional rejection and wait for the block to be processed");
    TEST_REJECT_ALL_BLOCK_PROPOSAL
        .lock()
        .unwrap()
        .replace(vec![]);
    loop {
        let blocks_mined = signer_test
            .running_nodes
            .nakamoto_blocks_mined
            .load(Ordering::SeqCst);
        if blocks_mined > blocks_before {
            break;
        }
        std::thread::sleep(Duration::from_millis(100));
    }
    signer_test.shutdown();
}

#[test]
#[ignore]
/// This test checks that the signers will broadcast a block once they receive enough signatures.
fn signers_broadcast_signed_blocks() {
    if env::var("BITCOIND_TEST") != Ok("1".into()) {
        return;
    }

    tracing_subscriber::registry()
        .with(fmt::layer())
        .with(EnvFilter::from_default_env())
        .init();

    info!("------------------------- Test Setup -------------------------");
    let num_signers = 5;
    let sender_sk = Secp256k1PrivateKey::new();
    let sender_addr = tests::to_addr(&sender_sk);
    let send_amt = 100;
    let send_fee = 180;
    let recipient = PrincipalData::from(StacksAddress::burn_address(false));
    let mut signer_test: SignerTest<SpawnedSigner> = SignerTest::new(
        num_signers,
        vec![(sender_addr.clone(), send_amt + send_fee)],
    );
    let http_origin = format!("http://{}", &signer_test.running_nodes.conf.node.rpc_bind);

    signer_test.boot_to_epoch_3();
    sleep_ms(10_000);

    signer_test.mine_nakamoto_block(Duration::from_secs(30));
    sleep_ms(10_000);

    TEST_IGNORE_SIGNERS.lock().unwrap().replace(true);

    let blocks_before = signer_test
        .running_nodes
        .nakamoto_blocks_mined
        .load(Ordering::SeqCst);

    let signer_pushed_before = signer_test
        .running_nodes
        .nakamoto_blocks_signer_pushed
        .load(Ordering::SeqCst);

    let info_before = get_chain_info(&signer_test.running_nodes.conf);

    // submit a tx so that the miner will mine a block
    let sender_nonce = 0;
    let transfer_tx =
        make_stacks_transfer(&sender_sk, sender_nonce, send_fee, &recipient, send_amt);
    submit_tx(&http_origin, &transfer_tx);

    debug!("Transaction sent; waiting for block-mining");

    let start = Instant::now();
    let duration = 60;
    loop {
        let blocks_mined = signer_test
            .running_nodes
            .nakamoto_blocks_mined
            .load(Ordering::SeqCst);
        let signer_pushed = signer_test
            .running_nodes
            .nakamoto_blocks_signer_pushed
            .load(Ordering::SeqCst);

        let info = get_chain_info(&signer_test.running_nodes.conf);
        if blocks_mined > blocks_before
            && signer_pushed > signer_pushed_before
            && info.stacks_tip_height > info_before.stacks_tip_height
        {
            break;
        }

        debug!(
            "blocks_mined: {},{}, signers_pushed: {},{}, stacks_tip_height: {},{}",
            blocks_mined,
            blocks_before,
            signer_pushed,
            signer_pushed_before,
            info.stacks_tip_height,
            info_before.stacks_tip_height
        );

        std::thread::sleep(Duration::from_millis(100));
        if start.elapsed() >= Duration::from_secs(duration) {
            panic!("Timed out");
        }
    }

    signer_test.shutdown();
}

#[test]
#[ignore]
/// This test checks the behaviour of signers when a sortition is empty. Specifically:
/// - An empty sortition will cause the signers to mark a miner as misbehaving once a timeout is exceeded.
/// - The miner will stop trying to mine once it sees a threshold of signers reject the block
/// - The empty sortition will trigger the miner to attempt a tenure extend.
/// - Signers will accept the tenure extend and sign subsequent blocks built off the old sortition
fn empty_sortition() {
    if env::var("BITCOIND_TEST") != Ok("1".into()) {
        return;
    }

    tracing_subscriber::registry()
        .with(fmt::layer())
        .with(EnvFilter::from_default_env())
        .init();

    info!("------------------------- Test Setup -------------------------");
    let num_signers = 5;
    let sender_sk = Secp256k1PrivateKey::new();
    let sender_addr = tests::to_addr(&sender_sk);
    let send_amt = 100;
    let send_fee = 180;
    let recipient = PrincipalData::from(StacksAddress::burn_address(false));
    let block_proposal_timeout = Duration::from_secs(5);
    let mut signer_test: SignerTest<SpawnedSigner> = SignerTest::new_with_config_modifications(
        num_signers,
        vec![(sender_addr.clone(), send_amt + send_fee)],
        |config| {
            // make the duration long enough that the miner will be marked as malicious
            config.block_proposal_timeout = block_proposal_timeout;
        },
        |_| {},
        None,
        None,
    );
    let http_origin = format!("http://{}", &signer_test.running_nodes.conf.node.rpc_bind);
    let short_timeout = Duration::from_secs(20);

    signer_test.boot_to_epoch_3();

    TEST_BROADCAST_STALL.lock().unwrap().replace(true);

    info!("------------------------- Test Mine Regular Tenure A  -------------------------");
    let commits_before = signer_test
        .running_nodes
        .commits_submitted
        .load(Ordering::SeqCst);
    // Mine a regular tenure
    next_block_and(
        &mut signer_test.running_nodes.btc_regtest_controller,
        60,
        || {
            let commits_count = signer_test
                .running_nodes
                .commits_submitted
                .load(Ordering::SeqCst);
            Ok(commits_count > commits_before)
        },
    )
    .unwrap();

    info!("------------------------- Test Mine Empty Tenure B  -------------------------");
    info!("Pausing stacks block mining to trigger an empty sortition.");
    let blocks_before = signer_test
        .running_nodes
        .nakamoto_blocks_mined
        .load(Ordering::SeqCst);
    let commits_before = signer_test
        .running_nodes
        .commits_submitted
        .load(Ordering::SeqCst);
    // Start new Tenure B
    // In the next block, the miner should win the tenure
    next_block_and(
        &mut signer_test.running_nodes.btc_regtest_controller,
        60,
        || {
            let commits_count = signer_test
                .running_nodes
                .commits_submitted
                .load(Ordering::SeqCst);
            Ok(commits_count > commits_before)
        },
    )
    .unwrap();

    info!("Pausing stacks block proposal to force an empty tenure");
    TEST_BROADCAST_STALL.lock().unwrap().replace(true);

    info!("Pausing commit op to prevent tenure C from starting...");
    signer_test
        .running_nodes
        .nakamoto_test_skip_commit_op
        .0
        .lock()
        .unwrap()
        .replace(true);

    let blocks_after = signer_test
        .running_nodes
        .nakamoto_blocks_mined
        .load(Ordering::SeqCst);
    assert_eq!(blocks_after, blocks_before);

    let rejected_before = signer_test
        .running_nodes
        .nakamoto_blocks_rejected
        .load(Ordering::SeqCst);

    // submit a tx so that the miner will mine an extra block
    let sender_nonce = 0;
    let transfer_tx =
        make_stacks_transfer(&sender_sk, sender_nonce, send_fee, &recipient, send_amt);
    submit_tx(&http_origin, &transfer_tx);

    std::thread::sleep(block_proposal_timeout.add(Duration::from_secs(1)));

    TEST_BROADCAST_STALL.lock().unwrap().replace(false);

    info!("------------------------- Test Delayed Block is Rejected  -------------------------");
    let reward_cycle = signer_test.get_current_reward_cycle();
    let mut stackerdb = StackerDB::new(
        &signer_test.running_nodes.conf.node.rpc_bind,
        StacksPrivateKey::new(), // We are just reading so don't care what the key is
        false,
        reward_cycle,
        SignerSlotID(0), // We are just reading so again, don't care about index.
    );

    let signer_slot_ids: Vec<_> = signer_test
        .get_signer_indices(reward_cycle)
        .iter()
        .map(|id| id.0)
        .collect();
    assert_eq!(signer_slot_ids.len(), num_signers);

    // The miner's proposed block should get rejected by all the signers
    let mut found_rejections = Vec::new();
    wait_for(short_timeout.as_secs(), || {
        for slot_id in signer_slot_ids.iter() {
            if found_rejections.contains(slot_id) {
                continue;
            }
            let mut latest_msgs = StackerDB::get_messages(
                stackerdb
                    .get_session_mut(&MessageSlotID::BlockResponse)
                    .expect("Failed to get BlockResponse stackerdb session"),
                &[*slot_id]
            ).expect("Failed to get message from stackerdb");
            assert!(latest_msgs.len() <= 1);
            let Some(latest_msg) = latest_msgs.pop() else {
                info!("No message yet from slot #{slot_id}, will wait to try again");
                continue;
            };
            if let SignerMessage::BlockResponse(BlockResponse::Rejected(BlockRejection {
                reason_code,
                ..
            })) = latest_msg
            {
                assert!(matches!(reason_code, RejectCode::SortitionViewMismatch));
                found_rejections.push(*slot_id);
            } else {
                info!("Latest message from slot #{slot_id} isn't a block rejection, will wait to see if the signer updates to a rejection");
            }
        }
        let rejections = signer_test
            .running_nodes
            .nakamoto_blocks_rejected
            .load(Ordering::SeqCst);

        // wait until we've found rejections for all the signers, and the miner has confirmed that
        // the signers have rejected the block
        Ok(found_rejections.len() == signer_slot_ids.len() && rejections > rejected_before)
    }).unwrap();
    signer_test.shutdown();
}

#[test]
#[ignore]
/// This test checks that Epoch 2.5 signers will issue a mock signature per burn block they receive.
fn mock_sign_epoch_25() {
    if env::var("BITCOIND_TEST") != Ok("1".into()) {
        return;
    }

    tracing_subscriber::registry()
        .with(fmt::layer())
        .with(EnvFilter::from_default_env())
        .init();

    info!("------------------------- Test Setup -------------------------");
    let num_signers = 5;
    let sender_sk = Secp256k1PrivateKey::new();
    let sender_addr = tests::to_addr(&sender_sk);
    let send_amt = 100;
    let send_fee = 180;

    let mut signer_test: SignerTest<SpawnedSigner> = SignerTest::new_with_config_modifications(
        num_signers,
        vec![(sender_addr.clone(), send_amt + send_fee)],
        |_| {},
        |node_config| {
            node_config.miner.pre_nakamoto_mock_signing = true;
            let epochs = node_config.burnchain.epochs.as_mut().unwrap();
            for epoch in epochs.iter_mut() {
                if epoch.epoch_id == StacksEpochId::Epoch25 {
                    epoch.end_height = 251;
                }
                if epoch.epoch_id == StacksEpochId::Epoch30 {
                    epoch.start_height = 251;
                }
            }
        },
        None,
        None,
    );

    let epochs = signer_test
        .running_nodes
        .conf
        .burnchain
        .epochs
        .clone()
        .unwrap();
    let epoch_3 = &epochs[StacksEpoch::find_epoch_by_id(&epochs, StacksEpochId::Epoch30).unwrap()];
    let epoch_3_boundary = epoch_3.start_height - 1; // We only advance to the boundary as epoch 2.5 miner gets torn down at the boundary

    signer_test.boot_to_epoch_25_reward_cycle();

    info!("------------------------- Test Processing Epoch 2.5 Tenures -------------------------");

    // Mine until epoch 3.0 and ensure that no more mock signatures are received
    let reward_cycle = signer_test.get_current_reward_cycle();
    let signer_slot_ids: Vec<_> = signer_test
        .get_signer_indices(reward_cycle)
        .iter()
        .map(|id| id.0)
        .collect();
    let signer_keys = signer_test.get_signer_public_keys(reward_cycle);
    let signer_public_keys: Vec<_> = signer_keys.signers.into_values().collect();
    assert_eq!(signer_slot_ids.len(), num_signers);

    let miners_stackerdb_contract = boot_code_id(MINERS_NAME, false);

    // Mine until epoch 3.0 and ensure we get a new mock block per epoch 2.5 sortition
    let main_poll_time = Instant::now();
    // Only advance to the boundary as the epoch 2.5 miner will be shut down at this point.
    while signer_test
        .running_nodes
        .btc_regtest_controller
        .get_headers_height()
        < epoch_3_boundary
    {
        let mut mock_block_mesage = None;
        let mock_poll_time = Instant::now();
        next_block_and(
            &mut signer_test.running_nodes.btc_regtest_controller,
            60,
            || Ok(true),
        )
        .unwrap();
        let current_burn_block_height = signer_test
            .running_nodes
            .btc_regtest_controller
            .get_headers_height();
        debug!("Waiting for mock miner message for burn block height {current_burn_block_height}");
        while mock_block_mesage.is_none() {
            std::thread::sleep(Duration::from_millis(100));
            let chunks = test_observer::get_stackerdb_chunks();
            for chunk in chunks
                .into_iter()
                .filter_map(|chunk| {
                    if chunk.contract_id != miners_stackerdb_contract {
                        return None;
                    }
                    Some(chunk.modified_slots)
                })
                .flatten()
            {
                if chunk.data.is_empty() {
                    continue;
                }
                let SignerMessage::MockBlock(mock_block) =
                    SignerMessage::consensus_deserialize(&mut chunk.data.as_slice())
                        .expect("Failed to deserialize SignerMessage")
                else {
                    continue;
                };
                if mock_block.mock_proposal.peer_info.burn_block_height == current_burn_block_height
                {
                    mock_block
                        .mock_signatures
                        .iter()
                        .for_each(|mock_signature| {
                            assert!(signer_public_keys.iter().any(|signer| {
                                mock_signature
                                    .verify(
                                        &StacksPublicKey::from_slice(signer.to_bytes().as_slice())
                                            .unwrap(),
                                    )
                                    .expect("Failed to verify mock signature")
                            }));
                        });
                    mock_block_mesage = Some(mock_block);
                    break;
                }
            }
            assert!(
                mock_poll_time.elapsed() <= Duration::from_secs(15),
                "Failed to find mock miner message within timeout"
            );
        }
        assert!(
            main_poll_time.elapsed() <= Duration::from_secs(45),
            "Timed out waiting to advance epoch 3.0 boundary"
        );
    }
}

#[test]
#[ignore]
fn multiple_miners_mock_sign_epoch_25() {
    if env::var("BITCOIND_TEST") != Ok("1".into()) {
        return;
    }

    let num_signers = 5;
    let sender_sk = Secp256k1PrivateKey::new();
    let sender_addr = tests::to_addr(&sender_sk);
    let send_amt = 100;
    let send_fee = 180;

    let btc_miner_1_seed = vec![1, 1, 1, 1];
    let btc_miner_2_seed = vec![2, 2, 2, 2];
    let btc_miner_1_pk = Keychain::default(btc_miner_1_seed.clone()).get_pub_key();
    let btc_miner_2_pk = Keychain::default(btc_miner_2_seed.clone()).get_pub_key();

    let node_1_rpc = 51024;
    let node_1_p2p = 51023;
    let node_2_rpc = 51026;
    let node_2_p2p = 51025;

    let node_1_rpc_bind = format!("127.0.0.1:{}", node_1_rpc);
    let node_2_rpc_bind = format!("127.0.0.1:{}", node_2_rpc);
    let mut node_2_listeners = Vec::new();

    // partition the signer set so that ~half are listening and using node 1 for RPC and events,
    //  and the rest are using node 2

    let mut signer_test: SignerTest<SpawnedSigner> = SignerTest::new_with_config_modifications(
        num_signers,
        vec![(sender_addr.clone(), send_amt + send_fee)],
        Some(Duration::from_secs(15)),
        |signer_config| {
            let node_host = if signer_config.endpoint.port() % 2 == 0 {
                &node_1_rpc_bind
            } else {
                &node_2_rpc_bind
            };
            signer_config.node_host = node_host.to_string();
        },
        |config| {
            let localhost = "127.0.0.1";
            config.node.rpc_bind = format!("{}:{}", localhost, node_1_rpc);
            config.node.p2p_bind = format!("{}:{}", localhost, node_1_p2p);
            config.node.data_url = format!("http://{}:{}", localhost, node_1_rpc);
            config.node.p2p_address = format!("{}:{}", localhost, node_1_p2p);

            config.node.seed = btc_miner_1_seed.clone();
            config.node.local_peer_seed = btc_miner_1_seed.clone();
            config.burnchain.local_mining_public_key = Some(btc_miner_1_pk.to_hex());
            config.miner.mining_key = Some(Secp256k1PrivateKey::from_seed(&[1]));
            config.miner.pre_nakamoto_mock_signing = true;
            let epochs = config.burnchain.epochs.as_mut().unwrap();
            for epoch in epochs.iter_mut() {
                if epoch.epoch_id == StacksEpochId::Epoch25 {
                    epoch.end_height = 251;
                }
                if epoch.epoch_id == StacksEpochId::Epoch30 {
                    epoch.start_height = 251;
                }
            }
            config.events_observers.retain(|listener| {
                let Ok(addr) = std::net::SocketAddr::from_str(&listener.endpoint) else {
                    warn!(
                        "Cannot parse {} to a socket, assuming it isn't a signer-listener binding",
                        listener.endpoint
                    );
                    return true;
                };
                if addr.port() % 2 == 0 || addr.port() == test_observer::EVENT_OBSERVER_PORT {
                    return true;
                }
                node_2_listeners.push(listener.clone());
                false
            })
        },
        Some(vec![btc_miner_1_pk.clone(), btc_miner_2_pk.clone()]),
        None,
    );
    let conf = signer_test.running_nodes.conf.clone();
    let mut conf_node_2 = conf.clone();
    let localhost = "127.0.0.1";
    conf_node_2.node.rpc_bind = format!("{}:{}", localhost, node_2_rpc);
    conf_node_2.node.p2p_bind = format!("{}:{}", localhost, node_2_p2p);
    conf_node_2.node.data_url = format!("http://{}:{}", localhost, node_2_rpc);
    conf_node_2.node.p2p_address = format!("{}:{}", localhost, node_2_p2p);
    conf_node_2.node.seed = btc_miner_2_seed.clone();
    conf_node_2.burnchain.local_mining_public_key = Some(btc_miner_2_pk.to_hex());
    conf_node_2.node.local_peer_seed = btc_miner_2_seed.clone();
    conf_node_2.miner.mining_key = Some(Secp256k1PrivateKey::from_seed(&[2]));
    conf_node_2.node.miner = true;
    conf_node_2.events_observers.clear();
    conf_node_2.events_observers.extend(node_2_listeners);
    assert!(!conf_node_2.events_observers.is_empty());

    let node_1_sk = Secp256k1PrivateKey::from_seed(&conf.node.local_peer_seed);
    let node_1_pk = StacksPublicKey::from_private(&node_1_sk);

    conf_node_2.node.working_dir = format!("{}-{}", conf_node_2.node.working_dir, "1");

    conf_node_2.node.set_bootstrap_nodes(
        format!("{}@{}", &node_1_pk.to_hex(), conf.node.p2p_bind),
        conf.burnchain.chain_id,
        conf.burnchain.peer_version,
    );

    let mut run_loop_2 = boot_nakamoto::BootRunLoop::new(conf_node_2.clone()).unwrap();
    let _run_loop_2_thread = thread::Builder::new()
        .name("run_loop_2".into())
        .spawn(move || run_loop_2.start(None, 0))
        .unwrap();

    let epochs = signer_test
        .running_nodes
        .conf
        .burnchain
        .epochs
        .clone()
        .unwrap();
    let epoch_3 = &epochs[StacksEpoch::find_epoch_by_id(&epochs, StacksEpochId::Epoch30).unwrap()];
    let epoch_3_boundary = epoch_3.start_height - 1; // We only advance to the boundary as epoch 2.5 miner gets torn down at the boundary

    signer_test.boot_to_epoch_25_reward_cycle();

    info!("------------------------- Reached Epoch 2.5 Reward Cycle-------------------------");

    // Mine until epoch 3.0 and ensure that no more mock signatures are received
    let reward_cycle = signer_test.get_current_reward_cycle();
    let signer_slot_ids: Vec<_> = signer_test
        .get_signer_indices(reward_cycle)
        .iter()
        .map(|id| id.0)
        .collect();
    let signer_keys = signer_test.get_signer_public_keys(reward_cycle);
    let signer_public_keys: Vec<_> = signer_keys.signers.into_values().collect();
    assert_eq!(signer_slot_ids.len(), num_signers);

    let miners_stackerdb_contract = boot_code_id(MINERS_NAME, false);

    // Only advance to the boundary as the epoch 2.5 miner will be shut down at this point.
    while signer_test
        .running_nodes
        .btc_regtest_controller
        .get_headers_height()
        < epoch_3_boundary
    {
        let mut mock_block_mesage = None;
        let mock_poll_time = Instant::now();
        next_block_and(
            &mut signer_test.running_nodes.btc_regtest_controller,
            60,
            || Ok(true),
        )
        .unwrap();
        let current_burn_block_height = signer_test
            .running_nodes
            .btc_regtest_controller
            .get_headers_height();
        debug!("Waiting for mock miner message for burn block height {current_burn_block_height}");
        while mock_block_mesage.is_none() {
            std::thread::sleep(Duration::from_millis(100));
            let chunks = test_observer::get_stackerdb_chunks();
            for chunk in chunks
                .into_iter()
                .filter_map(|chunk| {
                    if chunk.contract_id != miners_stackerdb_contract {
                        return None;
                    }
                    Some(chunk.modified_slots)
                })
                .flatten()
            {
                if chunk.data.is_empty() {
                    continue;
                }
                let SignerMessage::MockBlock(mock_block) =
                    SignerMessage::consensus_deserialize(&mut chunk.data.as_slice())
                        .expect("Failed to deserialize SignerMessage")
                else {
                    continue;
                };
                if mock_block.mock_proposal.peer_info.burn_block_height == current_burn_block_height
                {
                    mock_block
                        .mock_signatures
                        .iter()
                        .for_each(|mock_signature| {
                            assert!(signer_public_keys.iter().any(|signer| {
                                mock_signature
                                    .verify(
                                        &StacksPublicKey::from_slice(signer.to_bytes().as_slice())
                                            .unwrap(),
                                    )
                                    .expect("Failed to verify mock signature")
                            }));
                        });
                    mock_block_mesage = Some(mock_block);
                    break;
                }
            }
            assert!(
                mock_poll_time.elapsed() <= Duration::from_secs(15),
                "Failed to find mock miner message within timeout"
            );
        }
    }
}

#[test]
#[ignore]
/// This test asserts that signer set rollover works as expected.
/// Specifically, if a new set of signers are registered for an upcoming reward cycle,
/// old signers shut down operation and the new signers take over with the commencement of
/// the next reward cycle.
fn signer_set_rollover() {
    tracing_subscriber::registry()
        .with(fmt::layer())
        .with(EnvFilter::from_default_env())
        .init();

    info!("------------------------- Test Setup -------------------------");
    let num_signers = 5;
    let new_num_signers = 4;

    let new_signer_private_keys: Vec<_> = (0..new_num_signers)
        .into_iter()
        .map(|_| StacksPrivateKey::new())
        .collect();
    let new_signer_public_keys: Vec<_> = new_signer_private_keys
        .iter()
        .map(|sk| Secp256k1PublicKey::from_private(sk).to_bytes_compressed())
        .collect();
    let new_signer_addresses: Vec<_> = new_signer_private_keys
        .iter()
        .map(|sk| tests::to_addr(sk))
        .collect();
    let sender_sk = Secp256k1PrivateKey::new();
    let sender_addr = tests::to_addr(&sender_sk);
    let send_amt = 100;
    let send_fee = 180;
    let recipient = PrincipalData::from(StacksAddress::burn_address(false));

    let mut initial_balances = new_signer_addresses
        .iter()
        .map(|addr| (addr.clone(), POX_4_DEFAULT_STACKER_BALANCE))
        .collect::<Vec<_>>();

    initial_balances.push((sender_addr.clone(), (send_amt + send_fee) * 4));

    let run_stamp = rand::random();
    let mut rng = rand::thread_rng();

    let mut buf = [0u8; 2];
    rng.fill_bytes(&mut buf);
    let rpc_port = u16::from_be_bytes(buf.try_into().unwrap()).saturating_add(1025) - 1; // use a non-privileged port between 1024 and 65534
    let rpc_bind = format!("127.0.0.1:{}", rpc_port);

    // Setup the new signers that will take over
    let new_signer_configs = build_signer_config_tomls(
        &new_signer_private_keys,
        &rpc_bind,
        Some(Duration::from_millis(128)), // Timeout defaults to 5 seconds. Let's override it to 128 milliseconds.
        &Network::Testnet,
        "12345",
        run_stamp,
        3000 + num_signers,
        Some(100_000),
        None,
        Some(9000 + num_signers),
    );

    let new_spawned_signers: Vec<_> = (0..new_num_signers)
        .into_iter()
        .map(|i| {
            info!("spawning signer");
            let signer_config =
                SignerConfig::load_from_str(&new_signer_configs[i as usize]).unwrap();
            SpawnedSigner::new(signer_config)
        })
        .collect();

    // Boot with some initial signer set
    let mut signer_test: SignerTest<SpawnedSigner> = SignerTest::new_with_config_modifications(
        num_signers,
        initial_balances,
        |_| {},
        |naka_conf| {
            for toml in new_signer_configs.clone() {
                let signer_config = SignerConfig::load_from_str(&toml).unwrap();
                info!(
                    "---- Adding signer endpoint to naka conf ({}) ----",
                    signer_config.endpoint
                );

                naka_conf.events_observers.insert(EventObserverConfig {
                    endpoint: format!("{}", signer_config.endpoint),
                    events_keys: vec![
                        EventKeyType::StackerDBChunks,
                        EventKeyType::BlockProposal,
                        EventKeyType::BurnchainBlocks,
                    ],
                });
            }
            naka_conf.node.rpc_bind = rpc_bind.clone();
        },
        None,
        None,
    );
    assert_eq!(
        new_spawned_signers[0].config.node_host,
        signer_test.running_nodes.conf.node.rpc_bind
    );
    // Only stack for one cycle so that the signer set changes
    signer_test.num_stacking_cycles = 1_u64;

    let http_origin = format!("http://{}", &signer_test.running_nodes.conf.node.rpc_bind);
    let short_timeout = Duration::from_secs(20);

    // Verify that naka_conf has our new signer's event observers
    for toml in &new_signer_configs {
        let signer_config = SignerConfig::load_from_str(&toml).unwrap();
        let endpoint = format!("{}", signer_config.endpoint);
        assert!(signer_test
            .running_nodes
            .conf
            .events_observers
            .iter()
            .any(|observer| observer.endpoint == endpoint));
    }

    // Advance to the first reward cycle, stacking to the old signers beforehand

    info!("---- Booting to epoch 3 -----");
    signer_test.boot_to_epoch_3();

    // verify that the first reward cycle has the old signers in the reward set
    let reward_cycle = signer_test.get_current_reward_cycle();
    let signer_test_public_keys: Vec<_> = signer_test
        .signer_stacks_private_keys
        .iter()
        .map(|sk| Secp256k1PublicKey::from_private(sk).to_bytes_compressed())
        .collect();

    info!("---- Verifying that the current signers are the old signers ----");
    let current_signers = signer_test.get_reward_set_signers(reward_cycle);
    assert_eq!(current_signers.len(), num_signers as usize);
    // Verify that the current signers are the same as the old signers
    for signer in current_signers.iter() {
        assert!(signer_test_public_keys.contains(&signer.signing_key.to_vec()));
        assert!(!new_signer_public_keys.contains(&signer.signing_key.to_vec()));
    }

    info!("---- Mining a block to trigger the signer set -----");
    // submit a tx so that the miner will mine an extra block
    let sender_nonce = 0;
    let transfer_tx =
        make_stacks_transfer(&sender_sk, sender_nonce, send_fee, &recipient, send_amt);
    submit_tx(&http_origin, &transfer_tx);
    let mined_block = signer_test.mine_nakamoto_block(short_timeout);
    let block_sighash = mined_block.signer_signature_hash;
    let signer_signatures = mined_block.signer_signature;

    // verify the mined_block signatures against the OLD signer set
    for signature in signer_signatures.iter() {
        let pk = Secp256k1PublicKey::recover_to_pubkey(block_sighash.bits(), signature)
            .expect("FATAL: Failed to recover pubkey from block sighash");
        assert!(signer_test_public_keys.contains(&pk.to_bytes_compressed()));
        assert!(!new_signer_public_keys.contains(&pk.to_bytes_compressed()));
    }

    // advance to the next reward cycle, stacking to the new signers beforehand
    let reward_cycle = signer_test.get_current_reward_cycle();

    info!("---- Stacking new signers -----");

    let burn_block_height = signer_test
        .running_nodes
        .btc_regtest_controller
        .get_headers_height();
    for stacker_sk in new_signer_private_keys.iter() {
        let pox_addr = PoxAddress::from_legacy(
            AddressHashMode::SerializeP2PKH,
            tests::to_addr(&stacker_sk).bytes,
        );
        let pox_addr_tuple: clarity::vm::Value =
            pox_addr.clone().as_clarity_tuple().unwrap().into();
        let signature = make_pox_4_signer_key_signature(
            &pox_addr,
            &stacker_sk,
            reward_cycle.into(),
            &Pox4SignatureTopic::StackStx,
            CHAIN_ID_TESTNET,
            1_u128,
            u128::MAX,
            1,
        )
        .unwrap()
        .to_rsv();

        let signer_pk = Secp256k1PublicKey::from_private(stacker_sk);
        let stacking_tx = tests::make_contract_call(
            &stacker_sk,
            0,
            1000,
            &StacksAddress::burn_address(false),
            "pox-4",
            "stack-stx",
            &[
                clarity::vm::Value::UInt(POX_4_DEFAULT_STACKER_STX_AMT),
                pox_addr_tuple.clone(),
                clarity::vm::Value::UInt(burn_block_height as u128),
                clarity::vm::Value::UInt(1),
                clarity::vm::Value::some(clarity::vm::Value::buff_from(signature).unwrap())
                    .unwrap(),
                clarity::vm::Value::buff_from(signer_pk.to_bytes_compressed()).unwrap(),
                clarity::vm::Value::UInt(u128::MAX),
                clarity::vm::Value::UInt(1),
            ],
        );
        submit_tx(&http_origin, &stacking_tx);
    }

    signer_test.mine_nakamoto_block(short_timeout);

    let next_reward_cycle = reward_cycle.saturating_add(1);

    let next_cycle_height = signer_test
        .running_nodes
        .btc_regtest_controller
        .get_burnchain()
        .nakamoto_first_block_of_cycle(next_reward_cycle)
        .saturating_add(1);

    info!("---- Mining to next reward set calculation -----");
    signer_test.run_until_burnchain_height_nakamoto(
        Duration::from_secs(60),
        next_cycle_height.saturating_sub(3),
        new_num_signers,
    );

    // Verify that the new reward set is the new signers
    let reward_set = signer_test.get_reward_set_signers(next_reward_cycle);
    for signer in reward_set.iter() {
        assert!(!signer_test_public_keys.contains(&signer.signing_key.to_vec()));
        assert!(new_signer_public_keys.contains(&signer.signing_key.to_vec()));
    }

    info!(
        "---- Mining to the next reward cycle (block {}) -----",
        next_cycle_height
    );
    signer_test.run_until_burnchain_height_nakamoto(
        Duration::from_secs(60),
        next_cycle_height,
        new_num_signers,
    );
    let new_reward_cycle = signer_test.get_current_reward_cycle();
    assert_eq!(new_reward_cycle, reward_cycle.saturating_add(1));

    info!("---- Verifying that the current signers are the new signers ----");
    let current_signers = signer_test.get_reward_set_signers(new_reward_cycle);
    assert_eq!(current_signers.len(), new_num_signers as usize);
    for signer in current_signers.iter() {
        assert!(!signer_test_public_keys.contains(&signer.signing_key.to_vec()));
        assert!(new_signer_public_keys.contains(&signer.signing_key.to_vec()));
    }

    info!("---- Mining a block to verify new signer set -----");
    let sender_nonce = 1;
    let transfer_tx =
        make_stacks_transfer(&sender_sk, sender_nonce, send_fee, &recipient, send_amt);
    submit_tx(&http_origin, &transfer_tx);
    let mined_block = signer_test.mine_nakamoto_block(short_timeout);

    info!("---- Verifying that the new signers signed the block -----");
    let signer_signatures = mined_block.signer_signature;

    // verify the mined_block signatures against the NEW signer set
    for signature in signer_signatures.iter() {
        let pk = Secp256k1PublicKey::recover_to_pubkey(block_sighash.bits(), signature)
            .expect("FATAL: Failed to recover pubkey from block sighash");
        assert!(!signer_test_public_keys.contains(&pk.to_bytes_compressed()));
        assert!(new_signer_public_keys.contains(&pk.to_bytes_compressed()));
    }

    signer_test.shutdown();
    for signer in new_spawned_signers {
        assert!(signer.stop().is_none());
    }
}

#[test]
#[ignore]
/// This test checks that the signers will broadcast a block once they receive enough signatures.
fn min_gap_between_blocks() {
    if env::var("BITCOIND_TEST") != Ok("1".into()) {
        return;
    }

    tracing_subscriber::registry()
        .with(fmt::layer())
        .with(EnvFilter::from_default_env())
        .init();

    info!("------------------------- Test Setup -------------------------");
    let num_signers = 5;
    let sender_sk = Secp256k1PrivateKey::new();
    let sender_addr = tests::to_addr(&sender_sk);
    let send_amt = 100;
    let send_fee = 180;
    let recipient = PrincipalData::from(StacksAddress::burn_address(false));
    let time_between_blocks_ms = 10_000;
    let mut signer_test: SignerTest<SpawnedSigner> = SignerTest::new_with_config_modifications(
        num_signers,
        vec![(sender_addr.clone(), send_amt + send_fee)],
        |_config| {},
        |config| {
            config.miner.min_time_between_blocks_ms = time_between_blocks_ms;
        },
        None,
        None,
    );

    let http_origin = format!("http://{}", &signer_test.running_nodes.conf.node.rpc_bind);

    signer_test.boot_to_epoch_3();

    let blocks_before = signer_test
        .running_nodes
        .nakamoto_blocks_mined
        .load(Ordering::SeqCst);

    info!("Ensure that the first Nakamoto block is mined after the gap is exceeded");
    let blocks = get_nakamoto_headers(&signer_test.running_nodes.conf);
    assert_eq!(blocks.len(), 1);
    let first_block = blocks.last().unwrap();
    let blocks = test_observer::get_blocks();
    let parent = blocks
        .iter()
        .find(|b| b.get("block_height").unwrap() == first_block.stacks_block_height - 1)
        .unwrap();
    let first_block_time = first_block
        .anchored_header
        .as_stacks_nakamoto()
        .unwrap()
        .timestamp;
    let parent_block_time = parent.get("burn_block_time").unwrap().as_u64().unwrap();
    assert!(
        Duration::from_secs(first_block_time - parent_block_time)
            >= Duration::from_millis(time_between_blocks_ms),
        "First block proposed before gap was exceeded: {}s - {}s > {}ms",
        first_block_time,
        parent_block_time,
        time_between_blocks_ms
    );

    // Submit a tx so that the miner will mine a block
    let sender_nonce = 0;
    let transfer_tx =
        make_stacks_transfer(&sender_sk, sender_nonce, send_fee, &recipient, send_amt);
    submit_tx(&http_origin, &transfer_tx);

    info!("Submitted transfer tx and waiting for block to be processed. Ensure it does not arrive before the gap is exceeded");
    wait_for(60, || {
        let blocks_processed = signer_test
            .running_nodes
            .nakamoto_blocks_mined
            .load(Ordering::SeqCst);
        Ok(blocks_processed > blocks_before)
    })
    .unwrap();

    // Verify that the second Nakamoto block is mined after the gap is exceeded
    let blocks = get_nakamoto_headers(&signer_test.running_nodes.conf);
    let last_block = blocks.last().unwrap();
    let last_block_time = last_block
        .anchored_header
        .as_stacks_nakamoto()
        .unwrap()
        .timestamp;
    let penultimate_block = blocks.get(blocks.len() - 2).unwrap();
    let penultimate_block_time = penultimate_block
        .anchored_header
        .as_stacks_nakamoto()
        .unwrap()
        .timestamp;
    assert!(
        Duration::from_secs(last_block_time - penultimate_block_time)
            >= Duration::from_millis(time_between_blocks_ms),
        "Block proposed before gap was exceeded: {}s - {}s > {}ms",
        last_block_time,
        penultimate_block_time,
        time_between_blocks_ms
    );

    signer_test.shutdown();
}

#[test]
#[ignore]
/// Test scenario where there are duplicate signers with the same private key
/// First submitted signature should take precedence
fn duplicate_signers() {
    if env::var("BITCOIND_TEST") != Ok("1".into()) {
        return;
    }

    tracing_subscriber::registry()
        .with(fmt::layer())
        .with(EnvFilter::from_default_env())
        .init();

    // Disable p2p broadcast of the nakamoto blocks, so that we rely
    //  on the signer's using StackerDB to get pushed blocks
    *nakamoto_node::miner::TEST_SKIP_P2P_BROADCAST
        .lock()
        .unwrap() = Some(true);

    info!("------------------------- Test Setup -------------------------");
    let num_signers = 5;
    let mut signer_stacks_private_keys = (0..num_signers)
        .map(|_| StacksPrivateKey::new())
        .collect::<Vec<_>>();

    // First two signers have same private key
    signer_stacks_private_keys[1] = signer_stacks_private_keys[0];
    let unique_signers = num_signers - 1;
    let duplicate_pubkey = Secp256k1PublicKey::from_private(&signer_stacks_private_keys[0]);
    let duplicate_pubkey_from_copy =
        Secp256k1PublicKey::from_private(&signer_stacks_private_keys[1]);
    assert_eq!(
        duplicate_pubkey, duplicate_pubkey_from_copy,
        "Recovered pubkeys don't match"
    );

    let mut signer_test: SignerTest<SpawnedSigner> = SignerTest::new_with_config_modifications(
        num_signers,
        vec![],
        |_| {},
        |_| {},
        None,
        Some(signer_stacks_private_keys),
    );

    signer_test.boot_to_epoch_3();
    let timeout = Duration::from_secs(30);

    info!("------------------------- Try mining one block -------------------------");

    signer_test.mine_and_verify_confirmed_naka_block(timeout, num_signers);

    info!("------------------------- Read all `BlockResponse::Accepted` messages -------------------------");

    let mut signer_accepted_responses = vec![];
    let start_polling = Instant::now();
    while start_polling.elapsed() <= timeout {
        std::thread::sleep(Duration::from_secs(1));
        let messages = test_observer::get_stackerdb_chunks()
            .into_iter()
            .flat_map(|chunk| chunk.modified_slots)
            .filter_map(|chunk| {
                SignerMessage::consensus_deserialize(&mut chunk.data.as_slice()).ok()
            })
            .filter_map(|message| match message {
                SignerMessage::BlockResponse(BlockResponse::Accepted(m)) => {
                    info!("Message(accepted): {message:?}");
                    Some(m)
                }
                _ => {
                    debug!("Message(ignored): {message:?}");
                    None
                }
            });
        signer_accepted_responses.extend(messages);
    }

    info!("------------------------- Assert there are {unique_signers} unique signatures and recovered pubkeys -------------------------");

    // Pick a message hash
    let (selected_sighash, _) = signer_accepted_responses
        .iter()
        .min_by_key(|(sighash, _)| *sighash)
        .copied()
        .expect("No `BlockResponse::Accepted` messages recieved");

    // Filter only resonses for selected block and collect unique pubkeys and signatures
    let (pubkeys, signatures): (HashSet<_>, HashSet<_>) = signer_accepted_responses
        .into_iter()
        .filter(|(hash, _)| *hash == selected_sighash)
        .map(|(msg, sig)| {
            let pubkey = Secp256k1PublicKey::recover_to_pubkey(msg.bits(), &sig)
                .expect("Failed to recover pubkey");
            (pubkey, sig)
        })
        .unzip();

    assert_eq!(pubkeys.len(), unique_signers);
    assert_eq!(signatures.len(), unique_signers);

    signer_test.shutdown();
}

#[test]
#[ignore]
<<<<<<< HEAD
/// Test that signers that accept a block locally, but that was rejected globally will accept a subsequent attempt
/// by the miner essentially reorg their prior locally accepted/signed block, i.e. the globally rejected block overrides
/// their local view.
///
/// Test Setup:
/// The test spins up five stacks signers, one miner Nakamoto node, and a corresponding bitcoind.
/// The stacks node is then advanced to Epoch 3.0 boundary to allow block signing.
///
/// Test Execution:
/// The node mines 1 stacks block N (all signers sign it). The subsequent block N+1 is proposed, but rejected by >30% of the signers.
/// The miner then attempts to mine N+1', and all signers accept the block.
///
/// Test Assertion:
/// Stacks tip advances to N+1'
fn locally_accepted_blocks_overriden_by_global_rejection() {
=======
/// This test involves two miners, each mining tenures with 6 blocks each. Half
/// of the signers are attached to each miner, so the test also verifies that
/// the signers' messages successfully make their way to the active miner.
fn multiple_miners_with_nakamoto_blocks() {
>>>>>>> 80c069f3
    if env::var("BITCOIND_TEST") != Ok("1".into()) {
        return;
    }

<<<<<<< HEAD
    tracing_subscriber::registry()
        .with(fmt::layer())
        .with(EnvFilter::from_default_env())
        .init();

    info!("------------------------- Test Setup -------------------------");
    let num_signers = 5;
    let sender_sk = Secp256k1PrivateKey::new();
    let sender_addr = tests::to_addr(&sender_sk);
    let send_amt = 100;
    let send_fee = 180;
    let nmb_txs = 2;
    let recipient = PrincipalData::from(StacksAddress::burn_address(false));
    let mut signer_test: SignerTest<SpawnedSigner> = SignerTest::new(
        num_signers,
        vec![(sender_addr.clone(), (send_amt + send_fee) * nmb_txs)],
    );
    let http_origin = format!("http://{}", &signer_test.running_nodes.conf.node.rpc_bind);
    let long_timeout = Duration::from_secs(200);
    let short_timeout = Duration::from_secs(20);
    signer_test.boot_to_epoch_3();

    info!("------------------------- Test Mine Nakamoto Block N -------------------------");
    let info_before = signer_test.stacks_client.get_peer_info().unwrap();
    let mined_blocks = signer_test.running_nodes.nakamoto_blocks_mined.clone();
    let blocks_before = mined_blocks.load(Ordering::SeqCst);
    let start_time = Instant::now();
    // submit a tx so that the miner will mine a stacks block
    let mut sender_nonce = 0;
    let transfer_tx =
        make_stacks_transfer(&sender_sk, sender_nonce, send_fee, &recipient, send_amt);
    let tx = submit_tx(&http_origin, &transfer_tx);
    info!("Submitted tx {tx} in to mine block N");
    while mined_blocks.load(Ordering::SeqCst) <= blocks_before {
        assert!(
            start_time.elapsed() < short_timeout,
            "FAIL: Test timed out while waiting for block production",
        );
        thread::sleep(Duration::from_secs(1));
    }
    sender_nonce += 1;
    let info_after = signer_test.stacks_client.get_peer_info().unwrap();
    assert_eq!(
        info_before.stacks_tip_height + 1,
        info_after.stacks_tip_height
    );
    let nakamoto_blocks = test_observer::get_mined_nakamoto_blocks();
    let block_n = nakamoto_blocks.last().unwrap();
    assert_eq!(info_after.stacks_tip.to_string(), block_n.block_hash);

    info!("------------------------- Attempt to Mine Nakamoto Block N+1 -------------------------");
    // Make half of the signers reject the block proposal by the miner to ensure its marked globally rejected
    let rejecting_signers: Vec<_> = signer_test
        .signer_stacks_private_keys
        .iter()
        .map(StacksPublicKey::from_private)
        .take(num_signers / 2)
        .collect();
    TEST_REJECT_ALL_BLOCK_PROPOSAL
        .lock()
        .unwrap()
        .replace(rejecting_signers.clone());
    test_observer::clear();
    let transfer_tx =
        make_stacks_transfer(&sender_sk, sender_nonce, send_fee, &recipient, send_amt);
    let tx = submit_tx(&http_origin, &transfer_tx);
    info!("Submitted tx {tx} to mine block N+1");
    let start_time = Instant::now();
    let blocks_before = mined_blocks.load(Ordering::SeqCst);
    let info_before = signer_test.stacks_client.get_peer_info().unwrap();
    loop {
        let stackerdb_events = test_observer::get_stackerdb_chunks();
        let block_rejections = stackerdb_events
            .into_iter()
            .flat_map(|chunk| chunk.modified_slots)
            .filter_map(|chunk| {
                let message = SignerMessage::consensus_deserialize(&mut chunk.data.as_slice())
                    .expect("Failed to deserialize SignerMessage");
                match message {
                    SignerMessage::BlockResponse(BlockResponse::Rejected(rejection)) => {
                        let rejected_pubkey = rejection
                            .recover_public_key()
                            .expect("Failed to recover public key from rejection");
                        if rejecting_signers.contains(&rejected_pubkey)
                            && rejection.reason_code == RejectCode::TestingDirective
                        {
                            Some(rejection)
                        } else {
                            None
                        }
                    }
                    _ => None,
                }
            })
            .collect::<Vec<_>>();
        if block_rejections.len() == rejecting_signers.len() {
            break;
        }
        assert!(
            start_time.elapsed() < long_timeout,
            "FAIL: Test timed out while waiting for block proposal rejections",
        );
    }

    assert_eq!(blocks_before, mined_blocks.load(Ordering::SeqCst));
    let info_after = signer_test.stacks_client.get_peer_info().unwrap();
    assert_eq!(info_before, info_after);
    // Ensure that the block was not accepted globally so the stacks tip has not advanced to N+1
    let nakamoto_blocks = test_observer::get_mined_nakamoto_blocks();
    let block_n_1 = nakamoto_blocks.last().unwrap();
    assert_ne!(block_n_1, block_n);

    info!("------------------------- Test Mine Nakamoto Block N+1' -------------------------");
    let info_before = signer_test.stacks_client.get_peer_info().unwrap();
    TEST_REJECT_ALL_BLOCK_PROPOSAL
        .lock()
        .unwrap()
        .replace(Vec::new());
    while mined_blocks.load(Ordering::SeqCst) <= blocks_before {
        assert!(
            start_time.elapsed() < short_timeout,
            "FAIL: Test timed out while waiting for block production",
        );
        thread::sleep(Duration::from_secs(1));
    }
    let blocks_after = mined_blocks.load(Ordering::SeqCst);
    assert_eq!(blocks_after, blocks_before + 1);

    let info_after = signer_test.stacks_client.get_peer_info().unwrap();
    assert_eq!(
        info_after.stacks_tip_height,
        info_before.stacks_tip_height + 1
    );
    // Ensure that the block was accepted globally so the stacks tip has advanced to N+1'
    let start_time = Instant::now();
    while test_observer::get_mined_nakamoto_blocks().last().unwrap() == block_n_1 {
        assert!(
            start_time.elapsed() < short_timeout,
            "FAIL: Test timed out while waiting for block production",
        );
        thread::sleep(Duration::from_secs(1));
    }
    let nakamoto_blocks = test_observer::get_mined_nakamoto_blocks();
    let block_n_1_prime = nakamoto_blocks.last().unwrap();
    assert_eq!(
        info_after.stacks_tip.to_string(),
        block_n_1_prime.block_hash
    );
    assert_ne!(block_n_1_prime, block_n_1);
}

#[test]
#[ignore]
/// Test that signers that reject a block locally, but that was accepted globally will accept
/// a subsequent block built on top of the accepted block
///
/// Test Setup:
/// The test spins up five stacks signers, one miner Nakamoto node, and a corresponding bitcoind.
/// The stacks node is then advanced to Epoch 3.0 boundary to allow block signing.
///
/// Test Execution:
/// The node mines 1 stacks block N (all signers sign it). The subsequent block N+1 is proposed, but rejected by <30% of the signers.
/// The miner then attempts to mine N+2, and all signers accept the block.
///
/// Test Assertion:
/// Stacks tip advances to N+2
fn locally_rejected_blocks_overriden_by_global_acceptance() {
    if env::var("BITCOIND_TEST") != Ok("1".into()) {
        return;
    }

    tracing_subscriber::registry()
        .with(fmt::layer())
        .with(EnvFilter::from_default_env())
        .init();

    info!("------------------------- Test Setup -------------------------");
    let num_signers = 5;
    let sender_sk = Secp256k1PrivateKey::new();
    let sender_addr = tests::to_addr(&sender_sk);
    let send_amt = 100;
    let send_fee = 180;
    let nmb_txs = 3;
    let recipient = PrincipalData::from(StacksAddress::burn_address(false));
    let mut signer_test: SignerTest<SpawnedSigner> = SignerTest::new(
        num_signers,
        vec![(sender_addr.clone(), (send_amt + send_fee) * nmb_txs)],
    );
    let http_origin = format!("http://{}", &signer_test.running_nodes.conf.node.rpc_bind);
    let long_timeout = Duration::from_secs(200);
    let short_timeout = Duration::from_secs(30);
    signer_test.boot_to_epoch_3();
    info!("------------------------- Test Mine Nakamoto Block N -------------------------");
    let mined_blocks = signer_test.running_nodes.nakamoto_blocks_mined.clone();
    let blocks_before = mined_blocks.load(Ordering::SeqCst);
    let info_before = signer_test
        .stacks_client
        .get_peer_info()
        .expect("Failed to get peer info");
    let start_time = Instant::now();
    // submit a tx so that the miner will mine a stacks block
    let mut sender_nonce = 0;
    let transfer_tx =
        make_stacks_transfer(&sender_sk, sender_nonce, send_fee, &recipient, send_amt);
    let tx = submit_tx(&http_origin, &transfer_tx);
    info!("Submitted tx {tx} in to mine block N");
    while mined_blocks.load(Ordering::SeqCst) <= blocks_before {
        assert!(
            start_time.elapsed() < short_timeout,
            "FAIL: Test timed out while waiting for block production",
        );
        thread::sleep(Duration::from_secs(1));
    }

    sender_nonce += 1;
    let info_after = signer_test
        .stacks_client
        .get_peer_info()
        .expect("Failed to get peer info");
    assert_eq!(
        info_before.stacks_tip_height + 1,
        info_after.stacks_tip_height
    );
    let nmb_signatures = signer_test
        .stacks_client
        .get_tenure_tip(&info_after.stacks_tip_consensus_hash)
        .expect("Failed to get tip")
        .as_stacks_nakamoto()
        .expect("Not a Nakamoto block")
        .signer_signature
        .len();
    assert_eq!(nmb_signatures, num_signers);

    // Ensure that the block was accepted globally so the stacks tip has not advanced to N
    let nakamoto_blocks = test_observer::get_mined_nakamoto_blocks();
    let block_n = nakamoto_blocks.last().unwrap();
    assert_eq!(info_after.stacks_tip.to_string(), block_n.block_hash);

    info!("------------------------- Mine Nakamoto Block N+1 -------------------------");
    // Make less than 30% of the signers reject the block to ensure it is marked globally accepted
    let rejecting_signers: Vec<_> = signer_test
        .signer_stacks_private_keys
        .iter()
        .map(StacksPublicKey::from_private)
        .take(num_signers * 3 / 10)
        .collect();
    TEST_REJECT_ALL_BLOCK_PROPOSAL
        .lock()
        .unwrap()
        .replace(rejecting_signers.clone());
    test_observer::clear();
    let transfer_tx =
        make_stacks_transfer(&sender_sk, sender_nonce, send_fee, &recipient, send_amt);
    let tx = submit_tx(&http_origin, &transfer_tx);
    sender_nonce += 1;
    info!("Submitted tx {tx} in to mine block N+1");
    let start_time = Instant::now();
    let blocks_before = mined_blocks.load(Ordering::SeqCst);
    let info_before = signer_test
        .stacks_client
        .get_peer_info()
        .expect("Failed to get peer info");
    while mined_blocks.load(Ordering::SeqCst) <= blocks_before {
        assert!(
            start_time.elapsed() < short_timeout,
            "FAIL: Test timed out while waiting for block production",
        );
        thread::sleep(Duration::from_secs(1));
    }
    loop {
        let stackerdb_events = test_observer::get_stackerdb_chunks();
        let block_rejections = stackerdb_events
            .into_iter()
            .flat_map(|chunk| chunk.modified_slots)
            .filter_map(|chunk| {
                let message = SignerMessage::consensus_deserialize(&mut chunk.data.as_slice())
                    .expect("Failed to deserialize SignerMessage");
                match message {
                    SignerMessage::BlockResponse(BlockResponse::Rejected(rejection)) => {
                        let rejected_pubkey = rejection
                            .recover_public_key()
                            .expect("Failed to recover public key from rejection");
                        if rejecting_signers.contains(&rejected_pubkey)
                            && rejection.reason_code == RejectCode::TestingDirective
                        {
                            Some(rejection)
                        } else {
                            None
                        }
                    }
                    _ => None,
                }
            })
            .collect::<Vec<_>>();
        if block_rejections.len() == rejecting_signers.len() {
            break;
        }
        assert!(
            start_time.elapsed() < long_timeout,
            "FAIL: Test timed out while waiting for block proposal rejections",
        );
    }
    // Assert the block was mined
    let info_after = signer_test
        .stacks_client
        .get_peer_info()
        .expect("Failed to get peer info");
    assert_eq!(blocks_before + 1, mined_blocks.load(Ordering::SeqCst));
    assert_eq!(
        info_before.stacks_tip_height + 1,
        info_after.stacks_tip_height
    );
    let nmb_signatures = signer_test
        .stacks_client
        .get_tenure_tip(&info_after.stacks_tip_consensus_hash)
        .expect("Failed to get tip")
        .as_stacks_nakamoto()
        .expect("Not a Nakamoto block")
        .signer_signature
        .len();
    assert_eq!(nmb_signatures, num_signers - rejecting_signers.len());

    // Ensure that the block was accepted globally so the stacks tip has advanced to N+1
    let nakamoto_blocks = test_observer::get_mined_nakamoto_blocks();
    let block_n_1 = nakamoto_blocks.last().unwrap();
    assert_eq!(info_after.stacks_tip.to_string(), block_n_1.block_hash);
    assert_ne!(block_n_1, block_n);

    info!("------------------------- Test Mine Nakamoto Block N+2 -------------------------");
    let info_before = signer_test.stacks_client.get_peer_info().unwrap();
    let blocks_before = mined_blocks.load(Ordering::SeqCst);
    TEST_REJECT_ALL_BLOCK_PROPOSAL
        .lock()
        .unwrap()
        .replace(Vec::new());

    let transfer_tx =
        make_stacks_transfer(&sender_sk, sender_nonce, send_fee, &recipient, send_amt);
    let tx = submit_tx(&http_origin, &transfer_tx);
    info!("Submitted tx {tx} in to mine block N+2");
    while mined_blocks.load(Ordering::SeqCst) <= blocks_before {
        assert!(
            start_time.elapsed() < short_timeout,
            "FAIL: Test timed out while waiting for block production",
        );
        thread::sleep(Duration::from_secs(1));
    }
    let blocks_after = mined_blocks.load(Ordering::SeqCst);
    assert_eq!(blocks_after, blocks_before + 1);

    let info_after = signer_test.stacks_client.get_peer_info().unwrap();
    assert_eq!(
        info_before.stacks_tip_height + 1,
        info_after.stacks_tip_height,
    );
    let nmb_signatures = signer_test
        .stacks_client
        .get_tenure_tip(&info_after.stacks_tip_consensus_hash)
        .expect("Failed to get tip")
        .as_stacks_nakamoto()
        .expect("Not a Nakamoto block")
        .signer_signature
        .len();
    assert_eq!(nmb_signatures, num_signers);
    // Ensure that the block was accepted globally so the stacks tip has advanced to N+2
    let nakamoto_blocks = test_observer::get_mined_nakamoto_blocks();
    let block_n_2 = nakamoto_blocks.last().unwrap();
    assert_eq!(info_after.stacks_tip.to_string(), block_n_2.block_hash);
    assert_ne!(block_n_2, block_n_1);
}

#[test]
#[ignore]
/// Test that signers that have accept a locally signed block N+1 built in tenure A can sign a block proposed during a
/// new tenure B built upon the last globally accepted block N, i.e. a reorg can occur at a tenure boundary.
///
/// Test Setup:
/// The test spins up five stacks signers, one miner Nakamoto node, and a corresponding bitcoind.
/// The stacks node is then advanced to Epoch 3.0 boundary to allow block signing.
///
/// Test Execution:
/// The node mines 1 stacks block N (all signers sign it). The subsequent block N+1 is proposed, but <30% accept it. The remaining signers
/// do not make a decision on the block. A new tenure begins and the miner proposes a new block N+1' which all signers accept.
///
/// Test Assertion:
/// Stacks tip advances to N+1'
fn reorg_locally_accepted_blocks_across_tenures_succeeds() {
    if env::var("BITCOIND_TEST") != Ok("1".into()) {
        return;
    }

    tracing_subscriber::registry()
        .with(fmt::layer())
        .with(EnvFilter::from_default_env())
        .init();

    info!("------------------------- Test Setup -------------------------");
    let num_signers = 5;
    let sender_sk = Secp256k1PrivateKey::new();
    let sender_addr = tests::to_addr(&sender_sk);
    let send_amt = 100;
    let send_fee = 180;
    let nmb_txs = 2;
    let recipient = PrincipalData::from(StacksAddress::burn_address(false));
    let mut signer_test: SignerTest<SpawnedSigner> = SignerTest::new(
        num_signers,
        vec![(sender_addr.clone(), (send_amt + send_fee) * nmb_txs)],
    );
    let http_origin = format!("http://{}", &signer_test.running_nodes.conf.node.rpc_bind);
    let short_timeout = Duration::from_secs(30);
    signer_test.boot_to_epoch_3();
    info!("------------------------- Starting Tenure A -------------------------");
    info!("------------------------- Test Mine Nakamoto Block N -------------------------");
    let mined_blocks = signer_test.running_nodes.nakamoto_blocks_mined.clone();
    let blocks_before = mined_blocks.load(Ordering::SeqCst);
    let info_before = signer_test
        .stacks_client
        .get_peer_info()
        .expect("Failed to get peer info");
    let start_time = Instant::now();
    // submit a tx so that the miner will mine a stacks block
    let mut sender_nonce = 0;
    let transfer_tx =
        make_stacks_transfer(&sender_sk, sender_nonce, send_fee, &recipient, send_amt);
    let tx = submit_tx(&http_origin, &transfer_tx);
    info!("Submitted tx {tx} in to mine block N");
    while mined_blocks.load(Ordering::SeqCst) <= blocks_before {
        assert!(
            start_time.elapsed() < short_timeout,
            "FAIL: Test timed out while waiting for block production",
        );
        thread::sleep(Duration::from_secs(1));
    }

    sender_nonce += 1;
    let info_after = signer_test
        .stacks_client
        .get_peer_info()
        .expect("Failed to get peer info");
    assert_eq!(
        info_before.stacks_tip_height + 1,
        info_after.stacks_tip_height
    );

    let nakamoto_blocks = test_observer::get_mined_nakamoto_blocks();
    let block_n = nakamoto_blocks.last().unwrap();
    assert_eq!(info_after.stacks_tip.to_string(), block_n.block_hash);

    info!("------------------------- Attempt to Mine Nakamoto Block N+1 -------------------------");
    // Make more than >70% of the signers ignore the block proposal to ensure it it is not globally accepted/rejected
    let ignoring_signers: Vec<_> = signer_test
        .signer_stacks_private_keys
        .iter()
        .map(StacksPublicKey::from_private)
        .take(num_signers * 7 / 10)
        .collect();
    TEST_IGNORE_ALL_BLOCK_PROPOSALS
        .lock()
        .unwrap()
        .replace(ignoring_signers.clone());
    // Clear the stackerdb chunks
    test_observer::clear();
    let transfer_tx =
        make_stacks_transfer(&sender_sk, sender_nonce, send_fee, &recipient, send_amt);
    let tx = submit_tx(&http_origin, &transfer_tx);
    info!("Submitted tx {tx} in to attempt to mine block N+1");
    let start_time = Instant::now();
    let blocks_before = mined_blocks.load(Ordering::SeqCst);
    let info_before = signer_test
        .stacks_client
        .get_peer_info()
        .expect("Failed to get peer info");
    loop {
        let ignored_signers = test_observer::get_stackerdb_chunks()
            .into_iter()
            .flat_map(|chunk| chunk.modified_slots)
            .filter_map(|chunk| {
                let message = SignerMessage::consensus_deserialize(&mut chunk.data.as_slice())
                    .expect("Failed to deserialize SignerMessage");
                match message {
                    SignerMessage::BlockResponse(BlockResponse::Accepted((hash, signature))) => {
                        ignoring_signers
                            .iter()
                            .find(|key| key.verify(hash.bits(), &signature).is_ok())
                    }
                    _ => None,
                }
            })
            .collect::<Vec<_>>();
        if ignored_signers.len() + ignoring_signers.len() == num_signers {
            break;
        }
        assert!(
            start_time.elapsed() < short_timeout,
            "FAIL: Test timed out while waiting for block proposal acceptance",
        );
        sleep_ms(1000);
    }
    let blocks_after = mined_blocks.load(Ordering::SeqCst);
    let info_after = signer_test
        .stacks_client
        .get_peer_info()
        .expect("Failed to get peer info");
    assert_eq!(blocks_after, blocks_before);
    assert_eq!(info_after, info_before);
    // Ensure that the block was not accepted globally so the stacks tip has not advanced to N+1
    let nakamoto_blocks = test_observer::get_mined_nakamoto_blocks();
    let block_n_1 = nakamoto_blocks.last().unwrap();
    assert_ne!(block_n_1, block_n);
    assert_ne!(info_after.stacks_tip.to_string(), block_n_1.block_hash);

    info!("------------------------- Starting Tenure B -------------------------");
    let commits_submitted = signer_test.running_nodes.commits_submitted.clone();
    let commits_before = commits_submitted.load(Ordering::SeqCst);
    next_block_and(
        &mut signer_test.running_nodes.btc_regtest_controller,
        60,
        || {
            let commits_count = commits_submitted.load(Ordering::SeqCst);
            Ok(commits_count > commits_before)
        },
    )
    .unwrap();
    info!(
        "------------------------- Mine Nakamoto Block N+1' in Tenure B -------------------------"
    );
    TEST_IGNORE_ALL_BLOCK_PROPOSALS
        .lock()
        .unwrap()
        .replace(Vec::new());
    let mined_blocks = signer_test.running_nodes.nakamoto_blocks_mined.clone();
    let blocks_before = mined_blocks.load(Ordering::SeqCst);
    let info_before = signer_test
        .stacks_client
        .get_peer_info()
        .expect("Failed to get peer info");
    let start_time = Instant::now();
    // submit a tx so that the miner will mine a stacks block
    let transfer_tx =
        make_stacks_transfer(&sender_sk, sender_nonce, send_fee, &recipient, send_amt);
    let tx = submit_tx(&http_origin, &transfer_tx);
    info!("Submitted tx {tx} in to mine block N");
    while mined_blocks.load(Ordering::SeqCst) <= blocks_before {
        assert!(
            start_time.elapsed() < short_timeout,
            "FAIL: Test timed out while waiting for block production",
        );
        thread::sleep(Duration::from_secs(1));
    }

    let info_after = signer_test
        .stacks_client
        .get_peer_info()
        .expect("Failed to get peer info");
    assert_eq!(
        info_before.stacks_tip_height + 1,
        info_after.stacks_tip_height
    );
    let nmb_signatures = signer_test
        .stacks_client
        .get_tenure_tip(&info_after.stacks_tip_consensus_hash)
        .expect("Failed to get tip")
        .as_stacks_nakamoto()
        .expect("Not a Nakamoto block")
        .signer_signature
        .len();
    assert_eq!(nmb_signatures, num_signers);

    // Ensure that the block was accepted globally so the stacks tip has advanced to N+1'
    let nakamoto_blocks = test_observer::get_mined_nakamoto_blocks();
    let block_n_1_prime = nakamoto_blocks.last().unwrap();
    assert_eq!(
        info_after.stacks_tip.to_string(),
        block_n_1_prime.block_hash
    );
    assert_ne!(block_n_1_prime, block_n);
=======
    let num_signers = 5;
    let max_nakamoto_tenures = 20;
    let inter_blocks_per_tenure = 5;

    // setup sender + recipient for a test stx transfer
    let sender_sk = Secp256k1PrivateKey::new();
    let sender_addr = tests::to_addr(&sender_sk);
    let send_amt = 1000;
    let send_fee = 180;
    let recipient = PrincipalData::from(StacksAddress::burn_address(false));

    let btc_miner_1_seed = vec![1, 1, 1, 1];
    let btc_miner_2_seed = vec![2, 2, 2, 2];
    let btc_miner_1_pk = Keychain::default(btc_miner_1_seed.clone()).get_pub_key();
    let btc_miner_2_pk = Keychain::default(btc_miner_2_seed.clone()).get_pub_key();

    let node_1_rpc = 51024;
    let node_1_p2p = 51023;
    let node_2_rpc = 51026;
    let node_2_p2p = 51025;

    let node_1_rpc_bind = format!("127.0.0.1:{}", node_1_rpc);
    let node_2_rpc_bind = format!("127.0.0.1:{}", node_2_rpc);
    let mut node_2_listeners = Vec::new();

    // partition the signer set so that ~half are listening and using node 1 for RPC and events,
    //  and the rest are using node 2
    let mut signer_test: SignerTest<SpawnedSigner> = SignerTest::new_with_config_modifications(
        num_signers,
        vec![(
            sender_addr.clone(),
            (send_amt + send_fee) * max_nakamoto_tenures * inter_blocks_per_tenure,
        )],
        Some(Duration::from_secs(15)),
        |signer_config| {
            let node_host = if signer_config.endpoint.port() % 2 == 0 {
                &node_1_rpc_bind
            } else {
                &node_2_rpc_bind
            };
            signer_config.node_host = node_host.to_string();
        },
        |config| {
            let localhost = "127.0.0.1";
            config.node.rpc_bind = format!("{}:{}", localhost, node_1_rpc);
            config.node.p2p_bind = format!("{}:{}", localhost, node_1_p2p);
            config.node.data_url = format!("http://{}:{}", localhost, node_1_rpc);
            config.node.p2p_address = format!("{}:{}", localhost, node_1_p2p);

            config.node.seed = btc_miner_1_seed.clone();
            config.node.local_peer_seed = btc_miner_1_seed.clone();
            config.burnchain.local_mining_public_key = Some(btc_miner_1_pk.to_hex());
            config.miner.mining_key = Some(Secp256k1PrivateKey::from_seed(&[1]));

            config.events_observers.retain(|listener| {
                let Ok(addr) = std::net::SocketAddr::from_str(&listener.endpoint) else {
                    warn!(
                        "Cannot parse {} to a socket, assuming it isn't a signer-listener binding",
                        listener.endpoint
                    );
                    return true;
                };
                if addr.port() % 2 == 0 || addr.port() == test_observer::EVENT_OBSERVER_PORT {
                    return true;
                }
                node_2_listeners.push(listener.clone());
                false
            })
        },
        Some(vec![btc_miner_1_pk.clone(), btc_miner_2_pk.clone()]),
        None,
    );
    let blocks_mined1 = signer_test.running_nodes.nakamoto_blocks_mined.clone();

    let conf = signer_test.running_nodes.conf.clone();
    let mut conf_node_2 = conf.clone();
    let localhost = "127.0.0.1";
    conf_node_2.node.rpc_bind = format!("{}:{}", localhost, node_2_rpc);
    conf_node_2.node.p2p_bind = format!("{}:{}", localhost, node_2_p2p);
    conf_node_2.node.data_url = format!("http://{}:{}", localhost, node_2_rpc);
    conf_node_2.node.p2p_address = format!("{}:{}", localhost, node_2_p2p);
    conf_node_2.node.seed = btc_miner_2_seed.clone();
    conf_node_2.burnchain.local_mining_public_key = Some(btc_miner_2_pk.to_hex());
    conf_node_2.node.local_peer_seed = btc_miner_2_seed.clone();
    conf_node_2.miner.mining_key = Some(Secp256k1PrivateKey::from_seed(&[2]));
    conf_node_2.node.miner = true;
    conf_node_2.events_observers.clear();
    conf_node_2.events_observers.extend(node_2_listeners);
    assert!(!conf_node_2.events_observers.is_empty());

    let node_1_sk = Secp256k1PrivateKey::from_seed(&conf.node.local_peer_seed);
    let node_1_pk = StacksPublicKey::from_private(&node_1_sk);

    conf_node_2.node.working_dir = format!("{}-{}", conf_node_2.node.working_dir, "1");

    conf_node_2.node.set_bootstrap_nodes(
        format!("{}@{}", &node_1_pk.to_hex(), conf.node.p2p_bind),
        conf.burnchain.chain_id,
        conf.burnchain.peer_version,
    );

    let http_origin = format!("http://{}", &conf.node.rpc_bind);

    let mut run_loop_2 = boot_nakamoto::BootRunLoop::new(conf_node_2.clone()).unwrap();
    let rl2_coord_channels = run_loop_2.coordinator_channels();
    let Counters {
        naka_submitted_commits: rl2_commits,
        naka_mined_blocks: blocks_mined2,
        ..
    } = run_loop_2.counters();
    let _run_loop_2_thread = thread::Builder::new()
        .name("run_loop_2".into())
        .spawn(move || run_loop_2.start(None, 0))
        .unwrap();

    signer_test.boot_to_epoch_3();
    let pre_nakamoto_peer_1_height = get_chain_info(&conf).stacks_tip_height;

    info!("------------------------- Reached Epoch 3.0 -------------------------");

    // due to the random nature of mining sortitions, the way this test is structured
    //  is that we keep track of how many tenures each miner produced, and once enough sortitions
    //  have been produced such that each miner has produced 3 tenures, we stop and check the
    //  results at the end
    let rl1_coord_channels = signer_test.running_nodes.coord_channel.clone();
    let rl1_commits = signer_test.running_nodes.commits_submitted.clone();

    let miner_1_pk = StacksPublicKey::from_private(conf.miner.mining_key.as_ref().unwrap());
    let miner_2_pk = StacksPublicKey::from_private(conf_node_2.miner.mining_key.as_ref().unwrap());
    let mut btc_blocks_mined = 1;
    let mut miner_1_tenures = 0;
    let mut miner_2_tenures = 0;
    let mut sender_nonce = 0;
    while !(miner_1_tenures >= 3 && miner_2_tenures >= 3) {
        if btc_blocks_mined > max_nakamoto_tenures {
            panic!("Produced {btc_blocks_mined} sortitions, but didn't cover the test scenarios, aborting");
        }
        let blocks_processed_before =
            blocks_mined1.load(Ordering::SeqCst) + blocks_mined2.load(Ordering::SeqCst);
        signer_test.mine_block_wait_on_processing(
            &[&rl1_coord_channels, &rl2_coord_channels],
            &[&rl1_commits, &rl2_commits],
            Duration::from_secs(30),
        );
        btc_blocks_mined += 1;

        // wait for the new block to be processed
        wait_for(60, || {
            let blocks_processed =
                blocks_mined1.load(Ordering::SeqCst) + blocks_mined2.load(Ordering::SeqCst);
            Ok(blocks_processed > blocks_processed_before)
        })
        .unwrap();

        info!(
            "Nakamoto blocks mined: {}",
            blocks_mined1.load(Ordering::SeqCst) + blocks_mined2.load(Ordering::SeqCst)
        );

        // mine the interim blocks
        info!("Mining interim blocks");
        for interim_block_ix in 0..inter_blocks_per_tenure {
            let blocks_processed_before =
                blocks_mined1.load(Ordering::SeqCst) + blocks_mined2.load(Ordering::SeqCst);
            // submit a tx so that the miner will mine an extra block
            let transfer_tx =
                make_stacks_transfer(&sender_sk, sender_nonce, send_fee, &recipient, send_amt);
            sender_nonce += 1;
            submit_tx(&http_origin, &transfer_tx);

            wait_for(60, || {
                let blocks_processed =
                    blocks_mined1.load(Ordering::SeqCst) + blocks_mined2.load(Ordering::SeqCst);
                Ok(blocks_processed > blocks_processed_before)
            })
            .unwrap();
            info!(
                "Mined interim block {}:{}",
                btc_blocks_mined, interim_block_ix
            );
        }

        let blocks = get_nakamoto_headers(&conf);
        let mut seen_burn_hashes = HashSet::new();
        miner_1_tenures = 0;
        miner_2_tenures = 0;
        for header in blocks.iter() {
            if seen_burn_hashes.contains(&header.burn_header_hash) {
                continue;
            }
            seen_burn_hashes.insert(header.burn_header_hash.clone());

            let header = header.anchored_header.as_stacks_nakamoto().unwrap();
            if miner_1_pk
                .verify(
                    header.miner_signature_hash().as_bytes(),
                    &header.miner_signature,
                )
                .unwrap()
            {
                miner_1_tenures += 1;
            }
            if miner_2_pk
                .verify(
                    header.miner_signature_hash().as_bytes(),
                    &header.miner_signature,
                )
                .unwrap()
            {
                miner_2_tenures += 1;
            }
        }
        info!(
            "Miner 1 tenures: {}, Miner 2 tenures: {}",
            miner_1_tenures, miner_2_tenures
        );
    }

    info!(
        "New chain info 1: {:?}",
        get_chain_info(&signer_test.running_nodes.conf)
    );

    info!("New chain info 2: {:?}", get_chain_info(&conf_node_2));

    let peer_1_height = get_chain_info(&conf).stacks_tip_height;
    let peer_2_height = get_chain_info(&conf_node_2).stacks_tip_height;
    info!("Peer height information"; "peer_1" => peer_1_height, "peer_2" => peer_2_height, "pre_naka_height" => pre_nakamoto_peer_1_height);
    assert_eq!(peer_1_height, peer_2_height);
    assert_eq!(
        peer_1_height,
        pre_nakamoto_peer_1_height + (btc_blocks_mined - 1) * (inter_blocks_per_tenure + 1)
    );
    assert_eq!(
        btc_blocks_mined,
        u64::try_from(miner_1_tenures + miner_2_tenures).unwrap()
    );

    signer_test.shutdown();
>>>>>>> 80c069f3
}

#[test]
#[ignore]
<<<<<<< HEAD
/// Test that when 70% of signers accept a block, mark it globally accepted, but a miner ends its tenure
/// before it receives these signatures, the miner can recover in the following tenure.
///
/// Test Setup:
/// The test spins up five stacks signers, one miner Nakamoto node, and a corresponding bitcoind.
/// The stacks node is then advanced to Epoch 3.0 boundary to allow block signing.
///
/// Test Execution:
/// The node mines 1 stacks block N (all signers sign it). The subsequent block N+1 is proposed, but >70% accept it.
/// The signers delay broadcasting the block and the miner ends its tenure before it receives these signatures. The
/// miner will propose an invalid block N+1' which all signers reject. The broadcast delay is removed and the miner
/// proposes a new block N+2 which all signers accept.
///
/// Test Assertion:
/// Stacks tip advances to N+2
fn miner_recovers_when_broadcast_block_delay_across_tenures_occurs() {
=======
/// This test involves two miners, 1 and 2. During miner 1's first tenure, miner
/// 2 is forced to ignore one of the blocks in that tenure. The next time miner
/// 2 mines a block, it should attempt to fork the chain at that point. The test
/// verifies that the fork is not successful and that miner 1 is able to
/// continue mining after this fork attempt.
fn partial_tenure_fork() {
>>>>>>> 80c069f3
    if env::var("BITCOIND_TEST") != Ok("1".into()) {
        return;
    }

<<<<<<< HEAD
    tracing_subscriber::registry()
        .with(fmt::layer())
        .with(EnvFilter::from_default_env())
        .init();

    info!("------------------------- Test Setup -------------------------");
    let num_signers = 5;
    let sender_sk = Secp256k1PrivateKey::new();
    let sender_addr = tests::to_addr(&sender_sk);
    let send_amt = 100;
    let send_fee = 180;
    let nmb_txs = 3;
    let recipient = PrincipalData::from(StacksAddress::burn_address(false));
    let mut signer_test: SignerTest<SpawnedSigner> = SignerTest::new(
        num_signers,
        vec![(sender_addr.clone(), (send_amt + send_fee) * nmb_txs)],
    );
    let http_origin = format!("http://{}", &signer_test.running_nodes.conf.node.rpc_bind);
    let short_timeout = Duration::from_secs(30);
    signer_test.boot_to_epoch_3();

    info!("------------------------- Starting Tenure A -------------------------");
    info!("------------------------- Test Mine Nakamoto Block N -------------------------");
    let mined_blocks = signer_test.running_nodes.nakamoto_blocks_mined.clone();
    let blocks_before = mined_blocks.load(Ordering::SeqCst);
    let info_before = signer_test
        .stacks_client
        .get_peer_info()
        .expect("Failed to get peer info");
    let start_time = Instant::now();

    // wait until we get a sortition.
    // we might miss a block-commit at the start of epoch 3
    let burnchain = signer_test.running_nodes.conf.get_burnchain();
    let sortdb = burnchain.open_sortition_db(true).unwrap();

    loop {
        next_block_and(
            &mut signer_test.running_nodes.btc_regtest_controller,
            60,
            || Ok(true),
        )
        .unwrap();

        sleep_ms(10_000);

        let tip = SortitionDB::get_canonical_burn_chain_tip(&sortdb.conn()).unwrap();
        if tip.sortition {
            break;
        }
    }

    // submit a tx so that the miner will mine a stacks block
    let mut sender_nonce = 0;
    let transfer_tx =
        make_stacks_transfer(&sender_sk, sender_nonce, send_fee, &recipient, send_amt);
    let tx = submit_tx(&http_origin, &transfer_tx);
    info!("Submitted tx {tx} in to mine block N");

    // a tenure has begun, so wait until we mine a block
    while mined_blocks.load(Ordering::SeqCst) <= blocks_before {
        assert!(
            start_time.elapsed() < short_timeout,
            "FAIL: Test timed out while waiting for block production",
        );
        thread::sleep(Duration::from_secs(1));
    }

    sender_nonce += 1;
    let info_after = signer_test
        .stacks_client
        .get_peer_info()
        .expect("Failed to get peer info");
    assert_eq!(
        info_before.stacks_tip_height + 1,
        info_after.stacks_tip_height
    );

    let nakamoto_blocks = test_observer::get_mined_nakamoto_blocks();
    let block_n = nakamoto_blocks.last().unwrap();
    assert_eq!(info_after.stacks_tip.to_string(), block_n.block_hash);

    info!("------------------------- Attempt to Mine Nakamoto Block N+1 -------------------------");
    // Propose a valid block, but force the miner to ignore the returned signatures and delay the block being
    // broadcasted to the miner so it can end its tenure before block confirmation obtained
    // Clear the stackerdb chunks
    info!("Forcing miner to ignore block responses for block N+1");
    TEST_IGNORE_SIGNERS.lock().unwrap().replace(true);
    info!("Delaying signer block N+1 broadcasting to the miner");
    TEST_PAUSE_BLOCK_BROADCAST.lock().unwrap().replace(true);
    test_observer::clear();
    let blocks_before = mined_blocks.load(Ordering::SeqCst);
    let info_before = signer_test
        .stacks_client
        .get_peer_info()
        .expect("Failed to get peer info");

    let transfer_tx =
        make_stacks_transfer(&sender_sk, sender_nonce, send_fee, &recipient, send_amt);
    sender_nonce += 1;

    let tx = submit_tx(&http_origin, &transfer_tx);

    info!("Submitted tx {tx} in to attempt to mine block N+1");
    let start_time = Instant::now();
    let mut block = None;
    loop {
        if block.is_none() {
            block = test_observer::get_stackerdb_chunks()
                .into_iter()
                .flat_map(|chunk| chunk.modified_slots)
                .find_map(|chunk| {
                    let message = SignerMessage::consensus_deserialize(&mut chunk.data.as_slice())
                        .expect("Failed to deserialize SignerMessage");
                    match message {
                        SignerMessage::BlockProposal(proposal) => {
                            if proposal.block.header.consensus_hash
                                == info_before.stacks_tip_consensus_hash
                            {
                                Some(proposal.block)
                            } else {
                                None
                            }
                        }
                        _ => None,
                    }
                });
        }
        if let Some(block) = &block {
            let signatures = test_observer::get_stackerdb_chunks()
                .into_iter()
                .flat_map(|chunk| chunk.modified_slots)
                .filter_map(|chunk| {
                    let message = SignerMessage::consensus_deserialize(&mut chunk.data.as_slice())
                        .expect("Failed to deserialize SignerMessage");
                    match message {
                        SignerMessage::BlockResponse(BlockResponse::Accepted((
                            hash,
                            signature,
                        ))) => {
                            if block.header.signer_signature_hash() == hash {
                                Some(signature)
                            } else {
                                None
                            }
                        }
                        _ => None,
                    }
                })
                .collect::<Vec<_>>();
            if signatures.len() == num_signers {
                break;
            }
        }
        assert!(
            start_time.elapsed() < short_timeout,
            "FAIL: Test timed out while waiting for signers signatures for first block proposal",
        );
        sleep_ms(1000);
    }
    let block = block.unwrap();

    let blocks_after = mined_blocks.load(Ordering::SeqCst);
    let info_after = signer_test
        .stacks_client
        .get_peer_info()
        .expect("Failed to get peer info");
    assert_eq!(blocks_after, blocks_before);
    assert_eq!(info_after, info_before);
    // Ensure that the block was not yet broadcasted to the miner so the stacks tip has NOT advanced to N+1
    let nakamoto_blocks = test_observer::get_mined_nakamoto_blocks();
    let block_n_same = nakamoto_blocks.last().unwrap();
    assert_ne!(block_n_same, block_n);
    assert_ne!(info_after.stacks_tip.to_string(), block_n_same.block_hash);

    info!("------------------------- Starting Tenure B -------------------------");
    let commits_submitted = signer_test.running_nodes.commits_submitted.clone();
    let commits_before = commits_submitted.load(Ordering::SeqCst);
    next_block_and(
        &mut signer_test.running_nodes.btc_regtest_controller,
        60,
        || {
            let commits_count = commits_submitted.load(Ordering::SeqCst);
            Ok(commits_count > commits_before)
        },
    )
    .unwrap();

    info!(
        "------------------------- Attempt to Mine Nakamoto Block N+1' -------------------------"
    );
    // Wait for the miner to propose a new invalid block N+1'
    let start_time = Instant::now();
    let mut rejected_block = None;
    while rejected_block.is_none() {
        rejected_block = test_observer::get_stackerdb_chunks()
            .into_iter()
            .flat_map(|chunk| chunk.modified_slots)
            .find_map(|chunk| {
                let message = SignerMessage::consensus_deserialize(&mut chunk.data.as_slice())
                    .expect("Failed to deserialize SignerMessage");
                match message {
                    SignerMessage::BlockProposal(proposal) => {
                        if proposal.block.header.consensus_hash != block.header.consensus_hash {
                            assert!(
                                proposal.block.header.chain_length == block.header.chain_length
                            );
                            Some(proposal.block)
                        } else {
                            None
                        }
                    }
                    _ => None,
                }
            });
        assert!(
            start_time.elapsed() < short_timeout,
            "FAIL: Test timed out while waiting for N+1' block proposal",
        );
    }

    info!("Allowing miner to accept block responses again. ");
    TEST_IGNORE_SIGNERS.lock().unwrap().replace(false);
    info!("Allowing singers to broadcast block N+1 to the miner");
    TEST_PAUSE_BLOCK_BROADCAST.lock().unwrap().replace(false);

    // Assert the N+1' block was rejected
    let rejected_block = rejected_block.unwrap();
    loop {
        let stackerdb_events = test_observer::get_stackerdb_chunks();
        let block_rejections = stackerdb_events
            .into_iter()
            .flat_map(|chunk| chunk.modified_slots)
            .filter_map(|chunk| {
                let message = SignerMessage::consensus_deserialize(&mut chunk.data.as_slice())
                    .expect("Failed to deserialize SignerMessage");
                match message {
                    SignerMessage::BlockResponse(BlockResponse::Rejected(rejection)) => {
                        if rejection.signer_signature_hash
                            == rejected_block.header.signer_signature_hash()
                        {
                            Some(rejection)
                        } else {
                            None
                        }
                    }
                    _ => None,
                }
            })
            .collect::<Vec<_>>();
        if block_rejections.len() == num_signers {
            break;
        }
        assert!(
            start_time.elapsed() < short_timeout,
            "FAIL: Test timed out while waiting for block proposal rejections",
        );
    }

    // Induce block N+2 to get mined
    let transfer_tx =
        make_stacks_transfer(&sender_sk, sender_nonce, send_fee, &recipient, send_amt);
    sender_nonce += 1;

    let tx = submit_tx(&http_origin, &transfer_tx);
    info!("Submitted tx {tx} in to attempt to mine block N+2");

    info!("------------------------- Asserting a both N+1 and N+2 are accepted -------------------------");
    loop {
        // N.B. have to use /v2/info because mined_blocks only increments if the miner's signing
        // coordinator returns successfully (meaning, mined_blocks won't increment for block N+1)
        let info = signer_test
            .stacks_client
            .get_peer_info()
            .expect("Failed to get peer info");

        if info_before.stacks_tip_height + 2 <= info.stacks_tip_height {
            break;
        }

        assert!(
            start_time.elapsed() < short_timeout,
            "FAIL: Test timed out while waiting for block production",
        );
        thread::sleep(Duration::from_secs(1));
    }

    let info_after = signer_test
        .stacks_client
        .get_peer_info()
        .expect("Failed to get peer info");

    assert_eq!(
        info_before.stacks_tip_height + 2,
        info_after.stacks_tip_height
    );
    let nmb_signatures = signer_test
        .stacks_client
        .get_tenure_tip(&info_after.stacks_tip_consensus_hash)
        .expect("Failed to get tip")
        .as_stacks_nakamoto()
        .expect("Not a Nakamoto block")
        .signer_signature
        .len();
    assert_eq!(nmb_signatures, num_signers);

    // Ensure that the block was accepted globally so the stacks tip has advanced to N+2
    let nakamoto_blocks = test_observer::get_mined_nakamoto_blocks();
    let block_n_2 = nakamoto_blocks.last().unwrap();
    assert_eq!(info_after.stacks_tip.to_string(), block_n_2.block_hash);
    assert_ne!(block_n_2, block_n);
=======
    let num_signers = 5;
    let max_nakamoto_tenures = 20;
    let inter_blocks_per_tenure = 5;

    // setup sender + recipient for a test stx transfer
    let sender_sk = Secp256k1PrivateKey::new();
    let sender_addr = tests::to_addr(&sender_sk);
    let send_amt = 1000;
    let send_fee = 180;
    let recipient = PrincipalData::from(StacksAddress::burn_address(false));

    let btc_miner_1_seed = vec![1, 1, 1, 1];
    let btc_miner_2_seed = vec![2, 2, 2, 2];
    let btc_miner_1_pk = Keychain::default(btc_miner_1_seed.clone()).get_pub_key();
    let btc_miner_2_pk = Keychain::default(btc_miner_2_seed.clone()).get_pub_key();

    let node_1_rpc = 51024;
    let node_1_p2p = 51023;
    let node_2_rpc = 51026;
    let node_2_p2p = 51025;

    let node_1_rpc_bind = format!("127.0.0.1:{}", node_1_rpc);
    let node_2_rpc_bind = format!("127.0.0.1:{}", node_2_rpc);

    // All signers are listening to node 1
    let mut signer_test: SignerTest<SpawnedSigner> = SignerTest::new_with_config_modifications(
        num_signers,
        vec![(
            sender_addr.clone(),
            (send_amt + send_fee) * max_nakamoto_tenures * inter_blocks_per_tenure,
        )],
        Some(Duration::from_secs(15)),
        |signer_config| {
            let node_host = if signer_config.endpoint.port() % 2 == 0 {
                &node_1_rpc_bind
            } else {
                &node_2_rpc_bind
            };
            signer_config.node_host = node_host.to_string();
        },
        |config| {
            let localhost = "127.0.0.1";
            config.node.rpc_bind = format!("{}:{}", localhost, node_1_rpc);
            config.node.p2p_bind = format!("{}:{}", localhost, node_1_p2p);
            config.node.data_url = format!("http://{}:{}", localhost, node_1_rpc);
            config.node.p2p_address = format!("{}:{}", localhost, node_1_p2p);

            config.node.seed = btc_miner_1_seed.clone();
            config.node.local_peer_seed = btc_miner_1_seed.clone();
            config.burnchain.local_mining_public_key = Some(btc_miner_1_pk.to_hex());
            config.miner.mining_key = Some(Secp256k1PrivateKey::from_seed(&[1]));
        },
        Some(vec![btc_miner_1_pk.clone(), btc_miner_2_pk.clone()]),
        None,
    );
    let blocks_mined1 = signer_test.running_nodes.nakamoto_blocks_mined.clone();

    let conf = signer_test.running_nodes.conf.clone();
    let mut conf_node_2 = conf.clone();
    let localhost = "127.0.0.1";
    conf_node_2.node.rpc_bind = format!("{}:{}", localhost, node_2_rpc);
    conf_node_2.node.p2p_bind = format!("{}:{}", localhost, node_2_p2p);
    conf_node_2.node.data_url = format!("http://{}:{}", localhost, node_2_rpc);
    conf_node_2.node.p2p_address = format!("{}:{}", localhost, node_2_p2p);
    conf_node_2.node.seed = btc_miner_2_seed.clone();
    conf_node_2.burnchain.local_mining_public_key = Some(btc_miner_2_pk.to_hex());
    conf_node_2.node.local_peer_seed = btc_miner_2_seed.clone();
    conf_node_2.miner.mining_key = Some(Secp256k1PrivateKey::from_seed(&[2]));
    conf_node_2.node.miner = true;
    conf_node_2.events_observers.clear();

    let node_1_sk = Secp256k1PrivateKey::from_seed(&conf.node.local_peer_seed);
    let node_1_pk = StacksPublicKey::from_private(&node_1_sk);

    conf_node_2.node.working_dir = format!("{}-{}", conf_node_2.node.working_dir, "1");

    conf_node_2.node.set_bootstrap_nodes(
        format!("{}@{}", &node_1_pk.to_hex(), conf.node.p2p_bind),
        conf.burnchain.chain_id,
        conf.burnchain.peer_version,
    );

    let http_origin = format!("http://{}", &conf.node.rpc_bind);

    let mut run_loop_2 = boot_nakamoto::BootRunLoop::new(conf_node_2.clone()).unwrap();
    let Counters {
        naka_mined_blocks: blocks_mined2,
        naka_proposed_blocks: blocks_proposed2,
        ..
    } = run_loop_2.counters();
    let _run_loop_2_thread = thread::Builder::new()
        .name("run_loop_2".into())
        .spawn(move || run_loop_2.start(None, 0))
        .unwrap();

    signer_test.boot_to_epoch_3();
    let pre_nakamoto_peer_1_height = get_chain_info(&conf).stacks_tip_height;

    info!("------------------------- Reached Epoch 3.0 -------------------------");

    // due to the random nature of mining sortitions, the way this test is structured
    //  is that we keep track of how many tenures each miner produced, and once enough sortitions
    //  have been produced such that each miner has produced 3 tenures, we stop and check the
    //  results at the end
    let mut btc_blocks_mined = 0;
    let mut miner_1_tenures = 0u64;
    let mut miner_2_tenures = 0u64;
    let mut fork_initiated = false;
    let mut min_miner_1_tenures = u64::MAX;
    let mut min_miner_2_tenures = u64::MAX;
    let mut ignore_block = 0;

    while !(miner_1_tenures >= min_miner_1_tenures && miner_2_tenures >= min_miner_2_tenures) {
        if btc_blocks_mined > max_nakamoto_tenures {
            panic!("Produced {btc_blocks_mined} sortitions, but didn't cover the test scenarios, aborting");
        }

        // Mine a block and wait for it to be processed, unless we are in a
        // forked tenure, in which case, just wait for the block proposal
        let mined_before_1 = blocks_mined1.load(Ordering::SeqCst);
        let mined_before_2 = blocks_mined2.load(Ordering::SeqCst);
        let proposed_before_2 = blocks_proposed2.load(Ordering::SeqCst);

        sleep_ms(1000);
        next_block_and(
            &mut signer_test.running_nodes.btc_regtest_controller,
            60,
            || {
                let mined_1 = blocks_mined1.load(Ordering::SeqCst);
                let mined_2 = blocks_mined2.load(Ordering::SeqCst);
                let proposed_2 = blocks_proposed2.load(Ordering::SeqCst);

                Ok((fork_initiated && proposed_2 > proposed_before_2)
                    || mined_1 > mined_before_1
                    || mined_2 > mined_before_2)
            },
        )
        .unwrap();
        btc_blocks_mined += 1;

        let mined_1 = blocks_mined1.load(Ordering::SeqCst);
        let miner = if mined_1 > mined_before_1 { 1 } else { 2 };

        if miner == 1 && miner_1_tenures == 0 {
            // Setup miner 2 to ignore a block in this tenure
            ignore_block = pre_nakamoto_peer_1_height
                + (btc_blocks_mined - 1) * (inter_blocks_per_tenure + 1)
                + 3;
            set_ignore_block(ignore_block, &conf_node_2.node.working_dir);

            // Ensure that miner 2 runs at least one more tenure
            min_miner_2_tenures = miner_2_tenures + 1;
            fork_initiated = true;
        }
        if miner == 2 && miner_2_tenures == min_miner_2_tenures {
            // This is the forking tenure. Ensure that miner 1 runs one more
            // tenure after this to validate that it continues to build off of
            // the proper block.
            min_miner_1_tenures = miner_1_tenures + 1;
        }

        // mine (or attempt to mine) the interim blocks
        info!("Mining interim blocks");
        for interim_block_ix in 0..inter_blocks_per_tenure {
            let mined_before_1 = blocks_mined1.load(Ordering::SeqCst);
            let mined_before_2 = blocks_mined2.load(Ordering::SeqCst);
            let proposed_before_2 = blocks_proposed2.load(Ordering::SeqCst);

            // submit a tx so that the miner will mine an extra block
            let sender_nonce = (btc_blocks_mined - 1) * inter_blocks_per_tenure + interim_block_ix;
            let transfer_tx =
                make_stacks_transfer(&sender_sk, sender_nonce, send_fee, &recipient, send_amt);
            // This may fail if the forking miner wins too many tenures and this account's
            // nonces get too high (TooMuchChaining)
            match submit_tx_fallible(&http_origin, &transfer_tx) {
                Ok(_) => {
                    wait_for(60, || {
                        let mined_1 = blocks_mined1.load(Ordering::SeqCst);
                        let mined_2 = blocks_mined2.load(Ordering::SeqCst);
                        let proposed_2 = blocks_proposed2.load(Ordering::SeqCst);

                        Ok((fork_initiated && proposed_2 > proposed_before_2)
                            || mined_1 > mined_before_1
                            || mined_2 > mined_before_2)
                    })
                    .unwrap();
                }
                Err(e) => {
                    if e.to_string().contains("TooMuchChaining") {
                        info!("TooMuchChaining error, skipping block");
                        continue;
                    } else {
                        panic!("Failed to submit tx: {}", e);
                    }
                }
            }
            info!(
                "Attempted to mine interim block {}:{}",
                btc_blocks_mined, interim_block_ix
            );
        }

        if miner == 1 {
            miner_1_tenures += 1;
        } else {
            miner_2_tenures += 1;
        }
        info!(
            "Miner 1 tenures: {}, Miner 2 tenures: {}",
            miner_1_tenures, miner_2_tenures
        );

        let mined_1 = blocks_mined1.load(Ordering::SeqCst);
        let mined_2 = blocks_mined2.load(Ordering::SeqCst);
        if miner == 1 {
            assert_eq!(mined_1, mined_before_1 + inter_blocks_per_tenure + 1);
        } else {
            if miner_2_tenures < min_miner_2_tenures {
                assert_eq!(mined_2, mined_before_2 + inter_blocks_per_tenure + 1);
            } else {
                // Miner 2 should have mined 0 blocks after the fork
                assert_eq!(mined_2, mined_before_2);
            }
        }
    }

    info!(
        "New chain info 1: {:?}",
        get_chain_info(&signer_test.running_nodes.conf)
    );

    info!("New chain info 2: {:?}", get_chain_info(&conf_node_2));

    let peer_1_height = get_chain_info(&conf).stacks_tip_height;
    let peer_2_height = get_chain_info(&conf_node_2).stacks_tip_height;
    assert_eq!(peer_2_height, ignore_block - 1);
    // The height may be higher than expected due to extra transactions waiting
    // to be mined during the forking miner's tenure.
    assert!(
        peer_1_height
            >= pre_nakamoto_peer_1_height
                + (miner_1_tenures + min_miner_2_tenures - 1) * (inter_blocks_per_tenure + 1)
    );
    assert_eq!(
        btc_blocks_mined,
        u64::try_from(miner_1_tenures + miner_2_tenures).unwrap()
    );

    let sortdb = SortitionDB::open(
        &conf_node_2.get_burn_db_file_path(),
        false,
        conf_node_2.get_burnchain().pox_constants,
    )
    .unwrap();

    let (chainstate, _) = StacksChainState::open(
        false,
        conf_node_2.burnchain.chain_id,
        &conf_node_2.get_chainstate_path_str(),
        None,
    )
    .unwrap();
    let tip = NakamotoChainState::get_canonical_block_header(chainstate.db(), &sortdb)
        .unwrap()
        .unwrap();
    assert_eq!(tip.stacks_block_height, ignore_block - 1);

    signer_test.shutdown();
>>>>>>> 80c069f3
}<|MERGE_RESOLUTION|>--- conflicted
+++ resolved
@@ -2633,7 +2633,6 @@
     let mut signer_test: SignerTest<SpawnedSigner> = SignerTest::new_with_config_modifications(
         num_signers,
         vec![(sender_addr.clone(), send_amt + send_fee)],
-        Some(Duration::from_secs(15)),
         |signer_config| {
             let node_host = if signer_config.endpoint.port() % 2 == 0 {
                 &node_1_rpc_bind
@@ -3304,9 +3303,535 @@
     signer_test.shutdown();
 }
 
+/// This test involves two miners, each mining tenures with 6 blocks each. Half
+/// of the signers are attached to each miner, so the test also verifies that
+/// the signers' messages successfully make their way to the active miner.
 #[test]
 #[ignore]
-<<<<<<< HEAD
+fn multiple_miners_with_nakamoto_blocks() {
+    let num_signers = 5;
+    let max_nakamoto_tenures = 20;
+    let inter_blocks_per_tenure = 5;
+
+    // setup sender + recipient for a test stx transfer
+    let sender_sk = Secp256k1PrivateKey::new();
+    let sender_addr = tests::to_addr(&sender_sk);
+    let send_amt = 1000;
+    let send_fee = 180;
+    let recipient = PrincipalData::from(StacksAddress::burn_address(false));
+
+    let btc_miner_1_seed = vec![1, 1, 1, 1];
+    let btc_miner_2_seed = vec![2, 2, 2, 2];
+    let btc_miner_1_pk = Keychain::default(btc_miner_1_seed.clone()).get_pub_key();
+    let btc_miner_2_pk = Keychain::default(btc_miner_2_seed.clone()).get_pub_key();
+
+    let node_1_rpc = 51024;
+    let node_1_p2p = 51023;
+    let node_2_rpc = 51026;
+    let node_2_p2p = 51025;
+
+    let node_1_rpc_bind = format!("127.0.0.1:{}", node_1_rpc);
+    let node_2_rpc_bind = format!("127.0.0.1:{}", node_2_rpc);
+    let mut node_2_listeners = Vec::new();
+
+    // partition the signer set so that ~half are listening and using node 1 for RPC and events,
+    //  and the rest are using node 2
+    let mut signer_test: SignerTest<SpawnedSigner> = SignerTest::new_with_config_modifications(
+        num_signers,
+        vec![(
+            sender_addr.clone(),
+            (send_amt + send_fee) * max_nakamoto_tenures * inter_blocks_per_tenure,
+        )],
+        |signer_config| {
+            let node_host = if signer_config.endpoint.port() % 2 == 0 {
+                &node_1_rpc_bind
+            } else {
+                &node_2_rpc_bind
+            };
+            signer_config.node_host = node_host.to_string();
+        },
+        |config| {
+            let localhost = "127.0.0.1";
+            config.node.rpc_bind = format!("{}:{}", localhost, node_1_rpc);
+            config.node.p2p_bind = format!("{}:{}", localhost, node_1_p2p);
+            config.node.data_url = format!("http://{}:{}", localhost, node_1_rpc);
+            config.node.p2p_address = format!("{}:{}", localhost, node_1_p2p);
+
+            config.node.seed = btc_miner_1_seed.clone();
+            config.node.local_peer_seed = btc_miner_1_seed.clone();
+            config.burnchain.local_mining_public_key = Some(btc_miner_1_pk.to_hex());
+            config.miner.mining_key = Some(Secp256k1PrivateKey::from_seed(&[1]));
+
+            config.events_observers.retain(|listener| {
+                let Ok(addr) = std::net::SocketAddr::from_str(&listener.endpoint) else {
+                    warn!(
+                        "Cannot parse {} to a socket, assuming it isn't a signer-listener binding",
+                        listener.endpoint
+                    );
+                    return true;
+                };
+                if addr.port() % 2 == 0 || addr.port() == test_observer::EVENT_OBSERVER_PORT {
+                    return true;
+                }
+                node_2_listeners.push(listener.clone());
+                false
+            })
+        },
+        Some(vec![btc_miner_1_pk.clone(), btc_miner_2_pk.clone()]),
+        None,
+    );
+    let blocks_mined1 = signer_test.running_nodes.nakamoto_blocks_mined.clone();
+
+    let conf = signer_test.running_nodes.conf.clone();
+    let mut conf_node_2 = conf.clone();
+    let localhost = "127.0.0.1";
+    conf_node_2.node.rpc_bind = format!("{}:{}", localhost, node_2_rpc);
+    conf_node_2.node.p2p_bind = format!("{}:{}", localhost, node_2_p2p);
+    conf_node_2.node.data_url = format!("http://{}:{}", localhost, node_2_rpc);
+    conf_node_2.node.p2p_address = format!("{}:{}", localhost, node_2_p2p);
+    conf_node_2.node.seed = btc_miner_2_seed.clone();
+    conf_node_2.burnchain.local_mining_public_key = Some(btc_miner_2_pk.to_hex());
+    conf_node_2.node.local_peer_seed = btc_miner_2_seed.clone();
+    conf_node_2.miner.mining_key = Some(Secp256k1PrivateKey::from_seed(&[2]));
+    conf_node_2.node.miner = true;
+    conf_node_2.events_observers.clear();
+    conf_node_2.events_observers.extend(node_2_listeners);
+    assert!(!conf_node_2.events_observers.is_empty());
+
+    let node_1_sk = Secp256k1PrivateKey::from_seed(&conf.node.local_peer_seed);
+    let node_1_pk = StacksPublicKey::from_private(&node_1_sk);
+
+    conf_node_2.node.working_dir = format!("{}-{}", conf_node_2.node.working_dir, "1");
+
+    conf_node_2.node.set_bootstrap_nodes(
+        format!("{}@{}", &node_1_pk.to_hex(), conf.node.p2p_bind),
+        conf.burnchain.chain_id,
+        conf.burnchain.peer_version,
+    );
+
+    let http_origin = format!("http://{}", &conf.node.rpc_bind);
+
+    let mut run_loop_2 = boot_nakamoto::BootRunLoop::new(conf_node_2.clone()).unwrap();
+    let rl2_coord_channels = run_loop_2.coordinator_channels();
+    let Counters {
+        naka_submitted_commits: rl2_commits,
+        naka_mined_blocks: blocks_mined2,
+        ..
+    } = run_loop_2.counters();
+    let _run_loop_2_thread = thread::Builder::new()
+        .name("run_loop_2".into())
+        .spawn(move || run_loop_2.start(None, 0))
+        .unwrap();
+
+    signer_test.boot_to_epoch_3();
+    let pre_nakamoto_peer_1_height = get_chain_info(&conf).stacks_tip_height;
+
+    info!("------------------------- Reached Epoch 3.0 -------------------------");
+
+    // due to the random nature of mining sortitions, the way this test is structured
+    //  is that we keep track of how many tenures each miner produced, and once enough sortitions
+    //  have been produced such that each miner has produced 3 tenures, we stop and check the
+    //  results at the end
+    let rl1_coord_channels = signer_test.running_nodes.coord_channel.clone();
+    let rl1_commits = signer_test.running_nodes.commits_submitted.clone();
+
+    let miner_1_pk = StacksPublicKey::from_private(conf.miner.mining_key.as_ref().unwrap());
+    let miner_2_pk = StacksPublicKey::from_private(conf_node_2.miner.mining_key.as_ref().unwrap());
+    let mut btc_blocks_mined = 1;
+    let mut miner_1_tenures = 0;
+    let mut miner_2_tenures = 0;
+    let mut sender_nonce = 0;
+    while !(miner_1_tenures >= 3 && miner_2_tenures >= 3) {
+        if btc_blocks_mined > max_nakamoto_tenures {
+            panic!("Produced {btc_blocks_mined} sortitions, but didn't cover the test scenarios, aborting");
+        }
+        let blocks_processed_before =
+            blocks_mined1.load(Ordering::SeqCst) + blocks_mined2.load(Ordering::SeqCst);
+        signer_test.mine_block_wait_on_processing(
+            &[&rl1_coord_channels, &rl2_coord_channels],
+            &[&rl1_commits, &rl2_commits],
+            Duration::from_secs(30),
+        );
+        btc_blocks_mined += 1;
+
+        // wait for the new block to be processed
+        wait_for(60, || {
+            let blocks_processed =
+                blocks_mined1.load(Ordering::SeqCst) + blocks_mined2.load(Ordering::SeqCst);
+            Ok(blocks_processed > blocks_processed_before)
+        })
+        .unwrap();
+
+        info!(
+            "Nakamoto blocks mined: {}",
+            blocks_mined1.load(Ordering::SeqCst) + blocks_mined2.load(Ordering::SeqCst)
+        );
+
+        // mine the interim blocks
+        info!("Mining interim blocks");
+        for interim_block_ix in 0..inter_blocks_per_tenure {
+            let blocks_processed_before =
+                blocks_mined1.load(Ordering::SeqCst) + blocks_mined2.load(Ordering::SeqCst);
+            // submit a tx so that the miner will mine an extra block
+            let transfer_tx =
+                make_stacks_transfer(&sender_sk, sender_nonce, send_fee, &recipient, send_amt);
+            sender_nonce += 1;
+            submit_tx(&http_origin, &transfer_tx);
+
+            wait_for(60, || {
+                let blocks_processed =
+                    blocks_mined1.load(Ordering::SeqCst) + blocks_mined2.load(Ordering::SeqCst);
+                Ok(blocks_processed > blocks_processed_before)
+            })
+            .unwrap();
+            info!(
+                "Mined interim block {}:{}",
+                btc_blocks_mined, interim_block_ix
+            );
+        }
+
+        let blocks = get_nakamoto_headers(&conf);
+        let mut seen_burn_hashes = HashSet::new();
+        miner_1_tenures = 0;
+        miner_2_tenures = 0;
+        for header in blocks.iter() {
+            if seen_burn_hashes.contains(&header.burn_header_hash) {
+                continue;
+            }
+            seen_burn_hashes.insert(header.burn_header_hash.clone());
+
+            let header = header.anchored_header.as_stacks_nakamoto().unwrap();
+            if miner_1_pk
+                .verify(
+                    header.miner_signature_hash().as_bytes(),
+                    &header.miner_signature,
+                )
+                .unwrap()
+            {
+                miner_1_tenures += 1;
+            }
+            if miner_2_pk
+                .verify(
+                    header.miner_signature_hash().as_bytes(),
+                    &header.miner_signature,
+                )
+                .unwrap()
+            {
+                miner_2_tenures += 1;
+            }
+        }
+        info!(
+            "Miner 1 tenures: {}, Miner 2 tenures: {}",
+            miner_1_tenures, miner_2_tenures
+        );
+    }
+
+    info!(
+        "New chain info 1: {:?}",
+        get_chain_info(&signer_test.running_nodes.conf)
+    );
+
+    info!("New chain info 2: {:?}", get_chain_info(&conf_node_2));
+
+    let peer_1_height = get_chain_info(&conf).stacks_tip_height;
+    let peer_2_height = get_chain_info(&conf_node_2).stacks_tip_height;
+    info!("Peer height information"; "peer_1" => peer_1_height, "peer_2" => peer_2_height, "pre_naka_height" => pre_nakamoto_peer_1_height);
+    assert_eq!(peer_1_height, peer_2_height);
+    assert_eq!(
+        peer_1_height,
+        pre_nakamoto_peer_1_height + (btc_blocks_mined - 1) * (inter_blocks_per_tenure + 1)
+    );
+    assert_eq!(
+        btc_blocks_mined,
+        u64::try_from(miner_1_tenures + miner_2_tenures).unwrap()
+    );
+
+    signer_test.shutdown();
+}
+
+/// This test involves two miners, 1 and 2. During miner 1's first tenure, miner
+/// 2 is forced to ignore one of the blocks in that tenure. The next time miner
+/// 2 mines a block, it should attempt to fork the chain at that point. The test
+/// verifies that the fork is not successful and that miner 1 is able to
+/// continue mining after this fork attempt.
+#[test]
+#[ignore]
+fn partial_tenure_fork() {
+    if env::var("BITCOIND_TEST") != Ok("1".into()) {
+        return;
+    }
+
+    let num_signers = 5;
+    let max_nakamoto_tenures = 20;
+    let inter_blocks_per_tenure = 5;
+
+    // setup sender + recipient for a test stx transfer
+    let sender_sk = Secp256k1PrivateKey::new();
+    let sender_addr = tests::to_addr(&sender_sk);
+    let send_amt = 1000;
+    let send_fee = 180;
+    let recipient = PrincipalData::from(StacksAddress::burn_address(false));
+
+    let btc_miner_1_seed = vec![1, 1, 1, 1];
+    let btc_miner_2_seed = vec![2, 2, 2, 2];
+    let btc_miner_1_pk = Keychain::default(btc_miner_1_seed.clone()).get_pub_key();
+    let btc_miner_2_pk = Keychain::default(btc_miner_2_seed.clone()).get_pub_key();
+
+    let node_1_rpc = 51024;
+    let node_1_p2p = 51023;
+    let node_2_rpc = 51026;
+    let node_2_p2p = 51025;
+
+    let node_1_rpc_bind = format!("127.0.0.1:{}", node_1_rpc);
+    let node_2_rpc_bind = format!("127.0.0.1:{}", node_2_rpc);
+
+    // All signers are listening to node 1
+    let mut signer_test: SignerTest<SpawnedSigner> = SignerTest::new_with_config_modifications(
+        num_signers,
+        vec![(
+            sender_addr.clone(),
+            (send_amt + send_fee) * max_nakamoto_tenures * inter_blocks_per_tenure,
+        )],
+        |signer_config| {
+            let node_host = if signer_config.endpoint.port() % 2 == 0 {
+                &node_1_rpc_bind
+            } else {
+                &node_2_rpc_bind
+            };
+            signer_config.node_host = node_host.to_string();
+        },
+        |config| {
+            let localhost = "127.0.0.1";
+            config.node.rpc_bind = format!("{}:{}", localhost, node_1_rpc);
+            config.node.p2p_bind = format!("{}:{}", localhost, node_1_p2p);
+            config.node.data_url = format!("http://{}:{}", localhost, node_1_rpc);
+            config.node.p2p_address = format!("{}:{}", localhost, node_1_p2p);
+
+            config.node.seed = btc_miner_1_seed.clone();
+            config.node.local_peer_seed = btc_miner_1_seed.clone();
+            config.burnchain.local_mining_public_key = Some(btc_miner_1_pk.to_hex());
+            config.miner.mining_key = Some(Secp256k1PrivateKey::from_seed(&[1]));
+        },
+        Some(vec![btc_miner_1_pk.clone(), btc_miner_2_pk.clone()]),
+        None,
+    );
+    let blocks_mined1 = signer_test.running_nodes.nakamoto_blocks_mined.clone();
+
+    let conf = signer_test.running_nodes.conf.clone();
+    let mut conf_node_2 = conf.clone();
+    let localhost = "127.0.0.1";
+    conf_node_2.node.rpc_bind = format!("{}:{}", localhost, node_2_rpc);
+    conf_node_2.node.p2p_bind = format!("{}:{}", localhost, node_2_p2p);
+    conf_node_2.node.data_url = format!("http://{}:{}", localhost, node_2_rpc);
+    conf_node_2.node.p2p_address = format!("{}:{}", localhost, node_2_p2p);
+    conf_node_2.node.seed = btc_miner_2_seed.clone();
+    conf_node_2.burnchain.local_mining_public_key = Some(btc_miner_2_pk.to_hex());
+    conf_node_2.node.local_peer_seed = btc_miner_2_seed.clone();
+    conf_node_2.miner.mining_key = Some(Secp256k1PrivateKey::from_seed(&[2]));
+    conf_node_2.node.miner = true;
+    conf_node_2.events_observers.clear();
+
+    let node_1_sk = Secp256k1PrivateKey::from_seed(&conf.node.local_peer_seed);
+    let node_1_pk = StacksPublicKey::from_private(&node_1_sk);
+
+    conf_node_2.node.working_dir = format!("{}-{}", conf_node_2.node.working_dir, "1");
+
+    conf_node_2.node.set_bootstrap_nodes(
+        format!("{}@{}", &node_1_pk.to_hex(), conf.node.p2p_bind),
+        conf.burnchain.chain_id,
+        conf.burnchain.peer_version,
+    );
+
+    let http_origin = format!("http://{}", &conf.node.rpc_bind);
+
+    let mut run_loop_2 = boot_nakamoto::BootRunLoop::new(conf_node_2.clone()).unwrap();
+    let Counters {
+        naka_mined_blocks: blocks_mined2,
+        naka_proposed_blocks: blocks_proposed2,
+        ..
+    } = run_loop_2.counters();
+    let _run_loop_2_thread = thread::Builder::new()
+        .name("run_loop_2".into())
+        .spawn(move || run_loop_2.start(None, 0))
+        .unwrap();
+
+    signer_test.boot_to_epoch_3();
+    let pre_nakamoto_peer_1_height = get_chain_info(&conf).stacks_tip_height;
+
+    info!("------------------------- Reached Epoch 3.0 -------------------------");
+
+    // due to the random nature of mining sortitions, the way this test is structured
+    //  is that we keep track of how many tenures each miner produced, and once enough sortitions
+    //  have been produced such that each miner has produced 3 tenures, we stop and check the
+    //  results at the end
+    let mut btc_blocks_mined = 0;
+    let mut miner_1_tenures = 0u64;
+    let mut miner_2_tenures = 0u64;
+    let mut fork_initiated = false;
+    let mut min_miner_1_tenures = u64::MAX;
+    let mut min_miner_2_tenures = u64::MAX;
+    let mut ignore_block = 0;
+
+    while !(miner_1_tenures >= min_miner_1_tenures && miner_2_tenures >= min_miner_2_tenures) {
+        if btc_blocks_mined > max_nakamoto_tenures {
+            panic!("Produced {btc_blocks_mined} sortitions, but didn't cover the test scenarios, aborting");
+        }
+
+        // Mine a block and wait for it to be processed, unless we are in a
+        // forked tenure, in which case, just wait for the block proposal
+        let mined_before_1 = blocks_mined1.load(Ordering::SeqCst);
+        let mined_before_2 = blocks_mined2.load(Ordering::SeqCst);
+        let proposed_before_2 = blocks_proposed2.load(Ordering::SeqCst);
+
+        sleep_ms(1000);
+        next_block_and(
+            &mut signer_test.running_nodes.btc_regtest_controller,
+            60,
+            || {
+                let mined_1 = blocks_mined1.load(Ordering::SeqCst);
+                let mined_2 = blocks_mined2.load(Ordering::SeqCst);
+                let proposed_2 = blocks_proposed2.load(Ordering::SeqCst);
+
+                Ok((fork_initiated && proposed_2 > proposed_before_2)
+                    || mined_1 > mined_before_1
+                    || mined_2 > mined_before_2)
+            },
+        )
+        .unwrap();
+        btc_blocks_mined += 1;
+
+        let mined_1 = blocks_mined1.load(Ordering::SeqCst);
+        let miner = if mined_1 > mined_before_1 { 1 } else { 2 };
+
+        if miner == 1 && miner_1_tenures == 0 {
+            // Setup miner 2 to ignore a block in this tenure
+            ignore_block = pre_nakamoto_peer_1_height
+                + (btc_blocks_mined - 1) * (inter_blocks_per_tenure + 1)
+                + 3;
+            set_ignore_block(ignore_block, &conf_node_2.node.working_dir);
+
+            // Ensure that miner 2 runs at least one more tenure
+            min_miner_2_tenures = miner_2_tenures + 1;
+            fork_initiated = true;
+        }
+        if miner == 2 && miner_2_tenures == min_miner_2_tenures {
+            // This is the forking tenure. Ensure that miner 1 runs one more
+            // tenure after this to validate that it continues to build off of
+            // the proper block.
+            min_miner_1_tenures = miner_1_tenures + 1;
+        }
+
+        // mine (or attempt to mine) the interim blocks
+        info!("Mining interim blocks");
+        for interim_block_ix in 0..inter_blocks_per_tenure {
+            let mined_before_1 = blocks_mined1.load(Ordering::SeqCst);
+            let mined_before_2 = blocks_mined2.load(Ordering::SeqCst);
+            let proposed_before_2 = blocks_proposed2.load(Ordering::SeqCst);
+
+            // submit a tx so that the miner will mine an extra block
+            let sender_nonce = (btc_blocks_mined - 1) * inter_blocks_per_tenure + interim_block_ix;
+            let transfer_tx =
+                make_stacks_transfer(&sender_sk, sender_nonce, send_fee, &recipient, send_amt);
+            // This may fail if the forking miner wins too many tenures and this account's
+            // nonces get too high (TooMuchChaining)
+            match submit_tx_fallible(&http_origin, &transfer_tx) {
+                Ok(_) => {
+                    wait_for(60, || {
+                        let mined_1 = blocks_mined1.load(Ordering::SeqCst);
+                        let mined_2 = blocks_mined2.load(Ordering::SeqCst);
+                        let proposed_2 = blocks_proposed2.load(Ordering::SeqCst);
+
+                        Ok((fork_initiated && proposed_2 > proposed_before_2)
+                            || mined_1 > mined_before_1
+                            || mined_2 > mined_before_2)
+                    })
+                    .unwrap();
+                }
+                Err(e) => {
+                    if e.to_string().contains("TooMuchChaining") {
+                        info!("TooMuchChaining error, skipping block");
+                        continue;
+                    } else {
+                        panic!("Failed to submit tx: {}", e);
+                    }
+                }
+            }
+            info!(
+                "Attempted to mine interim block {}:{}",
+                btc_blocks_mined, interim_block_ix
+            );
+        }
+
+        if miner == 1 {
+            miner_1_tenures += 1;
+        } else {
+            miner_2_tenures += 1;
+        }
+        info!(
+            "Miner 1 tenures: {}, Miner 2 tenures: {}",
+            miner_1_tenures, miner_2_tenures
+        );
+
+        let mined_1 = blocks_mined1.load(Ordering::SeqCst);
+        let mined_2 = blocks_mined2.load(Ordering::SeqCst);
+        if miner == 1 {
+            assert_eq!(mined_1, mined_before_1 + inter_blocks_per_tenure + 1);
+        } else {
+            if miner_2_tenures < min_miner_2_tenures {
+                assert_eq!(mined_2, mined_before_2 + inter_blocks_per_tenure + 1);
+            } else {
+                // Miner 2 should have mined 0 blocks after the fork
+                assert_eq!(mined_2, mined_before_2);
+            }
+        }
+    }
+
+    info!(
+        "New chain info 1: {:?}",
+        get_chain_info(&signer_test.running_nodes.conf)
+    );
+
+    info!("New chain info 2: {:?}", get_chain_info(&conf_node_2));
+
+    let peer_1_height = get_chain_info(&conf).stacks_tip_height;
+    let peer_2_height = get_chain_info(&conf_node_2).stacks_tip_height;
+    assert_eq!(peer_2_height, ignore_block - 1);
+    // The height may be higher than expected due to extra transactions waiting
+    // to be mined during the forking miner's tenure.
+    assert!(
+        peer_1_height
+            >= pre_nakamoto_peer_1_height
+                + (miner_1_tenures + min_miner_2_tenures - 1) * (inter_blocks_per_tenure + 1)
+    );
+    assert_eq!(
+        btc_blocks_mined,
+        u64::try_from(miner_1_tenures + miner_2_tenures).unwrap()
+    );
+
+    let sortdb = SortitionDB::open(
+        &conf_node_2.get_burn_db_file_path(),
+        false,
+        conf_node_2.get_burnchain().pox_constants,
+    )
+    .unwrap();
+
+    let (chainstate, _) = StacksChainState::open(
+        false,
+        conf_node_2.burnchain.chain_id,
+        &conf_node_2.get_chainstate_path_str(),
+        None,
+    )
+    .unwrap();
+    let tip = NakamotoChainState::get_canonical_block_header(chainstate.db(), &sortdb)
+        .unwrap()
+        .unwrap();
+    assert_eq!(tip.stacks_block_height, ignore_block - 1);
+
+    signer_test.shutdown();
+}
+
+#[test]
+#[ignore]
 /// Test that signers that accept a block locally, but that was rejected globally will accept a subsequent attempt
 /// by the miner essentially reorg their prior locally accepted/signed block, i.e. the globally rejected block overrides
 /// their local view.
@@ -3322,17 +3847,10 @@
 /// Test Assertion:
 /// Stacks tip advances to N+1'
 fn locally_accepted_blocks_overriden_by_global_rejection() {
-=======
-/// This test involves two miners, each mining tenures with 6 blocks each. Half
-/// of the signers are attached to each miner, so the test also verifies that
-/// the signers' messages successfully make their way to the active miner.
-fn multiple_miners_with_nakamoto_blocks() {
->>>>>>> 80c069f3
     if env::var("BITCOIND_TEST") != Ok("1".into()) {
         return;
     }
 
-<<<<<<< HEAD
     tracing_subscriber::registry()
         .with(fmt::layer())
         .with(EnvFilter::from_default_env())
@@ -3909,252 +4427,10 @@
         block_n_1_prime.block_hash
     );
     assert_ne!(block_n_1_prime, block_n);
-=======
-    let num_signers = 5;
-    let max_nakamoto_tenures = 20;
-    let inter_blocks_per_tenure = 5;
-
-    // setup sender + recipient for a test stx transfer
-    let sender_sk = Secp256k1PrivateKey::new();
-    let sender_addr = tests::to_addr(&sender_sk);
-    let send_amt = 1000;
-    let send_fee = 180;
-    let recipient = PrincipalData::from(StacksAddress::burn_address(false));
-
-    let btc_miner_1_seed = vec![1, 1, 1, 1];
-    let btc_miner_2_seed = vec![2, 2, 2, 2];
-    let btc_miner_1_pk = Keychain::default(btc_miner_1_seed.clone()).get_pub_key();
-    let btc_miner_2_pk = Keychain::default(btc_miner_2_seed.clone()).get_pub_key();
-
-    let node_1_rpc = 51024;
-    let node_1_p2p = 51023;
-    let node_2_rpc = 51026;
-    let node_2_p2p = 51025;
-
-    let node_1_rpc_bind = format!("127.0.0.1:{}", node_1_rpc);
-    let node_2_rpc_bind = format!("127.0.0.1:{}", node_2_rpc);
-    let mut node_2_listeners = Vec::new();
-
-    // partition the signer set so that ~half are listening and using node 1 for RPC and events,
-    //  and the rest are using node 2
-    let mut signer_test: SignerTest<SpawnedSigner> = SignerTest::new_with_config_modifications(
-        num_signers,
-        vec![(
-            sender_addr.clone(),
-            (send_amt + send_fee) * max_nakamoto_tenures * inter_blocks_per_tenure,
-        )],
-        Some(Duration::from_secs(15)),
-        |signer_config| {
-            let node_host = if signer_config.endpoint.port() % 2 == 0 {
-                &node_1_rpc_bind
-            } else {
-                &node_2_rpc_bind
-            };
-            signer_config.node_host = node_host.to_string();
-        },
-        |config| {
-            let localhost = "127.0.0.1";
-            config.node.rpc_bind = format!("{}:{}", localhost, node_1_rpc);
-            config.node.p2p_bind = format!("{}:{}", localhost, node_1_p2p);
-            config.node.data_url = format!("http://{}:{}", localhost, node_1_rpc);
-            config.node.p2p_address = format!("{}:{}", localhost, node_1_p2p);
-
-            config.node.seed = btc_miner_1_seed.clone();
-            config.node.local_peer_seed = btc_miner_1_seed.clone();
-            config.burnchain.local_mining_public_key = Some(btc_miner_1_pk.to_hex());
-            config.miner.mining_key = Some(Secp256k1PrivateKey::from_seed(&[1]));
-
-            config.events_observers.retain(|listener| {
-                let Ok(addr) = std::net::SocketAddr::from_str(&listener.endpoint) else {
-                    warn!(
-                        "Cannot parse {} to a socket, assuming it isn't a signer-listener binding",
-                        listener.endpoint
-                    );
-                    return true;
-                };
-                if addr.port() % 2 == 0 || addr.port() == test_observer::EVENT_OBSERVER_PORT {
-                    return true;
-                }
-                node_2_listeners.push(listener.clone());
-                false
-            })
-        },
-        Some(vec![btc_miner_1_pk.clone(), btc_miner_2_pk.clone()]),
-        None,
-    );
-    let blocks_mined1 = signer_test.running_nodes.nakamoto_blocks_mined.clone();
-
-    let conf = signer_test.running_nodes.conf.clone();
-    let mut conf_node_2 = conf.clone();
-    let localhost = "127.0.0.1";
-    conf_node_2.node.rpc_bind = format!("{}:{}", localhost, node_2_rpc);
-    conf_node_2.node.p2p_bind = format!("{}:{}", localhost, node_2_p2p);
-    conf_node_2.node.data_url = format!("http://{}:{}", localhost, node_2_rpc);
-    conf_node_2.node.p2p_address = format!("{}:{}", localhost, node_2_p2p);
-    conf_node_2.node.seed = btc_miner_2_seed.clone();
-    conf_node_2.burnchain.local_mining_public_key = Some(btc_miner_2_pk.to_hex());
-    conf_node_2.node.local_peer_seed = btc_miner_2_seed.clone();
-    conf_node_2.miner.mining_key = Some(Secp256k1PrivateKey::from_seed(&[2]));
-    conf_node_2.node.miner = true;
-    conf_node_2.events_observers.clear();
-    conf_node_2.events_observers.extend(node_2_listeners);
-    assert!(!conf_node_2.events_observers.is_empty());
-
-    let node_1_sk = Secp256k1PrivateKey::from_seed(&conf.node.local_peer_seed);
-    let node_1_pk = StacksPublicKey::from_private(&node_1_sk);
-
-    conf_node_2.node.working_dir = format!("{}-{}", conf_node_2.node.working_dir, "1");
-
-    conf_node_2.node.set_bootstrap_nodes(
-        format!("{}@{}", &node_1_pk.to_hex(), conf.node.p2p_bind),
-        conf.burnchain.chain_id,
-        conf.burnchain.peer_version,
-    );
-
-    let http_origin = format!("http://{}", &conf.node.rpc_bind);
-
-    let mut run_loop_2 = boot_nakamoto::BootRunLoop::new(conf_node_2.clone()).unwrap();
-    let rl2_coord_channels = run_loop_2.coordinator_channels();
-    let Counters {
-        naka_submitted_commits: rl2_commits,
-        naka_mined_blocks: blocks_mined2,
-        ..
-    } = run_loop_2.counters();
-    let _run_loop_2_thread = thread::Builder::new()
-        .name("run_loop_2".into())
-        .spawn(move || run_loop_2.start(None, 0))
-        .unwrap();
-
-    signer_test.boot_to_epoch_3();
-    let pre_nakamoto_peer_1_height = get_chain_info(&conf).stacks_tip_height;
-
-    info!("------------------------- Reached Epoch 3.0 -------------------------");
-
-    // due to the random nature of mining sortitions, the way this test is structured
-    //  is that we keep track of how many tenures each miner produced, and once enough sortitions
-    //  have been produced such that each miner has produced 3 tenures, we stop and check the
-    //  results at the end
-    let rl1_coord_channels = signer_test.running_nodes.coord_channel.clone();
-    let rl1_commits = signer_test.running_nodes.commits_submitted.clone();
-
-    let miner_1_pk = StacksPublicKey::from_private(conf.miner.mining_key.as_ref().unwrap());
-    let miner_2_pk = StacksPublicKey::from_private(conf_node_2.miner.mining_key.as_ref().unwrap());
-    let mut btc_blocks_mined = 1;
-    let mut miner_1_tenures = 0;
-    let mut miner_2_tenures = 0;
-    let mut sender_nonce = 0;
-    while !(miner_1_tenures >= 3 && miner_2_tenures >= 3) {
-        if btc_blocks_mined > max_nakamoto_tenures {
-            panic!("Produced {btc_blocks_mined} sortitions, but didn't cover the test scenarios, aborting");
-        }
-        let blocks_processed_before =
-            blocks_mined1.load(Ordering::SeqCst) + blocks_mined2.load(Ordering::SeqCst);
-        signer_test.mine_block_wait_on_processing(
-            &[&rl1_coord_channels, &rl2_coord_channels],
-            &[&rl1_commits, &rl2_commits],
-            Duration::from_secs(30),
-        );
-        btc_blocks_mined += 1;
-
-        // wait for the new block to be processed
-        wait_for(60, || {
-            let blocks_processed =
-                blocks_mined1.load(Ordering::SeqCst) + blocks_mined2.load(Ordering::SeqCst);
-            Ok(blocks_processed > blocks_processed_before)
-        })
-        .unwrap();
-
-        info!(
-            "Nakamoto blocks mined: {}",
-            blocks_mined1.load(Ordering::SeqCst) + blocks_mined2.load(Ordering::SeqCst)
-        );
-
-        // mine the interim blocks
-        info!("Mining interim blocks");
-        for interim_block_ix in 0..inter_blocks_per_tenure {
-            let blocks_processed_before =
-                blocks_mined1.load(Ordering::SeqCst) + blocks_mined2.load(Ordering::SeqCst);
-            // submit a tx so that the miner will mine an extra block
-            let transfer_tx =
-                make_stacks_transfer(&sender_sk, sender_nonce, send_fee, &recipient, send_amt);
-            sender_nonce += 1;
-            submit_tx(&http_origin, &transfer_tx);
-
-            wait_for(60, || {
-                let blocks_processed =
-                    blocks_mined1.load(Ordering::SeqCst) + blocks_mined2.load(Ordering::SeqCst);
-                Ok(blocks_processed > blocks_processed_before)
-            })
-            .unwrap();
-            info!(
-                "Mined interim block {}:{}",
-                btc_blocks_mined, interim_block_ix
-            );
-        }
-
-        let blocks = get_nakamoto_headers(&conf);
-        let mut seen_burn_hashes = HashSet::new();
-        miner_1_tenures = 0;
-        miner_2_tenures = 0;
-        for header in blocks.iter() {
-            if seen_burn_hashes.contains(&header.burn_header_hash) {
-                continue;
-            }
-            seen_burn_hashes.insert(header.burn_header_hash.clone());
-
-            let header = header.anchored_header.as_stacks_nakamoto().unwrap();
-            if miner_1_pk
-                .verify(
-                    header.miner_signature_hash().as_bytes(),
-                    &header.miner_signature,
-                )
-                .unwrap()
-            {
-                miner_1_tenures += 1;
-            }
-            if miner_2_pk
-                .verify(
-                    header.miner_signature_hash().as_bytes(),
-                    &header.miner_signature,
-                )
-                .unwrap()
-            {
-                miner_2_tenures += 1;
-            }
-        }
-        info!(
-            "Miner 1 tenures: {}, Miner 2 tenures: {}",
-            miner_1_tenures, miner_2_tenures
-        );
-    }
-
-    info!(
-        "New chain info 1: {:?}",
-        get_chain_info(&signer_test.running_nodes.conf)
-    );
-
-    info!("New chain info 2: {:?}", get_chain_info(&conf_node_2));
-
-    let peer_1_height = get_chain_info(&conf).stacks_tip_height;
-    let peer_2_height = get_chain_info(&conf_node_2).stacks_tip_height;
-    info!("Peer height information"; "peer_1" => peer_1_height, "peer_2" => peer_2_height, "pre_naka_height" => pre_nakamoto_peer_1_height);
-    assert_eq!(peer_1_height, peer_2_height);
-    assert_eq!(
-        peer_1_height,
-        pre_nakamoto_peer_1_height + (btc_blocks_mined - 1) * (inter_blocks_per_tenure + 1)
-    );
-    assert_eq!(
-        btc_blocks_mined,
-        u64::try_from(miner_1_tenures + miner_2_tenures).unwrap()
-    );
-
-    signer_test.shutdown();
->>>>>>> 80c069f3
 }
 
 #[test]
 #[ignore]
-<<<<<<< HEAD
 /// Test that when 70% of signers accept a block, mark it globally accepted, but a miner ends its tenure
 /// before it receives these signatures, the miner can recover in the following tenure.
 ///
@@ -4171,19 +4447,10 @@
 /// Test Assertion:
 /// Stacks tip advances to N+2
 fn miner_recovers_when_broadcast_block_delay_across_tenures_occurs() {
-=======
-/// This test involves two miners, 1 and 2. During miner 1's first tenure, miner
-/// 2 is forced to ignore one of the blocks in that tenure. The next time miner
-/// 2 mines a block, it should attempt to fork the chain at that point. The test
-/// verifies that the fork is not successful and that miner 1 is able to
-/// continue mining after this fork attempt.
-fn partial_tenure_fork() {
->>>>>>> 80c069f3
     if env::var("BITCOIND_TEST") != Ok("1".into()) {
         return;
     }
 
-<<<<<<< HEAD
     tracing_subscriber::registry()
         .with(fmt::layer())
         .with(EnvFilter::from_default_env())
@@ -4495,274 +4762,4 @@
     let block_n_2 = nakamoto_blocks.last().unwrap();
     assert_eq!(info_after.stacks_tip.to_string(), block_n_2.block_hash);
     assert_ne!(block_n_2, block_n);
-=======
-    let num_signers = 5;
-    let max_nakamoto_tenures = 20;
-    let inter_blocks_per_tenure = 5;
-
-    // setup sender + recipient for a test stx transfer
-    let sender_sk = Secp256k1PrivateKey::new();
-    let sender_addr = tests::to_addr(&sender_sk);
-    let send_amt = 1000;
-    let send_fee = 180;
-    let recipient = PrincipalData::from(StacksAddress::burn_address(false));
-
-    let btc_miner_1_seed = vec![1, 1, 1, 1];
-    let btc_miner_2_seed = vec![2, 2, 2, 2];
-    let btc_miner_1_pk = Keychain::default(btc_miner_1_seed.clone()).get_pub_key();
-    let btc_miner_2_pk = Keychain::default(btc_miner_2_seed.clone()).get_pub_key();
-
-    let node_1_rpc = 51024;
-    let node_1_p2p = 51023;
-    let node_2_rpc = 51026;
-    let node_2_p2p = 51025;
-
-    let node_1_rpc_bind = format!("127.0.0.1:{}", node_1_rpc);
-    let node_2_rpc_bind = format!("127.0.0.1:{}", node_2_rpc);
-
-    // All signers are listening to node 1
-    let mut signer_test: SignerTest<SpawnedSigner> = SignerTest::new_with_config_modifications(
-        num_signers,
-        vec![(
-            sender_addr.clone(),
-            (send_amt + send_fee) * max_nakamoto_tenures * inter_blocks_per_tenure,
-        )],
-        Some(Duration::from_secs(15)),
-        |signer_config| {
-            let node_host = if signer_config.endpoint.port() % 2 == 0 {
-                &node_1_rpc_bind
-            } else {
-                &node_2_rpc_bind
-            };
-            signer_config.node_host = node_host.to_string();
-        },
-        |config| {
-            let localhost = "127.0.0.1";
-            config.node.rpc_bind = format!("{}:{}", localhost, node_1_rpc);
-            config.node.p2p_bind = format!("{}:{}", localhost, node_1_p2p);
-            config.node.data_url = format!("http://{}:{}", localhost, node_1_rpc);
-            config.node.p2p_address = format!("{}:{}", localhost, node_1_p2p);
-
-            config.node.seed = btc_miner_1_seed.clone();
-            config.node.local_peer_seed = btc_miner_1_seed.clone();
-            config.burnchain.local_mining_public_key = Some(btc_miner_1_pk.to_hex());
-            config.miner.mining_key = Some(Secp256k1PrivateKey::from_seed(&[1]));
-        },
-        Some(vec![btc_miner_1_pk.clone(), btc_miner_2_pk.clone()]),
-        None,
-    );
-    let blocks_mined1 = signer_test.running_nodes.nakamoto_blocks_mined.clone();
-
-    let conf = signer_test.running_nodes.conf.clone();
-    let mut conf_node_2 = conf.clone();
-    let localhost = "127.0.0.1";
-    conf_node_2.node.rpc_bind = format!("{}:{}", localhost, node_2_rpc);
-    conf_node_2.node.p2p_bind = format!("{}:{}", localhost, node_2_p2p);
-    conf_node_2.node.data_url = format!("http://{}:{}", localhost, node_2_rpc);
-    conf_node_2.node.p2p_address = format!("{}:{}", localhost, node_2_p2p);
-    conf_node_2.node.seed = btc_miner_2_seed.clone();
-    conf_node_2.burnchain.local_mining_public_key = Some(btc_miner_2_pk.to_hex());
-    conf_node_2.node.local_peer_seed = btc_miner_2_seed.clone();
-    conf_node_2.miner.mining_key = Some(Secp256k1PrivateKey::from_seed(&[2]));
-    conf_node_2.node.miner = true;
-    conf_node_2.events_observers.clear();
-
-    let node_1_sk = Secp256k1PrivateKey::from_seed(&conf.node.local_peer_seed);
-    let node_1_pk = StacksPublicKey::from_private(&node_1_sk);
-
-    conf_node_2.node.working_dir = format!("{}-{}", conf_node_2.node.working_dir, "1");
-
-    conf_node_2.node.set_bootstrap_nodes(
-        format!("{}@{}", &node_1_pk.to_hex(), conf.node.p2p_bind),
-        conf.burnchain.chain_id,
-        conf.burnchain.peer_version,
-    );
-
-    let http_origin = format!("http://{}", &conf.node.rpc_bind);
-
-    let mut run_loop_2 = boot_nakamoto::BootRunLoop::new(conf_node_2.clone()).unwrap();
-    let Counters {
-        naka_mined_blocks: blocks_mined2,
-        naka_proposed_blocks: blocks_proposed2,
-        ..
-    } = run_loop_2.counters();
-    let _run_loop_2_thread = thread::Builder::new()
-        .name("run_loop_2".into())
-        .spawn(move || run_loop_2.start(None, 0))
-        .unwrap();
-
-    signer_test.boot_to_epoch_3();
-    let pre_nakamoto_peer_1_height = get_chain_info(&conf).stacks_tip_height;
-
-    info!("------------------------- Reached Epoch 3.0 -------------------------");
-
-    // due to the random nature of mining sortitions, the way this test is structured
-    //  is that we keep track of how many tenures each miner produced, and once enough sortitions
-    //  have been produced such that each miner has produced 3 tenures, we stop and check the
-    //  results at the end
-    let mut btc_blocks_mined = 0;
-    let mut miner_1_tenures = 0u64;
-    let mut miner_2_tenures = 0u64;
-    let mut fork_initiated = false;
-    let mut min_miner_1_tenures = u64::MAX;
-    let mut min_miner_2_tenures = u64::MAX;
-    let mut ignore_block = 0;
-
-    while !(miner_1_tenures >= min_miner_1_tenures && miner_2_tenures >= min_miner_2_tenures) {
-        if btc_blocks_mined > max_nakamoto_tenures {
-            panic!("Produced {btc_blocks_mined} sortitions, but didn't cover the test scenarios, aborting");
-        }
-
-        // Mine a block and wait for it to be processed, unless we are in a
-        // forked tenure, in which case, just wait for the block proposal
-        let mined_before_1 = blocks_mined1.load(Ordering::SeqCst);
-        let mined_before_2 = blocks_mined2.load(Ordering::SeqCst);
-        let proposed_before_2 = blocks_proposed2.load(Ordering::SeqCst);
-
-        sleep_ms(1000);
-        next_block_and(
-            &mut signer_test.running_nodes.btc_regtest_controller,
-            60,
-            || {
-                let mined_1 = blocks_mined1.load(Ordering::SeqCst);
-                let mined_2 = blocks_mined2.load(Ordering::SeqCst);
-                let proposed_2 = blocks_proposed2.load(Ordering::SeqCst);
-
-                Ok((fork_initiated && proposed_2 > proposed_before_2)
-                    || mined_1 > mined_before_1
-                    || mined_2 > mined_before_2)
-            },
-        )
-        .unwrap();
-        btc_blocks_mined += 1;
-
-        let mined_1 = blocks_mined1.load(Ordering::SeqCst);
-        let miner = if mined_1 > mined_before_1 { 1 } else { 2 };
-
-        if miner == 1 && miner_1_tenures == 0 {
-            // Setup miner 2 to ignore a block in this tenure
-            ignore_block = pre_nakamoto_peer_1_height
-                + (btc_blocks_mined - 1) * (inter_blocks_per_tenure + 1)
-                + 3;
-            set_ignore_block(ignore_block, &conf_node_2.node.working_dir);
-
-            // Ensure that miner 2 runs at least one more tenure
-            min_miner_2_tenures = miner_2_tenures + 1;
-            fork_initiated = true;
-        }
-        if miner == 2 && miner_2_tenures == min_miner_2_tenures {
-            // This is the forking tenure. Ensure that miner 1 runs one more
-            // tenure after this to validate that it continues to build off of
-            // the proper block.
-            min_miner_1_tenures = miner_1_tenures + 1;
-        }
-
-        // mine (or attempt to mine) the interim blocks
-        info!("Mining interim blocks");
-        for interim_block_ix in 0..inter_blocks_per_tenure {
-            let mined_before_1 = blocks_mined1.load(Ordering::SeqCst);
-            let mined_before_2 = blocks_mined2.load(Ordering::SeqCst);
-            let proposed_before_2 = blocks_proposed2.load(Ordering::SeqCst);
-
-            // submit a tx so that the miner will mine an extra block
-            let sender_nonce = (btc_blocks_mined - 1) * inter_blocks_per_tenure + interim_block_ix;
-            let transfer_tx =
-                make_stacks_transfer(&sender_sk, sender_nonce, send_fee, &recipient, send_amt);
-            // This may fail if the forking miner wins too many tenures and this account's
-            // nonces get too high (TooMuchChaining)
-            match submit_tx_fallible(&http_origin, &transfer_tx) {
-                Ok(_) => {
-                    wait_for(60, || {
-                        let mined_1 = blocks_mined1.load(Ordering::SeqCst);
-                        let mined_2 = blocks_mined2.load(Ordering::SeqCst);
-                        let proposed_2 = blocks_proposed2.load(Ordering::SeqCst);
-
-                        Ok((fork_initiated && proposed_2 > proposed_before_2)
-                            || mined_1 > mined_before_1
-                            || mined_2 > mined_before_2)
-                    })
-                    .unwrap();
-                }
-                Err(e) => {
-                    if e.to_string().contains("TooMuchChaining") {
-                        info!("TooMuchChaining error, skipping block");
-                        continue;
-                    } else {
-                        panic!("Failed to submit tx: {}", e);
-                    }
-                }
-            }
-            info!(
-                "Attempted to mine interim block {}:{}",
-                btc_blocks_mined, interim_block_ix
-            );
-        }
-
-        if miner == 1 {
-            miner_1_tenures += 1;
-        } else {
-            miner_2_tenures += 1;
-        }
-        info!(
-            "Miner 1 tenures: {}, Miner 2 tenures: {}",
-            miner_1_tenures, miner_2_tenures
-        );
-
-        let mined_1 = blocks_mined1.load(Ordering::SeqCst);
-        let mined_2 = blocks_mined2.load(Ordering::SeqCst);
-        if miner == 1 {
-            assert_eq!(mined_1, mined_before_1 + inter_blocks_per_tenure + 1);
-        } else {
-            if miner_2_tenures < min_miner_2_tenures {
-                assert_eq!(mined_2, mined_before_2 + inter_blocks_per_tenure + 1);
-            } else {
-                // Miner 2 should have mined 0 blocks after the fork
-                assert_eq!(mined_2, mined_before_2);
-            }
-        }
-    }
-
-    info!(
-        "New chain info 1: {:?}",
-        get_chain_info(&signer_test.running_nodes.conf)
-    );
-
-    info!("New chain info 2: {:?}", get_chain_info(&conf_node_2));
-
-    let peer_1_height = get_chain_info(&conf).stacks_tip_height;
-    let peer_2_height = get_chain_info(&conf_node_2).stacks_tip_height;
-    assert_eq!(peer_2_height, ignore_block - 1);
-    // The height may be higher than expected due to extra transactions waiting
-    // to be mined during the forking miner's tenure.
-    assert!(
-        peer_1_height
-            >= pre_nakamoto_peer_1_height
-                + (miner_1_tenures + min_miner_2_tenures - 1) * (inter_blocks_per_tenure + 1)
-    );
-    assert_eq!(
-        btc_blocks_mined,
-        u64::try_from(miner_1_tenures + miner_2_tenures).unwrap()
-    );
-
-    let sortdb = SortitionDB::open(
-        &conf_node_2.get_burn_db_file_path(),
-        false,
-        conf_node_2.get_burnchain().pox_constants,
-    )
-    .unwrap();
-
-    let (chainstate, _) = StacksChainState::open(
-        false,
-        conf_node_2.burnchain.chain_id,
-        &conf_node_2.get_chainstate_path_str(),
-        None,
-    )
-    .unwrap();
-    let tip = NakamotoChainState::get_canonical_block_header(chainstate.db(), &sortdb)
-        .unwrap()
-        .unwrap();
-    assert_eq!(tip.stacks_block_height, ignore_block - 1);
-
-    signer_test.shutdown();
->>>>>>> 80c069f3
 }