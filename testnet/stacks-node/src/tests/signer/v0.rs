--- conflicted
+++ resolved
@@ -4121,10 +4121,6 @@
         .collect();
 
     let http_origin = format!("http://{}", &signer_test.running_nodes.conf.node.rpc_bind);
-<<<<<<< HEAD
-    let long_timeout = 60;
-=======
->>>>>>> 4b5e9cf5
     let short_timeout = 30;
     signer_test.boot_to_epoch_3();
 
@@ -4144,11 +4140,7 @@
     info!("Submitted tx {tx} in to mine block N");
 
     wait_for(short_timeout, || {
-<<<<<<< HEAD
-        let info_after = signer_test
-=======
         Ok(signer_test
->>>>>>> 4b5e9cf5
             .stacks_client
             .get_peer_info()
             .expect("Failed to get peer info")
@@ -4178,12 +4170,7 @@
 
     info!("------------------------- Mine Nakamoto Block N+1 -------------------------");
     // Make less than 30% of the signers reject the block and ensure it is STILL marked globally accepted
-<<<<<<< HEAD
-    let rejecting_signers: Vec<_> = signer_test
-        .signer_stacks_private_keys
-=======
     let rejecting_signers: Vec<_> = all_signers
->>>>>>> 4b5e9cf5
         .iter()
         .cloned()
         .take(num_signers * 3 / 10)
@@ -4206,44 +4193,6 @@
     sender_nonce += 1;
     info!("Submitted tx {tx} in to mine block N+1");
 
-<<<<<<< HEAD
-    wait_for(short_timeout, || {
-        let info_after = signer_test
-            .stacks_client
-            .get_peer_info()
-            .expect("Failed to get peer info");
-        Ok(info_after.stacks_tip_height > info_before.stacks_tip_height)
-    })
-    .expect("Timed out waiting for block to be mined and processed");
-    wait_for(long_timeout, || {
-        let stackerdb_events = test_observer::get_stackerdb_chunks();
-        let block_rejections = stackerdb_events
-            .into_iter()
-            .flat_map(|chunk| chunk.modified_slots)
-            .filter_map(|chunk| {
-                let message = SignerMessage::consensus_deserialize(&mut chunk.data.as_slice())
-                    .expect("Failed to deserialize SignerMessage");
-                match message {
-                    SignerMessage::BlockResponse(BlockResponse::Rejected(rejection)) => {
-                        let rejected_pubkey = rejection
-                            .recover_public_key()
-                            .expect("Failed to recover public key from rejection");
-                        if rejecting_signers.contains(&rejected_pubkey)
-                            && rejection.reason_code == RejectCode::TestingDirective
-                        {
-                            Some(rejection)
-                        } else {
-                            None
-                        }
-                    }
-                    _ => None,
-                }
-            })
-            .collect::<Vec<_>>();
-        Ok(block_rejections.len() == rejecting_signers.len())
-    })
-    .expect("Timed out waiting for block proposal rejections");
-=======
     wait_for(30, || {
         Ok(mined_blocks.load(Ordering::SeqCst) > blocks_before
             && signer_test
@@ -4258,7 +4207,6 @@
     signer_test
         .wait_for_block_rejections(short_timeout, &rejecting_signers)
         .expect("Timed out waiting for block rejection of N+1");
->>>>>>> 4b5e9cf5
 
     // Assert the block was mined
     let info_after = signer_test
@@ -4299,14 +4247,6 @@
         make_stacks_transfer(&sender_sk, sender_nonce, send_fee, &recipient, send_amt);
     let tx = submit_tx(&http_origin, &transfer_tx);
     info!("Submitted tx {tx} in to mine block N+2");
-<<<<<<< HEAD
-    wait_for(short_timeout, || {
-        let info_after = signer_test
-            .stacks_client
-            .get_peer_info()
-            .expect("Failed to get peer info");
-        Ok(info_after.stacks_tip_height > info_before.stacks_tip_height)
-=======
     wait_for(30, || {
         Ok(mined_blocks.load(Ordering::SeqCst) > blocks_before
             && signer_test
@@ -4315,7 +4255,6 @@
                 .unwrap()
                 .stacks_tip_height
                 > info_before.stacks_tip_height)
->>>>>>> 4b5e9cf5
     })
     .expect("Timed out waiting for stacks block N+2 to be mined");
     let blocks_after = mined_blocks.load(Ordering::SeqCst);
@@ -4333,30 +4272,6 @@
     assert_ne!(block_n_2, block_n_1);
 
     // Make sure that ALL signers accepted the block proposal
-<<<<<<< HEAD
-    wait_for(short_timeout, || {
-        let signatures = test_observer::get_stackerdb_chunks()
-            .into_iter()
-            .flat_map(|chunk| chunk.modified_slots)
-            .filter_map(|chunk| {
-                let message = SignerMessage::consensus_deserialize(&mut chunk.data.as_slice())
-                    .expect("Failed to deserialize SignerMessage");
-                match message {
-                    SignerMessage::BlockResponse(BlockResponse::Accepted((hash, signature))) => {
-                        if hash == block_n_2.signer_signature_hash {
-                            Some(signature)
-                        } else {
-                            None
-                        }
-                    }
-                    _ => None,
-                }
-            })
-            .collect::<Vec<_>>();
-        Ok(signatures.len() == num_signers)
-    })
-    .expect("FAIL: Timed out waiting for block proposal acceptance by ALL signers");
-=======
     signer_test
         .wait_for_block_acceptance(
             short_timeout,
@@ -4364,7 +4279,6 @@
             &all_signers,
         )
         .expect("Timed out waiting for block acceptance of N+2");
->>>>>>> 4b5e9cf5
 }
 
 #[test]
@@ -4561,34 +4475,9 @@
     assert_ne!(block_n_1_prime, block_n);
 
     // Make sure that ALL signers accepted the block proposal even though they signed a conflicting one in prior tenure
-<<<<<<< HEAD
-    wait_for(short_timeout, || {
-        let signatures = test_observer::get_stackerdb_chunks()
-            .into_iter()
-            .flat_map(|chunk| chunk.modified_slots)
-            .filter_map(|chunk| {
-                let message = SignerMessage::consensus_deserialize(&mut chunk.data.as_slice())
-                    .expect("Failed to deserialize SignerMessage");
-                match message {
-                    SignerMessage::BlockResponse(BlockResponse::Accepted((hash, signature))) => {
-                        if hash == block_n_1_prime.signer_signature_hash {
-                            Some(signature)
-                        } else {
-                            None
-                        }
-                    }
-                    _ => None,
-                }
-            })
-            .collect::<Vec<_>>();
-        Ok(signatures.len() == num_signers)
-    })
-    .expect("FAIL: Timed out waiting for block proposal acceptance by ALL signers");
-=======
     signer_test
         .wait_for_block_acceptance(30, &block_n_1_prime.signer_signature_hash, &all_signers)
         .expect("Timed out waiting for block acceptance of N+1'");
->>>>>>> 4b5e9cf5
 }
 
 #[test]
