// Copyright (C) 2020-2024 Stacks Open Internet Foundation
//
// This program is free software: you can redistribute it and/or modify
// it under the terms of the GNU General Public License as published by
// the Free Software Foundation, either version 3 of the License, or
// (at your option) any later version.
//
// This program is distributed in the hope that it will be useful,
// but WITHOUT ANY WARRANTY; without even the implied warranty of
// MERCHANTABILITY or FITNESS FOR A PARTICULAR PURPOSE.  See the
// GNU General Public License for more details.
//
// You should have received a copy of the GNU General Public License
// along with this program.  If not, see <http://www.gnu.org/licenses/>.

use std::collections::{HashMap, HashSet};
use std::ops::Add;
use std::str::FromStr;
use std::sync::atomic::Ordering;
use std::time::{Duration, Instant};
use std::{env, thread};

use clarity::vm::types::PrincipalData;
use libsigner::v0::messages::{
    BlockRejection, BlockResponse, MessageSlotID, MinerSlotID, RejectCode, SignerMessage,
};
use libsigner::{BlockProposal, SignerSession, StackerDBSession, VERSION_STRING};
use stacks::address::AddressHashMode;
use stacks::burnchains::Txid;
use stacks::chainstate::burn::db::sortdb::SortitionDB;
use stacks::chainstate::burn::operations::LeaderBlockCommitOp;
use stacks::chainstate::nakamoto::{NakamotoBlock, NakamotoBlockHeader, NakamotoChainState};
use stacks::chainstate::stacks::address::PoxAddress;
use stacks::chainstate::stacks::boot::MINERS_NAME;
use stacks::chainstate::stacks::db::{StacksBlockHeaderTypes, StacksChainState, StacksHeaderInfo};
use stacks::chainstate::stacks::{StacksTransaction, TenureChangeCause, TransactionPayload};
use stacks::codec::StacksMessageCodec;
use stacks::core::{StacksEpochId, CHAIN_ID_TESTNET};
use stacks::libstackerdb::StackerDBChunkData;
use stacks::net::api::getsigner::GetSignerResponse;
use stacks::net::api::postblock_proposal::{ValidateRejectCode, TEST_VALIDATE_STALL};
use stacks::net::relay::fault_injection::set_ignore_block;
use stacks::types::chainstate::{StacksAddress, StacksBlockId, StacksPrivateKey, StacksPublicKey};
use stacks::types::PublicKey;
use stacks::util::hash::{hex_bytes, Hash160, MerkleHashFunc};
use stacks::util::secp256k1::{Secp256k1PrivateKey, Secp256k1PublicKey};
use stacks::util_lib::boot::boot_code_id;
use stacks::util_lib::signed_structured_data::pox4::{
    make_pox_4_signer_key_signature, Pox4SignatureTopic,
};
use stacks_common::bitvec::BitVec;
use stacks_common::types::chainstate::TrieHash;
use stacks_common::util::sleep_ms;
use stacks_signer::chainstate::{ProposalEvalConfig, SortitionsView};
use stacks_signer::client::{SignerSlotID, StackerDB};
use stacks_signer::config::{build_signer_config_tomls, GlobalConfig as SignerConfig, Network};
use stacks_signer::v0::signer::{
    TEST_IGNORE_ALL_BLOCK_PROPOSALS, TEST_PAUSE_BLOCK_BROADCAST, TEST_REJECT_ALL_BLOCK_PROPOSAL,
    TEST_SKIP_BLOCK_BROADCAST,
};
use stacks_signer::v0::SpawnedSigner;
use tracing_subscriber::prelude::*;
use tracing_subscriber::{fmt, EnvFilter};

use super::SignerTest;
use crate::config::{EventKeyType, EventObserverConfig};
use crate::event_dispatcher::MinedNakamotoBlockEvent;
use crate::nakamoto_node::miner::{
    TEST_BLOCK_ANNOUNCE_STALL, TEST_BROADCAST_STALL, TEST_MINE_STALL,
};
use crate::nakamoto_node::sign_coordinator::TEST_IGNORE_SIGNERS;
use crate::neon::Counters;
use crate::run_loop::boot_nakamoto;
use crate::tests::nakamoto_integrations::{
    boot_to_epoch_25, boot_to_epoch_3_reward_set, next_block_and, next_block_and_controller,
    next_block_and_process_new_stacks_block, setup_epoch_3_reward_set, wait_for,
    POX_4_DEFAULT_STACKER_BALANCE, POX_4_DEFAULT_STACKER_STX_AMT,
};
use crate::tests::neon_integrations::{
    get_account, get_chain_info, get_chain_info_opt, next_block_and_wait,
    run_until_burnchain_height, submit_tx, submit_tx_fallible, test_observer,
};
use crate::tests::{self, gen_random_port, make_stacks_transfer};
use crate::{nakamoto_node, BitcoinRegtestController, BurnchainController, Config, Keychain};

impl SignerTest<SpawnedSigner> {
    /// Run the test until the first epoch 2.5 reward cycle.
    /// Will activate pox-4 and register signers for the first full Epoch 2.5 reward cycle.
    fn boot_to_epoch_25_reward_cycle(&mut self) {
        boot_to_epoch_25(
            &self.running_nodes.conf,
            &self.running_nodes.blocks_processed,
            &mut self.running_nodes.btc_regtest_controller,
        );

        next_block_and_wait(
            &mut self.running_nodes.btc_regtest_controller,
            &self.running_nodes.blocks_processed,
        );

        let http_origin = format!("http://{}", &self.running_nodes.conf.node.rpc_bind);
        let lock_period = 12;

        let epochs = self.running_nodes.conf.burnchain.epochs.clone().unwrap();
        let epoch_25 = &epochs[StacksEpochId::Epoch25];
        let epoch_25_start_height = epoch_25.start_height;
        // stack enough to activate pox-4
        let block_height = self
            .running_nodes
            .btc_regtest_controller
            .get_headers_height();
        let reward_cycle = self
            .running_nodes
            .btc_regtest_controller
            .get_burnchain()
            .block_height_to_reward_cycle(block_height)
            .unwrap();
        for stacker_sk in self.signer_stacks_private_keys.iter() {
            let pox_addr = PoxAddress::from_legacy(
                AddressHashMode::SerializeP2PKH,
                tests::to_addr(stacker_sk).bytes,
            );
            let pox_addr_tuple: clarity::vm::Value =
                pox_addr.clone().as_clarity_tuple().unwrap().into();
            let signature = make_pox_4_signer_key_signature(
                &pox_addr,
                stacker_sk,
                reward_cycle.into(),
                &Pox4SignatureTopic::StackStx,
                CHAIN_ID_TESTNET,
                lock_period,
                u128::MAX,
                1,
            )
            .unwrap()
            .to_rsv();

            let signer_pk = StacksPublicKey::from_private(stacker_sk);
            let stacking_tx = tests::make_contract_call(
                stacker_sk,
                0,
                1000,
                self.running_nodes.conf.burnchain.chain_id,
                &StacksAddress::burn_address(false),
                "pox-4",
                "stack-stx",
                &[
                    clarity::vm::Value::UInt(POX_4_DEFAULT_STACKER_STX_AMT),
                    pox_addr_tuple.clone(),
                    clarity::vm::Value::UInt(block_height as u128),
                    clarity::vm::Value::UInt(lock_period),
                    clarity::vm::Value::some(clarity::vm::Value::buff_from(signature).unwrap())
                        .unwrap(),
                    clarity::vm::Value::buff_from(signer_pk.to_bytes_compressed()).unwrap(),
                    clarity::vm::Value::UInt(u128::MAX),
                    clarity::vm::Value::UInt(1),
                ],
            );
            submit_tx(&http_origin, &stacking_tx);
        }
        next_block_and_wait(
            &mut self.running_nodes.btc_regtest_controller,
            &self.running_nodes.blocks_processed,
        );
        next_block_and_wait(
            &mut self.running_nodes.btc_regtest_controller,
            &self.running_nodes.blocks_processed,
        );

        let reward_cycle_len = self
            .running_nodes
            .conf
            .get_burnchain()
            .pox_constants
            .reward_cycle_length as u64;

        let epoch_25_reward_cycle_boundary =
            epoch_25_start_height.saturating_sub(epoch_25_start_height % reward_cycle_len);
        let next_reward_cycle_boundary =
            epoch_25_reward_cycle_boundary.wrapping_add(reward_cycle_len);
        let target_height = next_reward_cycle_boundary - 1;
        info!("Advancing to burn block height {target_height}...",);
        run_until_burnchain_height(
            &mut self.running_nodes.btc_regtest_controller,
            &self.running_nodes.blocks_processed,
            target_height,
            &self.running_nodes.conf,
        );
        debug!("Waiting for signer set calculation.");
        let mut reward_set_calculated = false;
        let short_timeout = Duration::from_secs(60);
        let now = std::time::Instant::now();
        // Make sure the signer set is calculated before continuing or signers may not
        // recognize that they are registered signers in the subsequent burn block event
        let reward_cycle = self.get_current_reward_cycle().wrapping_add(1);
        while !reward_set_calculated {
            let reward_set = self
                .stacks_client
                .get_reward_set_signers(reward_cycle)
                .expect("Failed to check if reward set is calculated");
            reward_set_calculated = reward_set.is_some();
            if reward_set_calculated {
                debug!("Signer set: {:?}", reward_set.unwrap());
            }
            std::thread::sleep(Duration::from_secs(1));
            assert!(
                now.elapsed() < short_timeout,
                "Timed out waiting for reward set calculation"
            );
        }
        debug!("Signer set calculated");
        // Manually consume one more block to ensure signers refresh their state
        debug!("Waiting for signers to initialize.");
        info!("Advancing to the first full Epoch 2.5 reward cycle boundary...");
        next_block_and_wait(
            &mut self.running_nodes.btc_regtest_controller,
            &self.running_nodes.blocks_processed,
        );
        self.wait_for_registered(30);
        debug!("Signers initialized");

        let current_burn_block_height = self
            .running_nodes
            .btc_regtest_controller
            .get_headers_height();
        info!("At burn block height {current_burn_block_height}. Ready to mine the first Epoch 2.5 reward cycle!");
    }

    /// Run the test until the epoch 3 boundary
    fn boot_to_epoch_3(&mut self) {
        boot_to_epoch_3_reward_set(
            &self.running_nodes.conf,
            &self.running_nodes.blocks_processed,
            &self.signer_stacks_private_keys,
            &self.signer_stacks_private_keys,
            &mut self.running_nodes.btc_regtest_controller,
            Some(self.num_stacking_cycles),
        );
        info!("Waiting for signer set calculation.");
        // Make sure the signer set is calculated before continuing or signers may not
        // recognize that they are registered signers in the subsequent burn block event
        let reward_cycle = self.get_current_reward_cycle() + 1;
        wait_for(30, || {
            Ok(self
                .stacks_client
                .get_reward_set_signers(reward_cycle)
                .expect("Failed to check if reward set is calculated")
                .map(|reward_set| {
                    debug!("Signer set: {reward_set:?}");
                })
                .is_some())
        })
        .expect("Timed out waiting for reward set calculation");
        info!("Signer set calculated");

        // Manually consume one more block to ensure signers refresh their state
        info!("Waiting for signers to initialize.");
        next_block_and_wait(
            &mut self.running_nodes.btc_regtest_controller,
            &self.running_nodes.blocks_processed,
        );
        self.wait_for_registered(30);
        info!("Signers initialized");

        self.run_until_epoch_3_boundary();
        wait_for(30, || {
            Ok(get_chain_info_opt(&self.running_nodes.conf).is_some())
        })
        .expect("Timed out waiting for network to restart after 3.0 boundary reached");

        // Wait until we see the first block of epoch 3.0.
        // Note, we don't use `nakamoto_blocks_mined` counter, because there
        // could be other miners mining blocks.
        let height_before = get_chain_info(&self.running_nodes.conf).stacks_tip_height;
        info!("Waiting for first Nakamoto block: {}", height_before + 1);
        self.mine_nakamoto_block(Duration::from_secs(30));
        wait_for(30, || {
            Ok(get_chain_info(&self.running_nodes.conf).stacks_tip_height > height_before)
        })
        .expect("Timed out waiting for first Nakamoto block after 3.0 boundary");
        info!("Ready to mine Nakamoto blocks!");
    }

    // Only call after already past the epoch 3.0 boundary
    fn mine_and_verify_confirmed_naka_block(&mut self, timeout: Duration, num_signers: usize) {
        info!("------------------------- Try mining one block -------------------------");

        let reward_cycle = self.get_current_reward_cycle();

        self.mine_nakamoto_block(timeout);

        // Verify that the signers accepted the proposed block, sending back a validate ok response
        let proposed_signer_signature_hash = self
            .wait_for_validate_ok_response(timeout)
            .signer_signature_hash;
        let message = proposed_signer_signature_hash.0;

        info!("------------------------- Test Block Signed -------------------------");
        // Verify that the signers signed the proposed block
        let signature = self.wait_for_confirmed_block_v0(&proposed_signer_signature_hash, timeout);

        info!("Got {} signatures", signature.len());

        // NOTE: signature.len() does not need to equal signers.len(); the stacks miner can finish the block
        //  whenever it has crossed the threshold.
        assert!(signature.len() >= num_signers * 7 / 10);
        info!("Verifying signatures against signers for reward cycle {reward_cycle:?}");
        let signers = self.get_reward_set_signers(reward_cycle);

        // Verify that the signers signed the proposed block
        let mut signer_index = 0;
        let mut signature_index = 0;
        let mut signing_keys = HashSet::new();
        let start = Instant::now();
        debug!(
            "Validating {} signatures against {num_signers} signers",
            signature.len()
        );
        let validated = loop {
            // Since we've already checked `signature.len()`, this means we've
            //  validated all the signatures in this loop
            let Some(signature) = signature.get(signature_index) else {
                break true;
            };
            let Some(signer) = signers.get(signer_index) else {
                error!("Failed to validate the mined nakamoto block: ran out of signers to try to validate signatures");
                break false;
            };
            if !signing_keys.insert(signer.signing_key) {
                panic!("Duplicate signing key detected: {:?}", signer.signing_key);
            }
            let stacks_public_key = Secp256k1PublicKey::from_slice(signer.signing_key.as_slice())
                .expect("Failed to convert signing key to StacksPublicKey");
            let valid = stacks_public_key
                .verify(&message, signature)
                .expect("Failed to verify signature");
            if !valid {
                info!(
                    "Failed to verify signature for signer, will attempt to validate without this signer";
                    "signer_pk" => stacks_public_key.to_hex(),
                    "signer_index" => signer_index,
                    "signature_index" => signature_index,
                );
                signer_index += 1;
            } else {
                signer_index += 1;
                signature_index += 1;
            }
            // Shouldn't really ever timeout, but do this in case there is some sort of overflow/underflow happening.
            assert!(
                start.elapsed() < timeout,
                "Timed out waiting to confirm block signatures"
            );
        };

        assert!(validated);
    }

    // Only call after already past the epoch 3.0 boundary
    fn run_until_burnchain_height_nakamoto(
        &mut self,
        timeout: Duration,
        burnchain_height: u64,
        num_signers: usize,
    ) {
        let current_block_height = self
            .running_nodes
            .btc_regtest_controller
            .get_headers_height();
        let total_nmb_blocks_to_mine = burnchain_height.saturating_sub(current_block_height);
        debug!("Mining {total_nmb_blocks_to_mine} Nakamoto block(s) to reach burnchain height {burnchain_height}");
        for _ in 0..total_nmb_blocks_to_mine {
            self.mine_and_verify_confirmed_naka_block(timeout, num_signers);
        }
    }

    /// Propose an invalid block to the signers
    fn propose_block(&mut self, block: NakamotoBlock, timeout: Duration) {
        let miners_contract_id = boot_code_id(MINERS_NAME, false);
        let mut session =
            StackerDBSession::new(&self.running_nodes.conf.node.rpc_bind, miners_contract_id);
        let burn_height = self
            .running_nodes
            .btc_regtest_controller
            .get_headers_height();
        let reward_cycle = self.get_current_reward_cycle();
        let message = SignerMessage::BlockProposal(BlockProposal {
            block,
            burn_height,
            reward_cycle,
        });
        let miner_sk = self
            .running_nodes
            .conf
            .miner
            .mining_key
            .expect("No mining key");
        // Submit the block proposal to the miner's slot
        let mut accepted = false;
        let mut version = 0;
        let slot_id = MinerSlotID::BlockProposal.to_u8() as u32;
        let start = Instant::now();
        debug!("Proposing invalid block to signers");
        while !accepted {
            let mut chunk =
                StackerDBChunkData::new(slot_id * 2, version, message.serialize_to_vec());
            chunk.sign(&miner_sk).expect("Failed to sign message chunk");
            debug!("Produced a signature: {:?}", chunk.sig);
            let result = session.put_chunk(&chunk).expect("Failed to put chunk");
            accepted = result.accepted;
            version += 1;
            debug!("Test Put Chunk ACK: {result:?}");
            assert!(
                start.elapsed() < timeout,
                "Timed out waiting for block proposal to be accepted"
            );
        }
    }
}

#[test]
#[ignore]
/// Test that a signer can respond to an invalid block proposal
///
/// Test Setup:
/// The test spins up five stacks signers, one miner Nakamoto node, and a corresponding bitcoind.
///
/// Test Execution:
/// The stacks node is advanced to epoch 3.0 reward set calculation to ensure the signer set is determined.
/// An invalid block proposal is forcibly written to the miner's slot to simulate the miner proposing a block.
/// The signers process the invalid block by first verifying it against the stacks node block proposal endpoint.
/// The signers then broadcast a rejection of the miner's proposed block back to the respective .signers-XXX-YYY contract.
///
/// Test Assertion:
/// Each signer successfully rejects the invalid block proposal.
fn block_proposal_rejection() {
    if env::var("BITCOIND_TEST") != Ok("1".into()) {
        return;
    }

    tracing_subscriber::registry()
        .with(fmt::layer())
        .with(EnvFilter::from_default_env())
        .init();

    info!("------------------------- Test Setup -------------------------");
    let num_signers = 5;
    let mut signer_test: SignerTest<SpawnedSigner> = SignerTest::new(num_signers, vec![]);
    signer_test.boot_to_epoch_3();
    let short_timeout = Duration::from_secs(30);

    info!("------------------------- Send Block Proposal To Signers -------------------------");
    let proposal_conf = ProposalEvalConfig {
        first_proposal_burn_block_timing: Duration::from_secs(0),
        block_proposal_timeout: Duration::from_secs(100),
        tenure_last_block_proposal_timeout: Duration::from_secs(30),
    };
    let mut block = NakamotoBlock {
        header: NakamotoBlockHeader::empty(),
        txs: vec![],
    };

    // First propose a block to the signers that does not have the correct consensus hash or BitVec. This should be rejected BEFORE
    // the block is submitted to the node for validation.
    let block_signer_signature_hash_1 = block.header.signer_signature_hash();
    signer_test.propose_block(block.clone(), short_timeout);

    // Wait for the first block to be mined successfully so we have the most up to date sortition view
    signer_test.wait_for_validate_ok_response(short_timeout);

    // Propose a block to the signers that passes initial checks but will be rejected by the stacks node
    let view = SortitionsView::fetch_view(proposal_conf, &signer_test.stacks_client).unwrap();
    block.header.pox_treatment = BitVec::ones(1).unwrap();
    block.header.consensus_hash = view.cur_sortition.consensus_hash;
    block.header.chain_length = 35; // We have mined 35 blocks so far.

    let block_signer_signature_hash_2 = block.header.signer_signature_hash();
    signer_test.propose_block(block, short_timeout);

    info!("------------------------- Test Block Proposal Rejected -------------------------");
    // Verify the signers rejected the second block via the endpoint
    let reject =
        signer_test.wait_for_validate_reject_response(short_timeout, block_signer_signature_hash_2);
    assert!(matches!(
        reject.reason_code,
        ValidateRejectCode::UnknownParent
    ));

    let start_polling = Instant::now();
    let mut found_signer_signature_hash_1 = false;
    let mut found_signer_signature_hash_2 = false;
    while !found_signer_signature_hash_1 && !found_signer_signature_hash_2 {
        std::thread::sleep(Duration::from_secs(1));
        let chunks = test_observer::get_stackerdb_chunks();
        for chunk in chunks.into_iter().flat_map(|chunk| chunk.modified_slots) {
            let Ok(message) = SignerMessage::consensus_deserialize(&mut chunk.data.as_slice())
            else {
                continue;
            };
            if let SignerMessage::BlockResponse(BlockResponse::Rejected(BlockRejection {
                reason: _reason,
                reason_code,
                signer_signature_hash,
                ..
            })) = message
            {
                if signer_signature_hash == block_signer_signature_hash_1 {
                    found_signer_signature_hash_1 = true;
                    assert!(matches!(reason_code, RejectCode::SortitionViewMismatch));
                } else if signer_signature_hash == block_signer_signature_hash_2 {
                    found_signer_signature_hash_2 = true;
                    assert!(matches!(reason_code, RejectCode::ValidationFailed(_)));
                } else {
                    continue;
                }
            } else {
                continue;
            }
        }
        assert!(
            start_polling.elapsed() <= short_timeout,
            "Timed out after waiting for response from signer"
        );
    }
    signer_test.shutdown();
}

// Basic test to ensure that miners are able to gather block responses
// from signers and create blocks.
#[test]
#[ignore]
fn miner_gather_signatures() {
    if env::var("BITCOIND_TEST") != Ok("1".into()) {
        return;
    }

    tracing_subscriber::registry()
        .with(fmt::layer())
        .with(EnvFilter::from_default_env())
        .init();

    // Disable p2p broadcast of the nakamoto blocks, so that we rely
    //  on the signer's using StackerDB to get pushed blocks
    *nakamoto_node::miner::TEST_SKIP_P2P_BROADCAST
        .lock()
        .unwrap() = Some(true);

    info!("------------------------- Test Setup -------------------------");
    let num_signers = 5;
    let mut signer_test: SignerTest<SpawnedSigner> = SignerTest::new(num_signers, vec![]);
    let timeout = Duration::from_secs(30);

    signer_test.boot_to_epoch_3();

    info!("------------------------- Test Mine and Verify Confirmed Nakamoto Block -------------------------");
    signer_test.mine_and_verify_confirmed_naka_block(timeout, num_signers);

    // Test prometheus metrics response
    #[cfg(feature = "monitoring_prom")]
    {
        wait_for(30, || {
            let metrics_response = signer_test.get_signer_metrics();

            // Because 5 signers are running in the same process, the prometheus metrics
            // are incremented once for every signer. This is why we expect the metric to be
            // `10`, even though there are only two blocks proposed.
            let expected_result_1 =
                format!("stacks_signer_block_proposals_received {}", num_signers * 2);
            let expected_result_2 = format!(
                "stacks_signer_block_responses_sent{{response_type=\"accepted\"}} {}",
                num_signers * 2
            );
            Ok(metrics_response.contains(&expected_result_1)
                && metrics_response.contains(&expected_result_2))
        })
        .expect("Failed to advance prometheus metrics");
    }
}

#[test]
#[ignore]
/// Test that signers can handle a transition between Nakamoto reward cycles
///
/// Test Setup:
/// The test spins up five stacks signers, one miner Nakamoto node, and a corresponding bitcoind.
/// The stacks node is then advanced to Epoch 3.0 boundary to allow block signing.
///
/// Test Execution:
/// The node mines 2 full Nakamoto reward cycles, sending blocks to observing signers to sign and return.
///
/// Test Assertion:
/// All signers sign all blocks successfully.
/// The chain advances 2 full reward cycles.
fn mine_2_nakamoto_reward_cycles() {
    if env::var("BITCOIND_TEST") != Ok("1".into()) {
        return;
    }

    tracing_subscriber::registry()
        .with(fmt::layer())
        .with(EnvFilter::from_default_env())
        .init();

    info!("------------------------- Test Setup -------------------------");
    let nmb_reward_cycles = 2;
    let num_signers = 5;
    let mut signer_test: SignerTest<SpawnedSigner> = SignerTest::new(num_signers, vec![]);
    let timeout = Duration::from_secs(200);
    signer_test.boot_to_epoch_3();
    let curr_reward_cycle = signer_test.get_current_reward_cycle();
    // Mine 2 full Nakamoto reward cycles (epoch 3 starts in the middle of one, hence the + 1)
    let next_reward_cycle = curr_reward_cycle.saturating_add(1);
    let final_reward_cycle = next_reward_cycle.saturating_add(nmb_reward_cycles);
    let final_reward_cycle_height_boundary = signer_test
        .running_nodes
        .btc_regtest_controller
        .get_burnchain()
        .reward_cycle_to_block_height(final_reward_cycle)
        .saturating_sub(1);

    info!("------------------------- Test Mine 2 Nakamoto Reward Cycles -------------------------");
    signer_test.run_until_burnchain_height_nakamoto(
        timeout,
        final_reward_cycle_height_boundary,
        num_signers,
    );

    let current_burnchain_height = signer_test
        .running_nodes
        .btc_regtest_controller
        .get_headers_height();
    assert_eq!(current_burnchain_height, final_reward_cycle_height_boundary);
    signer_test.shutdown();
}

#[test]
#[ignore]
fn forked_tenure_invalid() {
    if env::var("BITCOIND_TEST") != Ok("1".into()) {
        return;
    }
    let result = forked_tenure_testing(Duration::from_secs(5), Duration::from_secs(7), false);

    assert_ne!(
        result.tip_b.index_block_hash(),
        result.tip_a.index_block_hash()
    );
    assert_eq!(
        result.tip_b.index_block_hash(),
        result.tip_c.index_block_hash()
    );
    assert_ne!(result.tip_c, result.tip_a);

    // Block B was built atop block A
    assert_eq!(
        result.tip_b.stacks_block_height,
        result.tip_a.stacks_block_height + 1
    );
    assert_eq!(
        result.mined_b.parent_block_id,
        result.tip_a.index_block_hash().to_string()
    );

    // Block C was built AFTER Block B was built, but BEFORE it was broadcasted, so it should be built off of Block A
    assert_eq!(
        result.mined_c.parent_block_id,
        result.tip_a.index_block_hash().to_string()
    );
    assert_ne!(
        result
            .tip_c
            .anchored_header
            .as_stacks_nakamoto()
            .unwrap()
            .signer_signature_hash(),
        result.mined_c.signer_signature_hash,
        "Mined block during tenure C should not have become the chain tip"
    );

    assert!(result.tip_c_2.is_none());
    assert!(result.mined_c_2.is_none());

    // Tenure D should continue progress
    assert_ne!(result.tip_c, result.tip_d);
    assert_ne!(
        result.tip_b.index_block_hash(),
        result.tip_d.index_block_hash()
    );
    assert_ne!(result.tip_a, result.tip_d);

    // Tenure D builds off of Tenure B
    assert_eq!(
        result.tip_d.stacks_block_height,
        result.tip_b.stacks_block_height + 1,
    );
    assert_eq!(
        result.mined_d.parent_block_id,
        result.tip_b.index_block_hash().to_string()
    );
}

#[test]
#[ignore]
fn forked_tenure_okay() {
    if env::var("BITCOIND_TEST") != Ok("1".into()) {
        return;
    }

    let result = forked_tenure_testing(Duration::from_secs(360), Duration::from_secs(0), true);

    assert_ne!(result.tip_b, result.tip_a);
    assert_ne!(result.tip_b, result.tip_c);
    assert_ne!(result.tip_c, result.tip_a);

    // Block B was built atop block A
    assert_eq!(
        result.tip_b.stacks_block_height,
        result.tip_a.stacks_block_height + 1
    );
    assert_eq!(
        result.mined_b.parent_block_id,
        result.tip_a.index_block_hash().to_string()
    );

    // Block C was built AFTER Block B was built, but BEFORE it was broadcasted, so it should be built off of Block A
    assert_eq!(
        result.tip_c.stacks_block_height,
        result.tip_a.stacks_block_height + 1
    );
    assert_eq!(
        result.mined_c.parent_block_id,
        result.tip_a.index_block_hash().to_string()
    );

    let tenure_c_2 = result.tip_c_2.unwrap();
    assert_ne!(result.tip_c, tenure_c_2);
    assert_ne!(tenure_c_2, result.tip_d);
    assert_ne!(result.tip_c, result.tip_d);

    // Second block of tenure C builds off of block C
    assert_eq!(
        tenure_c_2.stacks_block_height,
        result.tip_c.stacks_block_height + 1,
    );
    assert_eq!(
        result.mined_c_2.unwrap().parent_block_id,
        result.tip_c.index_block_hash().to_string()
    );

    // Tenure D builds off of the second block of tenure C
    assert_eq!(
        result.tip_d.stacks_block_height,
        tenure_c_2.stacks_block_height + 1,
    );
    assert_eq!(
        result.mined_d.parent_block_id,
        tenure_c_2.index_block_hash().to_string()
    );
}

struct TenureForkingResult {
    tip_a: StacksHeaderInfo,
    tip_b: StacksHeaderInfo,
    tip_c: StacksHeaderInfo,
    tip_c_2: Option<StacksHeaderInfo>,
    tip_d: StacksHeaderInfo,
    mined_b: MinedNakamotoBlockEvent,
    mined_c: MinedNakamotoBlockEvent,
    mined_c_2: Option<MinedNakamotoBlockEvent>,
    mined_d: MinedNakamotoBlockEvent,
}

#[test]
#[ignore]
/// Test to make sure that the signers are capable of reloading their reward set
///  if the stacks-node doesn't have it available at the first block of a prepare phase (e.g., if there was no block)
fn reloads_signer_set_in() {
    tracing_subscriber::registry()
        .with(fmt::layer())
        .with(EnvFilter::from_default_env())
        .init();

    let num_signers = 5;
    let sender_sk = Secp256k1PrivateKey::new();
    let sender_addr = tests::to_addr(&sender_sk);
    let send_amt = 100;
    let send_fee = 180;
    let mut signer_test: SignerTest<SpawnedSigner> = SignerTest::new_with_config_modifications(
        num_signers,
        vec![(sender_addr, send_amt + send_fee)],
        |_config| {},
        |_| {},
        None,
        None,
    );

    setup_epoch_3_reward_set(
        &signer_test.running_nodes.conf,
        &signer_test.running_nodes.blocks_processed,
        &signer_test.signer_stacks_private_keys,
        &signer_test.signer_stacks_private_keys,
        &mut signer_test.running_nodes.btc_regtest_controller,
        Some(signer_test.num_stacking_cycles),
    );

    let naka_conf = &signer_test.running_nodes.conf;
    let epochs = naka_conf.burnchain.epochs.clone().unwrap();
    let epoch_3 = &epochs[StacksEpochId::Epoch30];
    let reward_cycle_len = naka_conf.get_burnchain().pox_constants.reward_cycle_length as u64;
    let prepare_phase_len = naka_conf.get_burnchain().pox_constants.prepare_length as u64;

    let epoch_3_start_height = epoch_3.start_height;
    assert!(
        epoch_3_start_height > 0,
        "Epoch 3.0 start height must be greater than 0"
    );
    let epoch_3_reward_cycle_boundary =
        epoch_3_start_height.saturating_sub(epoch_3_start_height % reward_cycle_len);
    let before_epoch_3_reward_set_calculation =
        epoch_3_reward_cycle_boundary.saturating_sub(prepare_phase_len);
    run_until_burnchain_height(
        &mut signer_test.running_nodes.btc_regtest_controller,
        &signer_test.running_nodes.blocks_processed,
        before_epoch_3_reward_set_calculation,
        naka_conf,
    );

    info!("Waiting for signer set calculation.");
    let short_timeout = Duration::from_secs(30);
    // Make sure the signer set is calculated before continuing or signers may not
    // recognize that they are registered signers in the subsequent burn block event
    let reward_cycle = signer_test.get_current_reward_cycle() + 1;
    signer_test
        .running_nodes
        .btc_regtest_controller
        .build_next_block(1);
    wait_for(short_timeout.as_secs(), || {
        let reward_set = match signer_test
            .stacks_client
            .get_reward_set_signers(reward_cycle)
        {
            Ok(x) => x,
            Err(e) => {
                warn!("Failed to check if reward set is calculated yet: {e:?}. Will try again");
                return Ok(false);
            }
        };
        if let Some(ref set) = reward_set {
            info!("Signer set: {set:?}");
        }
        Ok(reward_set.is_some())
    })
    .expect("Timed out waiting for reward set to be calculated");
    info!("Signer set calculated");

    // Manually consume one more block to ensure signers refresh their state
    info!("Waiting for signers to initialize.");
    next_block_and_wait(
        &mut signer_test.running_nodes.btc_regtest_controller,
        &signer_test.running_nodes.blocks_processed,
    );
    signer_test.wait_for_registered(30);
    info!("Signers initialized");

    signer_test.run_until_epoch_3_boundary();

    let commits_submitted = signer_test.running_nodes.commits_submitted.clone();

    info!("Waiting 1 burnchain block for miner VRF key confirmation");
    // Wait one block to confirm the VRF register, wait until a block commit is submitted
    next_block_and(
        &mut signer_test.running_nodes.btc_regtest_controller,
        60,
        || {
            let commits_count = commits_submitted.load(Ordering::SeqCst);
            Ok(commits_count >= 1)
        },
    )
    .unwrap();
    info!("Ready to mine Nakamoto blocks!");

    info!("------------------------- Reached Epoch 3.0 -------------------------");
    signer_test.shutdown();
}

/// This test spins up a nakamoto-neon node.
/// It starts in Epoch 2.0, mines with `neon_node` to Epoch 3.0, and then switches
///  to Nakamoto operation (activating pox-4 by submitting a stack-stx tx). The BootLoop
///  struct handles the epoch-2/3 tear-down and spin-up.
/// Miner A mines a regular tenure, its last block being block a_x.
/// Miner B starts its tenure, Miner B produces a Stacks block b_0, but miner C submits its block commit before b_0 is broadcasted.
/// Bitcoin block C, containing Miner C's block commit, is mined BEFORE miner C has a chance to update their block commit with b_0's information.
/// This test asserts:
///  * tenure C ignores b_0, and correctly builds off of block a_x.
fn forked_tenure_testing(
    proposal_limit: Duration,
    post_btc_block_pause: Duration,
    expect_tenure_c: bool,
) -> TenureForkingResult {
    tracing_subscriber::registry()
        .with(fmt::layer())
        .with(EnvFilter::from_default_env())
        .init();

    let num_signers = 5;
    let sender_sk = Secp256k1PrivateKey::new();
    let sender_addr = tests::to_addr(&sender_sk);
    let send_amt = 100;
    let send_fee = 180;
    let recipient = PrincipalData::from(StacksAddress::burn_address(false));
    let mut signer_test: SignerTest<SpawnedSigner> = SignerTest::new_with_config_modifications(
        num_signers,
        vec![(sender_addr, send_amt + send_fee)],
        |config| {
            // make the duration long enough that the reorg attempt will definitely be accepted
            config.first_proposal_burn_block_timing = proposal_limit;
            // don't allow signers to post signed blocks (limits the amount of fault injection we
            // need)
            TEST_SKIP_BLOCK_BROADCAST.lock().unwrap().replace(true);
        },
        |_| {},
        None,
        None,
    );
    let http_origin = format!("http://{}", &signer_test.running_nodes.conf.node.rpc_bind);

    signer_test.boot_to_epoch_3();
    sleep_ms(1000);
    info!("------------------------- Reached Epoch 3.0 -------------------------");

    let naka_conf = signer_test.running_nodes.conf.clone();
    let burnchain = naka_conf.get_burnchain();
    let sortdb = burnchain.open_sortition_db(true).unwrap();
    let (chainstate, _) = StacksChainState::open(
        naka_conf.is_mainnet(),
        naka_conf.burnchain.chain_id,
        &naka_conf.get_chainstate_path_str(),
        None,
    )
    .unwrap();

    let commits_submitted = signer_test.running_nodes.commits_submitted.clone();
    let mined_blocks = signer_test.running_nodes.nakamoto_blocks_mined.clone();
    let proposed_blocks = signer_test.running_nodes.nakamoto_blocks_proposed.clone();
    let rejected_blocks = signer_test.running_nodes.nakamoto_blocks_rejected.clone();
    let coord_channel = signer_test.running_nodes.coord_channel.clone();
    let blocks_processed_before = coord_channel
        .lock()
        .expect("Mutex poisoned")
        .get_stacks_blocks_processed();

    info!("Starting Tenure A.");
    // In the next block, the miner should win the tenure and submit a stacks block
    let commits_before = commits_submitted.load(Ordering::SeqCst);
    let blocks_before = mined_blocks.load(Ordering::SeqCst);

    next_block_and(
        &mut signer_test.running_nodes.btc_regtest_controller,
        60,
        || {
            let commits_count = commits_submitted.load(Ordering::SeqCst);
            let blocks_count = mined_blocks.load(Ordering::SeqCst);
            let blocks_processed = coord_channel
                .lock()
                .expect("Mutex poisoned")
                .get_stacks_blocks_processed();
            Ok(commits_count > commits_before
                && blocks_count > blocks_before
                && blocks_processed > blocks_processed_before)
        },
    )
    .unwrap();

    sleep_ms(1000);

    let tip_a = NakamotoChainState::get_canonical_block_header(chainstate.db(), &sortdb)
        .unwrap()
        .unwrap();

    // For the next tenure, submit the commit op but do not allow any stacks blocks to be broadcasted
    TEST_BROADCAST_STALL.lock().unwrap().replace(true);
    TEST_BLOCK_ANNOUNCE_STALL.lock().unwrap().replace(true);
    let blocks_before = mined_blocks.load(Ordering::SeqCst);
    let commits_before = commits_submitted.load(Ordering::SeqCst);

    info!("Starting Tenure B.");
    next_block_and(
        &mut signer_test.running_nodes.btc_regtest_controller,
        60,
        || {
            let commits_count = commits_submitted.load(Ordering::SeqCst);
            Ok(commits_count > commits_before)
        },
    )
    .unwrap();

    info!("Commit op is submitted; unpause tenure B's block");

    // Unpause the broadcast of Tenure B's block, do not submit commits.
    // However, do not allow B to be processed just yet
    signer_test
        .running_nodes
        .nakamoto_test_skip_commit_op
        .set(true);
    TEST_BROADCAST_STALL.lock().unwrap().replace(false);

    // Wait for a stacks block to be broadcasted
    let start_time = Instant::now();
    while mined_blocks.load(Ordering::SeqCst) <= blocks_before {
        assert!(
            start_time.elapsed() < Duration::from_secs(30),
            "FAIL: Test timed out while waiting for block production",
        );
        thread::sleep(Duration::from_secs(1));
    }

    info!("Tenure B broadcasted a block. Wait {post_btc_block_pause:?}, issue the next bitcon block, and un-stall block commits.");
    thread::sleep(post_btc_block_pause);

    // the block will be stored, not processed, so load it out of staging
    let tip_sn = SortitionDB::get_canonical_burn_chain_tip(sortdb.conn())
        .expect("Failed to get sortition tip");

    let tip_b_block = chainstate
        .nakamoto_blocks_db()
        .get_nakamoto_tenure_start_blocks(&tip_sn.consensus_hash)
        .unwrap()
        .first()
        .cloned()
        .unwrap();

    // synthesize a StacksHeaderInfo from this unprocessed block
    let tip_b = StacksHeaderInfo {
        anchored_header: StacksBlockHeaderTypes::Nakamoto(tip_b_block.header.clone()),
        microblock_tail: None,
        stacks_block_height: tip_b_block.header.chain_length,
        index_root: TrieHash([0x00; 32]), // we can't know this yet since the block hasn't been processed
        consensus_hash: tip_b_block.header.consensus_hash,
        burn_header_hash: tip_sn.burn_header_hash,
        burn_header_height: tip_sn.block_height as u32,
        burn_header_timestamp: tip_sn.burn_header_timestamp,
        anchored_block_size: tip_b_block.serialize_to_vec().len() as u64,
        burn_view: Some(tip_b_block.header.consensus_hash),
    };

    let blocks = test_observer::get_mined_nakamoto_blocks();
    let mined_b = blocks.last().unwrap().clone();

    // Block B was built atop block A
    assert_eq!(tip_b.stacks_block_height, tip_a.stacks_block_height + 1);
    assert_eq!(
        mined_b.parent_block_id,
        tip_a.index_block_hash().to_string()
    );
    assert_ne!(tip_b, tip_a);

    if !expect_tenure_c {
        // allow B to process, so it'll be distinct from C
        TEST_BLOCK_ANNOUNCE_STALL.lock().unwrap().replace(false);
        sleep_ms(1000);
    }

    info!("Starting Tenure C.");

    // Submit a block commit op for tenure C
    let commits_before = commits_submitted.load(Ordering::SeqCst);
    let blocks_before = if expect_tenure_c {
        mined_blocks.load(Ordering::SeqCst)
    } else {
        proposed_blocks.load(Ordering::SeqCst)
    };
    let rejected_before = rejected_blocks.load(Ordering::SeqCst);

    next_block_and(
        &mut signer_test.running_nodes.btc_regtest_controller,
        60,
        || {
            signer_test
                .running_nodes
                .nakamoto_test_skip_commit_op
                .set(false);

            let commits_count = commits_submitted.load(Ordering::SeqCst);
            if commits_count > commits_before {
                // now allow block B to process if it hasn't already.
                TEST_BLOCK_ANNOUNCE_STALL.lock().unwrap().replace(false);
            }
            let rejected_count = rejected_blocks.load(Ordering::SeqCst);
            let (blocks_count, rbf_count, has_reject_count) = if expect_tenure_c {
                // if tenure C is going to be canonical, then we expect the miner to RBF its commit
                // once (i.e. for the block it mines and gets signed), and we expect zero
                // rejections.
                (mined_blocks.load(Ordering::SeqCst), 1, true)
            } else {
                // if tenure C is NOT going to be canonical, then we expect no RBFs (since the
                // miner can't get its block signed), and we expect at least one rejection
                (
                    proposed_blocks.load(Ordering::SeqCst),
                    0,
                    rejected_count > rejected_before,
                )
            };

            Ok(commits_count > commits_before + rbf_count
                && blocks_count > blocks_before
                && has_reject_count)
        },
    )
    .unwrap();

    // allow blocks B and C to be processed
    sleep_ms(1000);

    info!("Tenure C produced (or proposed) a block!");
    let tip_c = NakamotoChainState::get_canonical_block_header(chainstate.db(), &sortdb)
        .unwrap()
        .unwrap();

    let blocks = test_observer::get_mined_nakamoto_blocks();
    let mined_c = blocks.last().unwrap().clone();

    if expect_tenure_c {
        assert_ne!(tip_b.index_block_hash(), tip_c.index_block_hash());
    } else {
        assert_eq!(tip_b.index_block_hash(), tip_c.index_block_hash());
    }
    assert_ne!(tip_c, tip_a);

    let (tip_c_2, mined_c_2) = if !expect_tenure_c {
        (None, None)
    } else {
        // Now let's produce a second block for tenure C and ensure it builds off of block C.
        let blocks_before = mined_blocks.load(Ordering::SeqCst);
        let start_time = Instant::now();
        // submit a tx so that the miner will mine an extra block
        let sender_nonce = 0;
        let transfer_tx = make_stacks_transfer(
            &sender_sk,
            sender_nonce,
            send_fee,
            naka_conf.burnchain.chain_id,
            &recipient,
            send_amt,
        );
        let tx = submit_tx(&http_origin, &transfer_tx);
        info!("Submitted tx {tx} in Tenure C to mine a second block");
        while mined_blocks.load(Ordering::SeqCst) <= blocks_before {
            assert!(
                start_time.elapsed() < Duration::from_secs(30),
                "FAIL: Test timed out while waiting for block production",
            );
            thread::sleep(Duration::from_secs(1));
        }

        // give C's second block a moment to process
        sleep_ms(1000);

        info!("Tenure C produced a second block!");

        let block_2_tenure_c =
            NakamotoChainState::get_canonical_block_header(chainstate.db(), &sortdb)
                .unwrap()
                .unwrap();
        let blocks = test_observer::get_mined_nakamoto_blocks();
        let block_2_c = blocks.last().cloned().unwrap();
        (Some(block_2_tenure_c), Some(block_2_c))
    };

    // allow block C2 to be processed
    sleep_ms(1000);

    info!("Starting Tenure D.");

    // Submit a block commit op for tenure D and mine a stacks block
    let commits_before = commits_submitted.load(Ordering::SeqCst);
    let blocks_before = mined_blocks.load(Ordering::SeqCst);
    next_block_and(
        &mut signer_test.running_nodes.btc_regtest_controller,
        60,
        || {
            let commits_count = commits_submitted.load(Ordering::SeqCst);
            let blocks_count = mined_blocks.load(Ordering::SeqCst);
            Ok(commits_count > commits_before && blocks_count > blocks_before)
        },
    )
    .unwrap();

    // allow block D to be processed
    sleep_ms(1000);

    let tip_d = NakamotoChainState::get_canonical_block_header(chainstate.db(), &sortdb)
        .unwrap()
        .unwrap();
    let blocks = test_observer::get_mined_nakamoto_blocks();
    let mined_d = blocks.last().unwrap().clone();
    signer_test.shutdown();
    TenureForkingResult {
        tip_a,
        tip_b,
        tip_c,
        tip_c_2,
        tip_d,
        mined_b,
        mined_c,
        mined_c_2,
        mined_d,
    }
}

#[test]
#[ignore]
fn bitcoind_forking_test() {
    if env::var("BITCOIND_TEST") != Ok("1".into()) {
        return;
    }

    let num_signers = 5;
    let sender_sk = Secp256k1PrivateKey::new();
    let sender_addr = tests::to_addr(&sender_sk);
    let send_amt = 100;
    let send_fee = 180;
    let mut signer_test: SignerTest<SpawnedSigner> =
        SignerTest::new(num_signers, vec![(sender_addr, send_amt + send_fee)]);
    let conf = signer_test.running_nodes.conf.clone();
    let http_origin = format!("http://{}", &conf.node.rpc_bind);
    let miner_address = Keychain::default(conf.node.seed.clone())
        .origin_address(conf.is_mainnet())
        .unwrap();
    let miner_pk = signer_test
        .running_nodes
        .btc_regtest_controller
        .get_mining_pubkey()
        .as_deref()
        .map(Secp256k1PublicKey::from_hex)
        .unwrap()
        .unwrap();

    let get_unconfirmed_commit_data = |btc_controller: &mut BitcoinRegtestController| {
        let unconfirmed_utxo = btc_controller
            .get_all_utxos(&miner_pk)
            .into_iter()
            .find(|utxo| utxo.confirmations == 0)?;
        let unconfirmed_txid = Txid::from_bitcoin_tx_hash(&unconfirmed_utxo.txid);
        let unconfirmed_tx = btc_controller.get_raw_transaction(&unconfirmed_txid);
        let unconfirmed_tx_opreturn_bytes = unconfirmed_tx.output[0].script_pubkey.as_bytes();
        info!(
            "Unconfirmed tx bytes: {}",
            stacks::util::hash::to_hex(unconfirmed_tx_opreturn_bytes)
        );
        let data = LeaderBlockCommitOp::parse_data(
            &unconfirmed_tx_opreturn_bytes[unconfirmed_tx_opreturn_bytes.len() - 77..],
        )
        .unwrap();
        Some(data)
    };

    signer_test.boot_to_epoch_3();
    info!("------------------------- Reached Epoch 3.0 -------------------------");
    let pre_epoch_3_nonce = get_account(&http_origin, &miner_address).nonce;
    let pre_fork_tenures = 10;

    for i in 0..pre_fork_tenures {
        info!("Mining pre-fork tenure {} of {pre_fork_tenures}", i + 1);
        signer_test.mine_nakamoto_block(Duration::from_secs(30));
    }

    let pre_fork_1_nonce = get_account(&http_origin, &miner_address).nonce;

    assert_eq!(pre_fork_1_nonce, pre_epoch_3_nonce + 2 * pre_fork_tenures);

    info!("------------------------- Triggering Bitcoin Fork -------------------------");

    let burn_block_height = get_chain_info(&signer_test.running_nodes.conf).burn_block_height;
    let burn_header_hash_to_fork = signer_test
        .running_nodes
        .btc_regtest_controller
        .get_block_hash(burn_block_height);
    signer_test
        .running_nodes
        .btc_regtest_controller
        .invalidate_block(&burn_header_hash_to_fork);
    signer_test
        .running_nodes
        .btc_regtest_controller
        .build_next_block(1);

    info!("Wait for block off of shallow fork");

    // we need to mine some blocks to get back to being considered a frequent miner
    for i in 0..3 {
        let current_burn_height = get_chain_info(&signer_test.running_nodes.conf).burn_block_height;
        info!(
            "Mining block #{i} to be considered a frequent miner";
            "current_burn_height" => current_burn_height,
        );
        let commits_count = signer_test
            .running_nodes
            .commits_submitted
            .load(Ordering::SeqCst);
        next_block_and_controller(
            &mut signer_test.running_nodes.btc_regtest_controller,
            60,
            |btc_controller| {
                let commits_submitted = signer_test
                    .running_nodes
                    .commits_submitted
                    .load(Ordering::SeqCst);
                if commits_submitted <= commits_count {
                    // wait until a commit was submitted
                    return Ok(false)
                }
                let Some(payload) = get_unconfirmed_commit_data(btc_controller) else {
                    warn!("Commit submitted, but bitcoin doesn't see it in the unconfirmed UTXO set, will try to wait.");
                    return Ok(false)
                };
                let burn_parent_modulus = payload.burn_parent_modulus;
                let current_modulus = u8::try_from((current_burn_height + 1) % 5).unwrap();
                info!(
                    "Ongoing Commit Operation check";
                    "burn_parent_modulus" => burn_parent_modulus,
                    "current_modulus" => current_modulus,
                    "payload" => ?payload,
                );
                Ok(burn_parent_modulus == current_modulus)
            },
        )
        .unwrap();
    }

    let post_fork_1_nonce = get_account(&http_origin, &miner_address).nonce;

    assert_eq!(post_fork_1_nonce, pre_fork_1_nonce - 2);

    for i in 0..5 {
        info!("Mining post-fork tenure {} of 5", i + 1);
        signer_test.mine_nakamoto_block(Duration::from_secs(30));
    }

    let pre_fork_2_nonce = get_account(&http_origin, &miner_address).nonce;
    assert_eq!(pre_fork_2_nonce, post_fork_1_nonce + 2 * 5);

    info!(
        "New chain info: {:?}",
        get_chain_info(&signer_test.running_nodes.conf)
    );

    info!("------------------------- Triggering Deeper Bitcoin Fork -------------------------");

    let burn_block_height = get_chain_info(&signer_test.running_nodes.conf).burn_block_height;
    let burn_header_hash_to_fork = signer_test
        .running_nodes
        .btc_regtest_controller
        .get_block_hash(burn_block_height - 3);
    signer_test
        .running_nodes
        .btc_regtest_controller
        .invalidate_block(&burn_header_hash_to_fork);
    signer_test
        .running_nodes
        .btc_regtest_controller
        .build_next_block(4);

    info!("Wait for block off of deep fork");

    // we need to mine some blocks to get back to being considered a frequent miner
    for i in 0..3 {
        let current_burn_height = get_chain_info(&signer_test.running_nodes.conf).burn_block_height;
        info!(
            "Mining block #{i} to be considered a frequent miner";
            "current_burn_height" => current_burn_height,
        );
        let commits_count = signer_test
            .running_nodes
            .commits_submitted
            .load(Ordering::SeqCst);
        next_block_and_controller(
            &mut signer_test.running_nodes.btc_regtest_controller,
            60,
            |btc_controller| {
                let commits_submitted = signer_test
                    .running_nodes
                    .commits_submitted
                    .load(Ordering::SeqCst);
                if commits_submitted <= commits_count {
                    // wait until a commit was submitted
                    return Ok(false)
                }
                let Some(payload) = get_unconfirmed_commit_data(btc_controller) else {
                    warn!("Commit submitted, but bitcoin doesn't see it in the unconfirmed UTXO set, will try to wait.");
                    return Ok(false)
                };
                let burn_parent_modulus = payload.burn_parent_modulus;
                let current_modulus = u8::try_from((current_burn_height + 1) % 5).unwrap();
                info!(
                    "Ongoing Commit Operation check";
                    "burn_parent_modulus" => burn_parent_modulus,
                    "current_modulus" => current_modulus,
                    "payload" => ?payload,
                );
                Ok(burn_parent_modulus == current_modulus)
            },
        )
        .unwrap();
    }

    let post_fork_2_nonce = get_account(&http_origin, &miner_address).nonce;

    assert_eq!(post_fork_2_nonce, pre_fork_2_nonce - 4 * 2);

    for i in 0..5 {
        info!("Mining post-fork tenure {} of 5", i + 1);
        signer_test.mine_nakamoto_block(Duration::from_secs(30));
    }

    let test_end_nonce = get_account(&http_origin, &miner_address).nonce;
    assert_eq!(test_end_nonce, post_fork_2_nonce + 2 * 5);

    info!(
        "New chain info: {:?}",
        get_chain_info(&signer_test.running_nodes.conf)
    );
    signer_test.shutdown();
}

#[test]
#[ignore]
fn multiple_miners() {
    if env::var("BITCOIND_TEST") != Ok("1".into()) {
        return;
    }

    let num_signers = 5;
    let sender_sk = Secp256k1PrivateKey::new();
    let sender_addr = tests::to_addr(&sender_sk);
    let send_amt = 100;
    let send_fee = 180;

    let btc_miner_1_seed = vec![1, 1, 1, 1];
    let btc_miner_2_seed = vec![2, 2, 2, 2];
    let btc_miner_1_pk = Keychain::default(btc_miner_1_seed.clone()).get_pub_key();
    let btc_miner_2_pk = Keychain::default(btc_miner_2_seed.clone()).get_pub_key();

    let node_1_rpc = gen_random_port();
    let node_1_p2p = gen_random_port();
    let node_2_rpc = gen_random_port();
    let node_2_p2p = gen_random_port();

    let localhost = "127.0.0.1";
    let node_1_rpc_bind = format!("{localhost}:{node_1_rpc}");
    let node_2_rpc_bind = format!("{localhost}:{node_2_rpc}");
    let mut node_2_listeners = Vec::new();

    let max_nakamoto_tenures = 30;
    // partition the signer set so that ~half are listening and using node 1 for RPC and events,
    //  and the rest are using node 2

    let mut signer_test: SignerTest<SpawnedSigner> = SignerTest::new_with_config_modifications(
        num_signers,
        vec![(sender_addr, send_amt + send_fee)],
        |signer_config| {
            let node_host = if signer_config.endpoint.port() % 2 == 0 {
                &node_1_rpc_bind
            } else {
                &node_2_rpc_bind
            };
            signer_config.node_host = node_host.to_string();
        },
        |config| {
            config.node.rpc_bind = format!("{localhost}:{node_1_rpc}");
            config.node.p2p_bind = format!("{localhost}:{node_1_p2p}");
            config.node.data_url = format!("http://{localhost}:{node_1_rpc}");
            config.node.p2p_address = format!("{localhost}:{node_1_p2p}");
            config.miner.wait_on_interim_blocks = Duration::from_secs(5);
            config.node.pox_sync_sample_secs = 30;
            config.burnchain.pox_reward_length = Some(max_nakamoto_tenures);

            config.node.seed = btc_miner_1_seed.clone();
            config.node.local_peer_seed = btc_miner_1_seed.clone();
            config.burnchain.local_mining_public_key = Some(btc_miner_1_pk.to_hex());
            config.miner.mining_key = Some(Secp256k1PrivateKey::from_seed(&[1]));

            config.events_observers.retain(|listener| {
                let Ok(addr) = std::net::SocketAddr::from_str(&listener.endpoint) else {
                    warn!(
                        "Cannot parse {} to a socket, assuming it isn't a signer-listener binding",
                        listener.endpoint
                    );
                    return true;
                };
                if addr.port() % 2 == 0 || addr.port() == test_observer::EVENT_OBSERVER_PORT {
                    return true;
                }
                node_2_listeners.push(listener.clone());
                false
            })
        },
        Some(vec![btc_miner_1_pk, btc_miner_2_pk]),
        None,
    );
    let conf = signer_test.running_nodes.conf.clone();
    let mut conf_node_2 = conf.clone();
    conf_node_2.node.rpc_bind = format!("{localhost}:{node_2_rpc}");
    conf_node_2.node.p2p_bind = format!("{localhost}:{node_2_p2p}");
    conf_node_2.node.data_url = format!("http://{localhost}:{node_2_rpc}");
    conf_node_2.node.p2p_address = format!("{localhost}:{node_2_p2p}");
    conf_node_2.node.seed = btc_miner_2_seed.clone();
    conf_node_2.burnchain.local_mining_public_key = Some(btc_miner_2_pk.to_hex());
    conf_node_2.node.local_peer_seed = btc_miner_2_seed.clone();
    conf_node_2.miner.mining_key = Some(Secp256k1PrivateKey::from_seed(&[2]));
    conf_node_2.node.miner = true;
    conf_node_2.events_observers.clear();
    conf_node_2.events_observers.extend(node_2_listeners);
    assert!(!conf_node_2.events_observers.is_empty());

    let node_1_sk = Secp256k1PrivateKey::from_seed(&conf.node.local_peer_seed);
    let node_1_pk = StacksPublicKey::from_private(&node_1_sk);

    conf_node_2.node.working_dir = format!("{}-1", conf_node_2.node.working_dir);

    conf_node_2.node.set_bootstrap_nodes(
        format!("{}@{}", &node_1_pk.to_hex(), conf.node.p2p_bind),
        conf.burnchain.chain_id,
        conf.burnchain.peer_version,
    );

    let mut run_loop_2 = boot_nakamoto::BootRunLoop::new(conf_node_2.clone()).unwrap();
    let run_loop_stopper_2 = run_loop_2.get_termination_switch();
    let rl2_coord_channels = run_loop_2.coordinator_channels();
    let Counters {
        naka_submitted_commits: rl2_commits,
        ..
    } = run_loop_2.counters();
    let run_loop_2_thread = thread::Builder::new()
        .name("run_loop_2".into())
        .spawn(move || run_loop_2.start(None, 0))
        .unwrap();

    signer_test.boot_to_epoch_3();

    wait_for(120, || {
        let Some(node_1_info) = get_chain_info_opt(&conf) else {
            return Ok(false);
        };
        let Some(node_2_info) = get_chain_info_opt(&conf_node_2) else {
            return Ok(false);
        };
        Ok(node_1_info.stacks_tip_height == node_2_info.stacks_tip_height)
    })
    .expect("Timed out waiting for boostrapped node to catch up to the miner");

    let pre_nakamoto_peer_1_height = get_chain_info(&conf).stacks_tip_height;

    info!("------------------------- Reached Epoch 3.0 -------------------------");

    // due to the random nature of mining sortitions, the way this test is structured
    //  is that we keep track of how many tenures each miner produced, and once enough sortitions
    //  have been produced such that each miner has produced 3 tenures, we stop and check the
    //  results at the end
    let rl1_coord_channels = signer_test.running_nodes.coord_channel.clone();
    let rl1_commits = signer_test.running_nodes.commits_submitted.clone();

    let miner_1_pk = StacksPublicKey::from_private(conf.miner.mining_key.as_ref().unwrap());
    let miner_2_pk = StacksPublicKey::from_private(conf_node_2.miner.mining_key.as_ref().unwrap());
    let mut btc_blocks_mined = 1;
    let mut miner_1_tenures = 0;
    let mut miner_2_tenures = 0;
    while !(miner_1_tenures >= 3 && miner_2_tenures >= 3) {
        assert!(
            max_nakamoto_tenures >= btc_blocks_mined,
            "Produced {btc_blocks_mined} sortitions, but didn't cover the test scenarios, aborting"
        );

        let info_1 = get_chain_info(&conf);
        let info_2 = get_chain_info(&conf_node_2);

        info!("Issue next block-build request\ninfo 1: {info_1:?}\ninfo 2: {info_2:?}\n");

        signer_test.mine_block_wait_on_processing(
            &[&rl1_coord_channels, &rl2_coord_channels],
            &[&rl1_commits, &rl2_commits],
            Duration::from_secs(30),
        );

        btc_blocks_mined += 1;
        let blocks = get_nakamoto_headers(&conf);
        // for this test, there should be one block per tenure
        let consensus_hash_set: HashSet<_> =
            blocks.iter().map(|header| header.consensus_hash).collect();
        assert_eq!(
            consensus_hash_set.len(),
            blocks.len(),
            "In this test, there should only be one block per tenure"
        );
        miner_1_tenures = blocks
            .iter()
            .filter(|header| {
                let header = header.anchored_header.as_stacks_nakamoto().unwrap();
                miner_1_pk
                    .verify(
                        header.miner_signature_hash().as_bytes(),
                        &header.miner_signature,
                    )
                    .unwrap()
            })
            .count();
        miner_2_tenures = blocks
            .iter()
            .filter(|header| {
                let header = header.anchored_header.as_stacks_nakamoto().unwrap();
                miner_2_pk
                    .verify(
                        header.miner_signature_hash().as_bytes(),
                        &header.miner_signature,
                    )
                    .unwrap()
            })
            .count();
    }

    info!(
        "New chain info: {:?}",
        get_chain_info(&signer_test.running_nodes.conf)
    );

    info!("New chain info: {:?}", get_chain_info(&conf_node_2));

    let peer_1_height = get_chain_info(&conf).stacks_tip_height;
    let peer_2_height = get_chain_info(&conf_node_2).stacks_tip_height;
    info!("Peer height information"; "peer_1" => peer_1_height, "peer_2" => peer_2_height, "pre_naka_height" => pre_nakamoto_peer_1_height);
    assert_eq!(peer_1_height, peer_2_height);
    assert_eq!(
        peer_1_height,
        pre_nakamoto_peer_1_height + btc_blocks_mined as u64 - 1
    );
    assert_eq!(
        btc_blocks_mined,
        u32::try_from(miner_1_tenures + miner_2_tenures).unwrap()
    );

    rl2_coord_channels
        .lock()
        .expect("Mutex poisoned")
        .stop_chains_coordinator();
    run_loop_stopper_2.store(false, Ordering::SeqCst);
    run_loop_2_thread.join().unwrap();
    signer_test.shutdown();
}

/// Read processed nakamoto block IDs from the test observer, and use `config` to open
///  a chainstate DB and returns their corresponding StacksHeaderInfos
fn get_nakamoto_headers(config: &Config) -> Vec<StacksHeaderInfo> {
    let nakamoto_block_ids: HashSet<_> = test_observer::get_blocks()
        .into_iter()
        .filter_map(|block_json| {
            block_json.as_object().unwrap().get("miner_signature")?;
            let block_id = StacksBlockId::from_hex(
                &block_json
                    .as_object()
                    .unwrap()
                    .get("index_block_hash")
                    .unwrap()
                    .as_str()
                    .unwrap()[2..],
            )
            .unwrap();
            Some(block_id)
        })
        .collect();

    let (chainstate, _) = StacksChainState::open(
        config.is_mainnet(),
        config.burnchain.chain_id,
        &config.get_chainstate_path_str(),
        None,
    )
    .unwrap();

    nakamoto_block_ids
        .into_iter()
        .map(|block_id| {
            NakamotoChainState::get_block_header(chainstate.db(), &block_id)
                .unwrap()
                .unwrap()
        })
        .collect()
}

#[test]
#[ignore]
// Test two nakamoto miners, with the signer set split between them.
//  One of the miners (run-loop-2) is prevented from submitting "good" block commits
//  using the "commit stall" test flag in combination with "block broadcast stalls".
//  (Because RL2 isn't able to RBF their initial commits after the tip is broadcasted).
// This test works by tracking two different scenarios:
//   1. RL2 must win a sortition that this block commit behavior would lead to a fork in.
//   2. After such a sortition, RL1 must win another block.
// The test asserts that every nakamoto sortition either has a successful tenure, or if
//  RL2 wins and they would be expected to fork, no blocks are produced. The test asserts
//  that every block produced increments the chain length.
fn miner_forking() {
    if env::var("BITCOIND_TEST") != Ok("1".into()) {
        return;
    }

    let num_signers = 5;
    let sender_sk = Secp256k1PrivateKey::new();
    let sender_addr = tests::to_addr(&sender_sk);
    let send_amt = 100;
    let send_fee = 180;
    let first_proposal_burn_block_timing = 1;

    let btc_miner_1_seed = vec![1, 1, 1, 1];
    let btc_miner_2_seed = vec![2, 2, 2, 2];
    let btc_miner_1_pk = Keychain::default(btc_miner_1_seed.clone()).get_pub_key();
    let btc_miner_2_pk = Keychain::default(btc_miner_2_seed.clone()).get_pub_key();

    let node_1_rpc = gen_random_port();
    let node_1_p2p = gen_random_port();
    let node_2_rpc = gen_random_port();
    let node_2_p2p = gen_random_port();

    let localhost = "127.0.0.1";
    let node_1_rpc_bind = format!("{localhost}:{node_1_rpc}");
    let node_2_rpc_bind = format!("{localhost}:{node_2_rpc}");
    let mut node_2_listeners = Vec::new();

    let max_sortitions = 30;

    // partition the signer set so that ~half are listening and using node 1 for RPC and events,
    //  and the rest are using node 2

    let mut signer_test: SignerTest<SpawnedSigner> = SignerTest::new_with_config_modifications(
        num_signers,
        vec![(sender_addr, send_amt + send_fee)],
        |signer_config| {
            let node_host = if signer_config.endpoint.port() % 2 == 0 {
                &node_1_rpc_bind
            } else {
                &node_2_rpc_bind
            };
            signer_config.node_host = node_host.to_string();
            // we're deliberately stalling proposals: don't punish this in this test!
            signer_config.block_proposal_timeout = Duration::from_secs(240);
            // make sure that we don't allow forking due to burn block timing
            signer_config.first_proposal_burn_block_timing =
                Duration::from_secs(first_proposal_burn_block_timing);
        },
        |config| {
            config.node.rpc_bind = format!("{localhost}:{node_1_rpc}");
            config.node.p2p_bind = format!("{localhost}:{node_1_p2p}");
            config.node.data_url = format!("http://{localhost}:{node_1_rpc}");
            config.node.p2p_address = format!("{localhost}:{node_1_p2p}");

            config.node.seed = btc_miner_1_seed.clone();
            config.node.local_peer_seed = btc_miner_1_seed.clone();
            config.burnchain.local_mining_public_key = Some(btc_miner_1_pk.to_hex());
            config.miner.mining_key = Some(Secp256k1PrivateKey::from_seed(&[1]));
            config.node.pox_sync_sample_secs = 30;
            config.burnchain.pox_reward_length = Some(max_sortitions as u32);
            config.miner.block_commit_delay = Duration::from_secs(0);

            config.events_observers.retain(|listener| {
                let Ok(addr) = std::net::SocketAddr::from_str(&listener.endpoint) else {
                    warn!(
                        "Cannot parse {} to a socket, assuming it isn't a signer-listener binding",
                        listener.endpoint
                    );
                    return true;
                };
                if addr.port() % 2 == 0 || addr.port() == test_observer::EVENT_OBSERVER_PORT {
                    return true;
                }
                node_2_listeners.push(listener.clone());
                false
            })
        },
        Some(vec![btc_miner_1_pk, btc_miner_2_pk]),
        None,
    );
    let conf = signer_test.running_nodes.conf.clone();
    let mut conf_node_2 = conf.clone();
    conf_node_2.node.rpc_bind = node_2_rpc_bind;
    conf_node_2.node.p2p_bind = format!("{localhost}:{node_2_p2p}");
    conf_node_2.node.data_url = format!("http://{localhost}:{node_2_rpc}");
    conf_node_2.node.p2p_address = format!("{localhost}:{node_2_p2p}");
    conf_node_2.node.seed = btc_miner_2_seed.clone();
    conf_node_2.burnchain.local_mining_public_key = Some(btc_miner_2_pk.to_hex());
    conf_node_2.node.local_peer_seed = btc_miner_2_seed.clone();
    conf_node_2.node.miner = true;
    conf_node_2.events_observers.clear();
    conf_node_2.events_observers.extend(node_2_listeners);
    conf_node_2.miner.mining_key = Some(Secp256k1PrivateKey::from_seed(&[2]));
    assert!(!conf_node_2.events_observers.is_empty());

    let node_1_sk = Secp256k1PrivateKey::from_seed(&conf.node.local_peer_seed);
    let node_1_pk = StacksPublicKey::from_private(&node_1_sk);

    conf_node_2.node.working_dir = format!("{}-1", conf_node_2.node.working_dir);

    conf_node_2.node.set_bootstrap_nodes(
        format!("{}@{}", &node_1_pk.to_hex(), conf.node.p2p_bind),
        conf.burnchain.chain_id,
        conf.burnchain.peer_version,
    );

    let mut run_loop_2 = boot_nakamoto::BootRunLoop::new(conf_node_2.clone()).unwrap();
    let Counters {
        naka_skip_commit_op: skip_commit_op_rl2,
        naka_submitted_commits: commits_submitted_rl2,
        ..
    } = run_loop_2.counters();
    let _run_loop_2_thread = thread::Builder::new()
        .name("run_loop_2".into())
        .spawn(move || run_loop_2.start(None, 0))
        .unwrap();

    signer_test.boot_to_epoch_3();

    wait_for(120, || {
        let Some(node_1_info) = get_chain_info_opt(&conf) else {
            return Ok(false);
        };
        let Some(node_2_info) = get_chain_info_opt(&conf_node_2) else {
            return Ok(false);
        };
        Ok(node_1_info.stacks_tip_height == node_2_info.stacks_tip_height)
    })
    .expect("Timed out waiting for boostrapped node to catch up to the miner");

    let commits_submitted_rl1 = signer_test.running_nodes.commits_submitted.clone();
    let skip_commit_op_rl1 = signer_test
        .running_nodes
        .nakamoto_test_skip_commit_op
        .clone();

    let pre_nakamoto_peer_1_height = get_chain_info(&conf).stacks_tip_height;

    let mining_pk_1 = StacksPublicKey::from_private(&conf.miner.mining_key.unwrap());
    let mining_pk_2 = StacksPublicKey::from_private(&conf_node_2.miner.mining_key.unwrap());
    let mining_pkh_1 = Hash160::from_node_public_key(&mining_pk_1);
    let mining_pkh_2 = Hash160::from_node_public_key(&mining_pk_2);
    debug!("The mining key for miner 1 is {mining_pkh_1}");
    debug!("The mining key for miner 2 is {mining_pkh_2}");

    let sortdb = conf.get_burnchain().open_sortition_db(true).unwrap();
    let get_burn_height = || {
        SortitionDB::get_canonical_burn_chain_tip(sortdb.conn())
            .unwrap()
            .block_height
    };
    info!("------------------------- Reached Epoch 3.0 -------------------------");

    info!("Pausing both miners' block commit submissions");
    skip_commit_op_rl1.set(true);
    skip_commit_op_rl2.set(true);

    info!("Flushing any pending commits to enable custom winner selection");
    let burn_height_before = get_burn_height();
    next_block_and(
        &mut signer_test.running_nodes.btc_regtest_controller,
        30,
        || Ok(get_burn_height() > burn_height_before),
    )
    .unwrap();

    info!("------------------------- RL1 Wins Sortition -------------------------");
    info!("Pausing stacks block proposal to force an empty tenure commit from RL2");
    TEST_BROADCAST_STALL.lock().unwrap().replace(true);
    let rl1_commits_before = commits_submitted_rl1.load(Ordering::SeqCst);

    info!("Unpausing commits from RL1");
    skip_commit_op_rl1.set(false);

    info!("Waiting for commits from RL1");
    wait_for(30, || {
        Ok(commits_submitted_rl1.load(Ordering::SeqCst) > rl1_commits_before)
    })
    .expect("Timed out waiting for miner 1 to submit a commit op");

    info!("Pausing commits from RL1");
    skip_commit_op_rl1.set(true);

    let burn_height_before = get_burn_height();
    info!("Mine RL1 Tenure");
    next_block_and(
        &mut signer_test.running_nodes.btc_regtest_controller,
        30,
        || Ok(get_burn_height() > burn_height_before),
    )
    .unwrap();

    // fetch the current sortition info
    let sortdb = conf.get_burnchain().open_sortition_db(true).unwrap();
    let tip = SortitionDB::get_canonical_burn_chain_tip(sortdb.conn()).unwrap();
    // make sure the tenure was won by RL1
    assert!(tip.sortition, "No sortition was won");
    assert_eq!(
        tip.miner_pk_hash.unwrap(),
        mining_pkh_1,
        "RL1 did not win the sortition"
    );

    info!(
        "------------------------- RL2 Wins Sortition With Outdated View -------------------------"
    );
    let rl2_commits_before = commits_submitted_rl2.load(Ordering::SeqCst);

    info!("Unpausing commits from RL2");
    skip_commit_op_rl2.set(false);

    info!("Waiting for commits from RL2");
    wait_for(30, || {
        Ok(commits_submitted_rl2.load(Ordering::SeqCst) > rl2_commits_before)
    })
    .expect("Timed out waiting for miner 1 to submit a commit op");

    info!("Pausing commits from RL2");
    skip_commit_op_rl2.set(true);

    // unblock block mining
    let blocks_len = test_observer::get_blocks().len();
    TEST_BROADCAST_STALL.lock().unwrap().replace(false);

    // Wait for the block to be broadcasted and processed
    wait_for(30, || Ok(test_observer::get_blocks().len() > blocks_len))
        .expect("Timed out waiting for a block to be processed");

    // sleep for 2*first_proposal_burn_block_timing to prevent the block timing from allowing a fork by the signer set
    thread::sleep(Duration::from_secs(first_proposal_burn_block_timing * 2));

    let nakamoto_headers: HashMap<_, _> = get_nakamoto_headers(&conf)
    .into_iter()
    .map(|header| {
        info!("Nakamoto block"; "height" => header.stacks_block_height, "consensus_hash" => %header.consensus_hash, "last_sortition_hash" => %tip.consensus_hash);
        (header.consensus_hash, header)
    })
    .collect();

    let header_info = nakamoto_headers.get(&tip.consensus_hash).unwrap();
    let header = header_info
        .anchored_header
        .as_stacks_nakamoto()
        .unwrap()
        .clone();

    mining_pk_1
        .verify(
            header.miner_signature_hash().as_bytes(),
            &header.miner_signature,
        )
        .unwrap();

    let blocks_len = test_observer::get_blocks().len();
    let burn_height_before = get_burn_height();
    info!("Mine RL2 Tenure");
    next_block_and(
        &mut signer_test.running_nodes.btc_regtest_controller,
        30,
        || Ok(get_burn_height() > burn_height_before),
    )
    .unwrap();

    // Ensure that RL2 doesn't produce a valid block
    assert!(
        wait_for(60, || Ok(test_observer::get_blocks().len() > blocks_len)).is_err(),
        "RL2 produced a block"
    );

    // fetch the current sortition info
    let tip = SortitionDB::get_canonical_burn_chain_tip(sortdb.conn()).unwrap();
    // make sure the tenure was won by RL2
    assert!(tip.sortition, "No sortition was won");
    assert_eq!(
        tip.miner_pk_hash.unwrap(),
        mining_pkh_2,
        "RL2 did not win the sortition"
    );

    let nakamoto_headers: HashMap<_, _> = get_nakamoto_headers(&conf)
        .into_iter()
        .map(|header| {
            info!("Nakamoto block"; "height" => header.stacks_block_height, "consensus_hash" => %header.consensus_hash, "last_sortition_hash" => %tip.consensus_hash);
            (header.consensus_hash, header)
        })
        .collect();
    assert!(!nakamoto_headers.contains_key(&tip.consensus_hash));

    info!("------------------------- RL1 RBFs its Own Commit -------------------------");
    info!("Pausing stacks block proposal to test RBF capability");
    TEST_BROADCAST_STALL.lock().unwrap().replace(true);
    let rl1_commits_before = commits_submitted_rl1.load(Ordering::SeqCst);

    info!("Unpausing commits from RL1");
    skip_commit_op_rl1.set(false);

    info!("Waiting for commits from RL1");
    wait_for(30, || {
        Ok(commits_submitted_rl1.load(Ordering::SeqCst) > rl1_commits_before)
    })
    .expect("Timed out waiting for miner 1 to submit a commit op");

    info!("Pausing commits from RL1");
    skip_commit_op_rl1.set(true);

    let burn_height_before = get_burn_height();
    info!("Mine RL1 Tenure");
    next_block_and(
        &mut signer_test.running_nodes.btc_regtest_controller,
        30,
        || Ok(get_burn_height() > burn_height_before),
    )
    .unwrap();

    let rl1_commits_before = commits_submitted_rl1.load(Ordering::SeqCst);

    info!("Unpausing commits from RL1");
    skip_commit_op_rl1.set(false);

    info!("Waiting for commits from RL1");
    wait_for(30, || {
        Ok(commits_submitted_rl1.load(Ordering::SeqCst) > rl1_commits_before)
    })
    .expect("Timed out waiting for miner 1 to submit a commit op");

    let rl1_commits_before = commits_submitted_rl1.load(Ordering::SeqCst);
    // unblock block mining
    let blocks_len = test_observer::get_blocks().len();
    TEST_BROADCAST_STALL.lock().unwrap().replace(false);

    // Wait for the block to be broadcasted and processed
    wait_for(30, || Ok(test_observer::get_blocks().len() > blocks_len))
        .expect("Timed out waiting for a block to be processed");

    info!("Ensure that RL1 performs an RBF after unblocking block broadcast");
    wait_for(30, || {
        Ok(commits_submitted_rl1.load(Ordering::SeqCst) > rl1_commits_before)
    })
    .expect("Timed out waiting for miner 1 to RBF its old commit op");

    info!("Mine RL1 Tenure");
    signer_test
        .running_nodes
        .btc_regtest_controller
        .build_next_block(1);

    // fetch the current sortition info
    let sortdb = conf.get_burnchain().open_sortition_db(true).unwrap();
    let tip = SortitionDB::get_canonical_burn_chain_tip(sortdb.conn()).unwrap();
    // make sure the tenure was won by RL1
    assert!(tip.sortition, "No sortition was won");
    assert_eq!(
        tip.miner_pk_hash.unwrap(),
        mining_pkh_1,
        "RL1 did not win the sortition"
    );

    let nakamoto_headers: HashMap<_, _> = get_nakamoto_headers(&conf)
        .into_iter()
        .map(|header| {
            info!("Nakamoto block"; "height" => header.stacks_block_height, "consensus_hash" => %header.consensus_hash, "last_sortition_hash" => %tip.consensus_hash);
            (header.consensus_hash, header)
        })
        .collect();

    let header_info = nakamoto_headers.get(&tip.consensus_hash).unwrap();
    let header = header_info
        .anchored_header
        .as_stacks_nakamoto()
        .unwrap()
        .clone();

    mining_pk_1
        .verify(
            header.miner_signature_hash().as_bytes(),
            &header.miner_signature,
        )
        .unwrap();

    info!("------------------------- Verify Peer Data -------------------------");

    let peer_1_height = get_chain_info(&conf).stacks_tip_height;
    let peer_2_height = get_chain_info(&conf_node_2).stacks_tip_height;
    info!("Peer height information"; "peer_1" => peer_1_height, "peer_2" => peer_2_height, "pre_naka_height" => pre_nakamoto_peer_1_height);
    assert_eq!(peer_1_height, peer_2_height);

    let nakamoto_blocks_count = get_nakamoto_headers(&conf).len();

    assert_eq!(
        peer_1_height - pre_nakamoto_peer_1_height,
        u64::try_from(nakamoto_blocks_count).unwrap() - 1, // subtract 1 for the first Nakamoto block
        "There should be no forks in this test"
    );

    signer_test.shutdown();
}

#[test]
#[ignore]
/// This test checks the behavior at the end of a tenure. Specifically:
/// - The miner will broadcast the last block of the tenure, even if the signing is
///   completed after the next burn block arrives
/// - The signers will not sign a block that arrives after the next burn block, but
///   will finish a signing process that was in progress when the next burn block arrived
fn end_of_tenure() {
    if env::var("BITCOIND_TEST") != Ok("1".into()) {
        return;
    }

    tracing_subscriber::registry()
        .with(fmt::layer())
        .with(EnvFilter::from_default_env())
        .init();

    info!("------------------------- Test Setup -------------------------");
    let num_signers = 5;
    let sender_sk = Secp256k1PrivateKey::new();
    let sender_addr = tests::to_addr(&sender_sk);
    let send_amt = 100;
    let send_fee = 180;
    let recipient = PrincipalData::from(StacksAddress::burn_address(false));
    let mut signer_test: SignerTest<SpawnedSigner> =
        SignerTest::new(num_signers, vec![(sender_addr, send_amt + send_fee)]);
    let http_origin = format!("http://{}", &signer_test.running_nodes.conf.node.rpc_bind);
    let long_timeout = Duration::from_secs(200);
    let short_timeout = Duration::from_secs(20);
    let blocks_before = signer_test
        .running_nodes
        .nakamoto_blocks_mined
        .load(Ordering::SeqCst);
    signer_test.boot_to_epoch_3();
    let curr_reward_cycle = signer_test.get_current_reward_cycle();
    // Advance to one before the next reward cycle to ensure we are on the reward cycle boundary
    let final_reward_cycle = curr_reward_cycle + 1;
    let final_reward_cycle_height_boundary = signer_test
        .running_nodes
        .btc_regtest_controller
        .get_burnchain()
        .reward_cycle_to_block_height(final_reward_cycle)
        - 2;

    // give the system a chance to mine a Nakamoto block
    // But it doesn't have to mine one for this test to succeed?
    wait_for(short_timeout.as_secs(), || {
        let mined_blocks = signer_test
            .running_nodes
            .nakamoto_blocks_mined
            .load(Ordering::SeqCst);
        Ok(mined_blocks > blocks_before)
    })
    .unwrap();

    info!("------------------------- Test Mine to Next Reward Cycle Boundary  -------------------------");
    signer_test.run_until_burnchain_height_nakamoto(
        long_timeout,
        final_reward_cycle_height_boundary,
        num_signers,
    );
    println!("Advanced to next reward cycle boundary: {final_reward_cycle_height_boundary}");
    assert_eq!(
        signer_test.get_current_reward_cycle(),
        final_reward_cycle - 1
    );

    info!("------------------------- Test Block Validation Stalled -------------------------");
    TEST_VALIDATE_STALL.lock().unwrap().replace(true);

    let proposals_before = signer_test
        .running_nodes
        .nakamoto_blocks_proposed
        .load(Ordering::SeqCst);
    let blocks_before = get_chain_info(&signer_test.running_nodes.conf).stacks_tip_height;

    let info = get_chain_info(&signer_test.running_nodes.conf);
    let start_height = info.stacks_tip_height;
    // submit a tx so that the miner will mine an extra block
    let sender_nonce = 0;
    let transfer_tx = make_stacks_transfer(
        &sender_sk,
        sender_nonce,
        send_fee,
        signer_test.running_nodes.conf.burnchain.chain_id,
        &recipient,
        send_amt,
    );
    submit_tx(&http_origin, &transfer_tx);

    info!("Submitted transfer tx and waiting for block proposal");
    let start_time = Instant::now();
    while signer_test
        .running_nodes
        .nakamoto_blocks_proposed
        .load(Ordering::SeqCst)
        <= proposals_before
    {
        assert!(
            start_time.elapsed() <= short_timeout,
            "Timed out waiting for block proposal"
        );
        std::thread::sleep(Duration::from_millis(100));
    }

    wait_for(short_timeout.as_secs(), || {
        let result = signer_test.get_current_reward_cycle() == final_reward_cycle;
        if !result {
            signer_test
                .running_nodes
                .btc_regtest_controller
                .build_next_block(1);
        }
        Ok(result)
    })
    .expect("Timed out waiting to enter the next reward cycle");

    wait_for(short_timeout.as_secs(), || {
        let blocks = test_observer::get_burn_blocks()
            .last()
            .unwrap()
            .get("burn_block_height")
            .unwrap()
            .as_u64()
            .unwrap();
        Ok(blocks > final_reward_cycle_height_boundary)
    })
    .expect("Timed out waiting for burn block events");

    signer_test.wait_for_cycle(30, final_reward_cycle);

    info!("Block proposed and burn blocks consumed. Verifying that stacks block is still not processed");

    assert_eq!(
        get_chain_info(&signer_test.running_nodes.conf).stacks_tip_height,
        blocks_before
    );

    info!("Unpausing block validation and waiting for block to be processed");
    // Disable the stall and wait for the block to be processed
    TEST_VALIDATE_STALL.lock().unwrap().replace(false);
    wait_for(short_timeout.as_secs(), || {
        let processed_now = get_chain_info(&signer_test.running_nodes.conf).stacks_tip_height;
        Ok(processed_now > blocks_before)
    })
    .expect("Timed out waiting for block to be mined");

    let info = get_chain_info(&signer_test.running_nodes.conf);
    assert_eq!(info.stacks_tip_height, start_height + 1);

    signer_test.shutdown();
}

#[test]
#[ignore]
/// This test checks that the miner will retry when enough signers reject the block.
fn retry_on_rejection() {
    if env::var("BITCOIND_TEST") != Ok("1".into()) {
        return;
    }
    tracing_subscriber::registry()
        .with(fmt::layer())
        .with(EnvFilter::from_default_env())
        .init();

    info!("------------------------- Test Setup -------------------------");
    let num_signers = 5;
    let sender_sk = Secp256k1PrivateKey::new();
    let sender_addr = tests::to_addr(&sender_sk);
    let send_amt = 100;
    let send_fee = 180;
    let short_timeout = Duration::from_secs(30);
    let recipient = PrincipalData::from(StacksAddress::burn_address(false));
    let mut signer_test: SignerTest<SpawnedSigner> =
        SignerTest::new(num_signers, vec![(sender_addr, (send_amt + send_fee) * 3)]);
    let http_origin = format!("http://{}", &signer_test.running_nodes.conf.node.rpc_bind);
    signer_test.boot_to_epoch_3();

    // wait until we get a sortition.
    // we might miss a block-commit at the start of epoch 3
    let burnchain = signer_test.running_nodes.conf.get_burnchain();
    let sortdb = burnchain.open_sortition_db(true).unwrap();

    wait_for(30, || {
        let tip = SortitionDB::get_canonical_burn_chain_tip(sortdb.conn()).unwrap();
        Ok(tip.sortition)
    })
    .expect("Timed out waiting for sortition");

    // mine a nakamoto block
    let mined_blocks = signer_test.running_nodes.nakamoto_blocks_mined.clone();
    let blocks_before = mined_blocks.load(Ordering::SeqCst);
    let start_time = Instant::now();
    // submit a tx so that the miner will mine a stacks block
    let mut sender_nonce = 0;
    let transfer_tx = make_stacks_transfer(
        &sender_sk,
        sender_nonce,
        send_fee,
        signer_test.running_nodes.conf.burnchain.chain_id,
        &recipient,
        send_amt,
    );
    let tx = submit_tx(&http_origin, &transfer_tx);
    sender_nonce += 1;
    info!("Submitted tx {tx} in to mine the first Nakamoto block");

    // a tenure has begun, so wait until we mine a block
    while mined_blocks.load(Ordering::SeqCst) <= blocks_before {
        assert!(
            start_time.elapsed() < short_timeout,
            "FAIL: Test timed out while waiting for block production",
        );
        thread::sleep(Duration::from_secs(1));
    }

    // make all signers reject the block
    let rejecting_signers: Vec<_> = signer_test
        .signer_stacks_private_keys
        .iter()
        .map(StacksPublicKey::from_private)
        .take(num_signers)
        .collect();
    TEST_REJECT_ALL_BLOCK_PROPOSAL
        .lock()
        .unwrap()
        .replace(rejecting_signers.clone());

    let proposals_before = signer_test
        .running_nodes
        .nakamoto_blocks_proposed
        .load(Ordering::SeqCst);
    let blocks_before = signer_test
        .running_nodes
        .nakamoto_blocks_mined
        .load(Ordering::SeqCst);

    // submit a tx so that the miner will mine a block
    let transfer_tx = make_stacks_transfer(
        &sender_sk,
        sender_nonce,
        send_fee,
        signer_test.running_nodes.conf.burnchain.chain_id,
        &recipient,
        send_amt,
    );
    submit_tx(&http_origin, &transfer_tx);

    info!("Submitted transfer tx and waiting for block proposal");
    loop {
        let blocks_proposed = signer_test
            .running_nodes
            .nakamoto_blocks_proposed
            .load(Ordering::SeqCst);
        if blocks_proposed > proposals_before {
            break;
        }
        std::thread::sleep(Duration::from_millis(100));
    }

    info!("Block proposed, verifying that it is not processed");
    // Wait 10 seconds to be sure that the timeout has occurred
    std::thread::sleep(Duration::from_secs(10));
    assert_eq!(
        signer_test
            .running_nodes
            .nakamoto_blocks_mined
            .load(Ordering::SeqCst),
        blocks_before
    );

    // resume signing
    info!("Disable unconditional rejection and wait for the block to be processed");
    TEST_REJECT_ALL_BLOCK_PROPOSAL
        .lock()
        .unwrap()
        .replace(vec![]);
    loop {
        let blocks_mined = signer_test
            .running_nodes
            .nakamoto_blocks_mined
            .load(Ordering::SeqCst);
        if blocks_mined > blocks_before {
            break;
        }
        std::thread::sleep(Duration::from_millis(100));
    }
    signer_test.shutdown();
}

#[test]
#[ignore]
/// This test checks that the signers will broadcast a block once they receive enough signatures.
fn signers_broadcast_signed_blocks() {
    if env::var("BITCOIND_TEST") != Ok("1".into()) {
        return;
    }

    tracing_subscriber::registry()
        .with(fmt::layer())
        .with(EnvFilter::from_default_env())
        .init();

    info!("------------------------- Test Setup -------------------------");
    let num_signers = 5;
    let sender_sk = Secp256k1PrivateKey::new();
    let sender_addr = tests::to_addr(&sender_sk);
    let send_amt = 100;
    let send_fee = 180;
    let recipient = PrincipalData::from(StacksAddress::burn_address(false));
    let mut signer_test: SignerTest<SpawnedSigner> =
        SignerTest::new(num_signers, vec![(sender_addr, send_amt + send_fee)]);
    let http_origin = format!("http://{}", &signer_test.running_nodes.conf.node.rpc_bind);

    signer_test.boot_to_epoch_3();
    let info_before = get_chain_info(&signer_test.running_nodes.conf);
    let blocks_before = signer_test
        .running_nodes
        .nakamoto_blocks_mined
        .load(Ordering::SeqCst);
    signer_test.mine_nakamoto_block(Duration::from_secs(30));

    wait_for(30, || {
        let blocks_mined = signer_test
            .running_nodes
            .nakamoto_blocks_mined
            .load(Ordering::SeqCst);
        let info = get_chain_info(&signer_test.running_nodes.conf);
        debug!(
            "blocks_mined: {blocks_mined},{blocks_before}, stacks_tip_height: {},{}",
            info.stacks_tip_height, info_before.stacks_tip_height
        );
        Ok(blocks_mined > blocks_before && info.stacks_tip_height > info_before.stacks_tip_height)
    })
    .expect("Timed out waiting for first nakamoto block to be mined");

    TEST_IGNORE_SIGNERS.lock().unwrap().replace(true);
    let blocks_before = signer_test
        .running_nodes
        .nakamoto_blocks_mined
        .load(Ordering::SeqCst);
    let signer_pushed_before = signer_test
        .running_nodes
        .nakamoto_blocks_signer_pushed
        .load(Ordering::SeqCst);
    let info_before = get_chain_info(&signer_test.running_nodes.conf);

    // submit a tx so that the miner will mine a blockn
    let sender_nonce = 0;
    let transfer_tx = make_stacks_transfer(
        &sender_sk,
        sender_nonce,
        send_fee,
        signer_test.running_nodes.conf.burnchain.chain_id,
        &recipient,
        send_amt,
    );
    submit_tx(&http_origin, &transfer_tx);

    debug!("Transaction sent; waiting for block-mining");

    wait_for(30, || {
        let signer_pushed = signer_test
            .running_nodes
            .nakamoto_blocks_signer_pushed
            .load(Ordering::SeqCst);
        let blocks_mined = signer_test
            .running_nodes
            .nakamoto_blocks_mined
            .load(Ordering::SeqCst);
        let info = get_chain_info(&signer_test.running_nodes.conf);
        debug!(
            "blocks_mined: {blocks_mined},{blocks_before}, signers_pushed: {signer_pushed},{signer_pushed_before}, stacks_tip_height: {},{}",
            info.stacks_tip_height,
            info_before.stacks_tip_height
        );
        Ok(blocks_mined > blocks_before
            && info.stacks_tip_height > info_before.stacks_tip_height
            && signer_pushed > signer_pushed_before)
    })
    .expect("Timed out waiting for second nakamoto block to be mined");

    signer_test.shutdown();
}

#[test]
#[ignore]
/// This test checks the behaviour of signers when a sortition is empty. Specifically:
/// - An empty sortition will cause the signers to mark a miner as misbehaving once a timeout is exceeded.
/// - The miner will stop trying to mine once it sees a threshold of signers reject the block
/// - The empty sortition will trigger the miner to attempt a tenure extend.
/// - Signers will accept the tenure extend and sign subsequent blocks built off the old sortition
fn empty_sortition() {
    if env::var("BITCOIND_TEST") != Ok("1".into()) {
        return;
    }

    tracing_subscriber::registry()
        .with(fmt::layer())
        .with(EnvFilter::from_default_env())
        .init();

    info!("------------------------- Test Setup -------------------------");
    let num_signers = 5;
    let sender_sk = Secp256k1PrivateKey::new();
    let sender_addr = tests::to_addr(&sender_sk);
    let send_amt = 100;
    let send_fee = 180;
    let recipient = PrincipalData::from(StacksAddress::burn_address(false));
    let block_proposal_timeout = Duration::from_secs(20);
    let mut signer_test: SignerTest<SpawnedSigner> = SignerTest::new_with_config_modifications(
        num_signers,
        vec![(sender_addr, send_amt + send_fee)],
        |config| {
            // make the duration long enough that the miner will be marked as malicious
            config.block_proposal_timeout = block_proposal_timeout;
        },
        |_| {},
        None,
        None,
    );
    let http_origin = format!("http://{}", &signer_test.running_nodes.conf.node.rpc_bind);
    let short_timeout = Duration::from_secs(20);

    signer_test.boot_to_epoch_3();

    TEST_BROADCAST_STALL.lock().unwrap().replace(true);

    info!("------------------------- Test Mine Regular Tenure A  -------------------------");
    let commits_before = signer_test
        .running_nodes
        .commits_submitted
        .load(Ordering::SeqCst);
    // Mine a regular tenure
    next_block_and(
        &mut signer_test.running_nodes.btc_regtest_controller,
        60,
        || {
            let commits_count = signer_test
                .running_nodes
                .commits_submitted
                .load(Ordering::SeqCst);
            Ok(commits_count > commits_before)
        },
    )
    .unwrap();

    info!("------------------------- Test Mine Empty Tenure B  -------------------------");
    info!("Pausing stacks block mining to trigger an empty sortition.");
    let blocks_before = signer_test
        .running_nodes
        .nakamoto_blocks_mined
        .load(Ordering::SeqCst);
    let commits_before = signer_test
        .running_nodes
        .commits_submitted
        .load(Ordering::SeqCst);
    // Start new Tenure B
    // In the next block, the miner should win the tenure
    next_block_and(
        &mut signer_test.running_nodes.btc_regtest_controller,
        60,
        || {
            let commits_count = signer_test
                .running_nodes
                .commits_submitted
                .load(Ordering::SeqCst);
            Ok(commits_count > commits_before)
        },
    )
    .unwrap();

    info!("Pausing stacks block proposal to force an empty tenure");
    TEST_BROADCAST_STALL.lock().unwrap().replace(true);

    info!("Pausing commit op to prevent tenure C from starting...");
    signer_test
        .running_nodes
        .nakamoto_test_skip_commit_op
        .set(true);

    let blocks_after = signer_test
        .running_nodes
        .nakamoto_blocks_mined
        .load(Ordering::SeqCst);
    assert_eq!(blocks_after, blocks_before);

    let rejected_before = signer_test
        .running_nodes
        .nakamoto_blocks_rejected
        .load(Ordering::SeqCst);

    // submit a tx so that the miner will mine an extra block
    let sender_nonce = 0;
    let transfer_tx = make_stacks_transfer(
        &sender_sk,
        sender_nonce,
        send_fee,
        signer_test.running_nodes.conf.burnchain.chain_id,
        &recipient,
        send_amt,
    );
    submit_tx(&http_origin, &transfer_tx);

    std::thread::sleep(block_proposal_timeout.add(Duration::from_secs(1)));

    TEST_BROADCAST_STALL.lock().unwrap().replace(false);

    info!("------------------------- Test Delayed Block is Rejected  -------------------------");
    let reward_cycle = signer_test.get_current_reward_cycle();
    let mut stackerdb = StackerDB::new(
        &signer_test.running_nodes.conf.node.rpc_bind,
        StacksPrivateKey::new(), // We are just reading so don't care what the key is
        false,
        reward_cycle,
        SignerSlotID(0), // We are just reading so again, don't care about index.
    );

    let signer_slot_ids: Vec<_> = signer_test
        .get_signer_indices(reward_cycle)
        .iter()
        .map(|id| id.0)
        .collect();
    assert_eq!(signer_slot_ids.len(), num_signers);

    // The miner's proposed block should get rejected by all the signers
    let mut found_rejections = Vec::new();
    wait_for(short_timeout.as_secs(), || {
        for slot_id in signer_slot_ids.iter() {
            if found_rejections.contains(slot_id) {
                continue;
            }
            let mut latest_msgs = StackerDB::get_messages(
                stackerdb
                    .get_session_mut(&MessageSlotID::BlockResponse)
                    .expect("Failed to get BlockResponse stackerdb session"),
                &[*slot_id]
            ).expect("Failed to get message from stackerdb");
            assert!(latest_msgs.len() <= 1);
            let Some(latest_msg) = latest_msgs.pop() else {
                info!("No message yet from slot #{slot_id}, will wait to try again");
                continue;
            };
            if let SignerMessage::BlockResponse(BlockResponse::Rejected(BlockRejection {
                reason_code,
                metadata,
                ..
            })) = latest_msg
            {
                assert!(matches!(reason_code, RejectCode::SortitionViewMismatch));
                assert_eq!(metadata.server_version, VERSION_STRING.to_string());
                found_rejections.push(*slot_id);
            } else {
                info!("Latest message from slot #{slot_id} isn't a block rejection, will wait to see if the signer updates to a rejection");
            }
        }
        let rejections = signer_test
            .running_nodes
            .nakamoto_blocks_rejected
            .load(Ordering::SeqCst);

        // wait until we've found rejections for all the signers, and the miner has confirmed that
        // the signers have rejected the block
        Ok(found_rejections.len() == signer_slot_ids.len() && rejections > rejected_before)
    }).unwrap();
    signer_test.shutdown();
}

#[test]
#[ignore]
/// This test checks the behavior of signers when an empty sortition arrives
/// before the first block of the previous tenure has been approved.
/// Specifically:
/// - The empty sortition will trigger the miner to attempt a tenure extend.
/// - Signers will accept the tenure extend and sign subsequent blocks built
///   off the old sortition
fn empty_sortition_before_approval() {
    if env::var("BITCOIND_TEST") != Ok("1".into()) {
        return;
    }

    tracing_subscriber::registry()
        .with(fmt::layer())
        .with(EnvFilter::from_default_env())
        .init();

    info!("------------------------- Test Setup -------------------------");
    let num_signers = 5;
    let sender_sk = Secp256k1PrivateKey::new();
    let sender_addr = tests::to_addr(&sender_sk);
    let send_amt = 100;
    let send_fee = 180;
    let recipient = PrincipalData::from(StacksAddress::burn_address(false));
    let block_proposal_timeout = Duration::from_secs(20);
    let mut signer_test: SignerTest<SpawnedSigner> = SignerTest::new_with_config_modifications(
        num_signers,
<<<<<<< HEAD
        vec![(sender_addr, send_amt + send_fee)],
        |_| {},
        |node_config| {
            node_config.miner.pre_nakamoto_mock_signing = true;
            let epochs = node_config.burnchain.epochs.as_mut().unwrap();
            epochs[StacksEpochId::Epoch25].end_height = 251;
            epochs[StacksEpochId::Epoch30].start_height = 251;
=======
        vec![(sender_addr.clone(), send_amt + send_fee)],
        |config| {
            // make the duration long enough that the miner will be marked as malicious
            config.block_proposal_timeout = block_proposal_timeout;
>>>>>>> 7224b9ba
        },
        |_| {},
        None,
        None,
    );
    let http_origin = format!("http://{}", &signer_test.running_nodes.conf.node.rpc_bind);

<<<<<<< HEAD
    let epochs = signer_test
        .running_nodes
        .conf
        .burnchain
        .epochs
        .clone()
        .unwrap();
    let epoch_3 = &epochs[StacksEpochId::Epoch30];
    let epoch_3_boundary = epoch_3.start_height - 1; // We only advance to the boundary as epoch 2.5 miner gets torn down at the boundary
=======
    signer_test.boot_to_epoch_3();
>>>>>>> 7224b9ba

    next_block_and_process_new_stacks_block(
        &mut signer_test.running_nodes.btc_regtest_controller,
        60,
        &signer_test.running_nodes.coord_channel,
    )
    .unwrap();

    let info = get_chain_info(&signer_test.running_nodes.conf);
    let burn_height_before = info.burn_block_height;
    let stacks_height_before = info.stacks_tip_height;

    info!("Forcing miner to ignore signatures for next block");
    TEST_IGNORE_SIGNERS.lock().unwrap().replace(true);

    info!("Pausing block commits to trigger an empty sortition.");
    signer_test
        .running_nodes
        .nakamoto_test_skip_commit_op
        .0
        .lock()
        .unwrap()
        .replace(true);

    info!("------------------------- Test Mine Tenure A  -------------------------");
    let proposed_before = signer_test
        .running_nodes
        .nakamoto_blocks_proposed
        .load(Ordering::SeqCst);
    // Mine a regular tenure and wait for a block proposal
    next_block_and(
        &mut signer_test.running_nodes.btc_regtest_controller,
        60,
        || {
            let proposed_count = signer_test
                .running_nodes
                .nakamoto_blocks_proposed
                .load(Ordering::SeqCst);
            Ok(proposed_count > proposed_before)
        },
    )
    .expect("Failed to mine tenure A and propose a block");

    info!("------------------------- Test Mine Empty Tenure B  -------------------------");

    // Trigger an empty tenure
    next_block_and(
        &mut signer_test.running_nodes.btc_regtest_controller,
        60,
        || {
            let burn_height = get_chain_info(&signer_test.running_nodes.conf).burn_block_height;
            Ok(burn_height == burn_height_before + 2)
        },
    )
    .expect("Failed to mine empty tenure");

    info!("Unpause block commits");
    signer_test
        .running_nodes
        .nakamoto_test_skip_commit_op
        .0
        .lock()
        .unwrap()
        .replace(false);

    info!("Stop ignoring signers and wait for the tip to advance");
    TEST_IGNORE_SIGNERS.lock().unwrap().replace(false);

    wait_for(60, || {
        let info = get_chain_info(&signer_test.running_nodes.conf);
        Ok(info.stacks_tip_height > stacks_height_before)
    })
    .expect("Failed to advance chain tip");

    let info = get_chain_info(&signer_test.running_nodes.conf);
    info!("Current state: {:?}", info);

    // Wait for a block with a tenure extend to be mined
    wait_for(60, || {
        let blocks = test_observer::get_blocks();
        let last_block = blocks.last().unwrap();
        info!("Last block mined: {:?}", last_block);
        for tx in last_block["transactions"].as_array().unwrap() {
            let raw_tx = tx["raw_tx"].as_str().unwrap();
            if raw_tx == "0x00" {
                continue;
            }
            let tx_bytes = hex_bytes(&raw_tx[2..]).unwrap();
            let parsed = StacksTransaction::consensus_deserialize(&mut &tx_bytes[..]).unwrap();
            match &parsed.payload {
                TransactionPayload::TenureChange(payload) => match payload.cause {
                    TenureChangeCause::Extended => {
                        info!("Found tenure extend block");
                        return Ok(true);
                    }
                    TenureChangeCause::BlockFound => {}
                },
                _ => {}
            };
        }
        Ok(false)
    })
    .expect("Timed out waiting for tenure extend");

    let stacks_height_before = get_chain_info(&signer_test.running_nodes.conf).stacks_tip_height;

    // submit a tx so that the miner will mine an extra block
    let sender_nonce = 0;
    let transfer_tx = make_stacks_transfer(
        &sender_sk,
        sender_nonce,
        send_fee,
        signer_test.running_nodes.conf.burnchain.chain_id,
        &recipient,
        send_amt,
    );
    submit_tx(&http_origin, &transfer_tx);

    wait_for(60, || {
        let info = get_chain_info(&signer_test.running_nodes.conf);
        Ok(info.stacks_tip_height > stacks_height_before)
    })
    .expect("Failed to advance chain tip with STX transfer");

    next_block_and_process_new_stacks_block(
        &mut signer_test.running_nodes.btc_regtest_controller,
        60,
        &signer_test.running_nodes.coord_channel,
    )
    .expect("Failed to mine a normal tenure after the tenure extend");

    signer_test.shutdown();
}

#[test]
#[ignore]
/// This test checks the behavior of signers when an empty sortition arrives
/// before the first block of the previous tenure has been proposed.
/// Specifically:
/// - The empty sortition will trigger the miner to attempt a tenure extend.
/// - Signers will accept the tenure extend and sign subsequent blocks built
///   off the old sortition
fn empty_sortition_before_proposal() {
    if env::var("BITCOIND_TEST") != Ok("1".into()) {
        return;
    }

    tracing_subscriber::registry()
        .with(fmt::layer())
        .with(EnvFilter::from_default_env())
        .init();

    info!("------------------------- Test Setup -------------------------");
    let num_signers = 5;
    let sender_sk = Secp256k1PrivateKey::new();
    let sender_addr = tests::to_addr(&sender_sk);
    let send_amt = 100;
    let send_fee = 180;
    let recipient = PrincipalData::from(StacksAddress::burn_address(false));
    let block_proposal_timeout = Duration::from_secs(20);
    let mut signer_test: SignerTest<SpawnedSigner> = SignerTest::new_with_config_modifications(
        num_signers,
        vec![(sender_addr.clone(), send_amt + send_fee)],
        |config| {
            // make the duration long enough that the miner will be marked as malicious
            config.block_proposal_timeout = block_proposal_timeout;
        },
        |_| {},
        None,
        None,
    );
    let http_origin = format!("http://{}", &signer_test.running_nodes.conf.node.rpc_bind);

    signer_test.boot_to_epoch_3();

    next_block_and_process_new_stacks_block(
        &mut signer_test.running_nodes.btc_regtest_controller,
        60,
        &signer_test.running_nodes.coord_channel,
    )
    .unwrap();

    let info = get_chain_info(&signer_test.running_nodes.conf);
    let stacks_height_before = info.stacks_tip_height;

    info!("Pause block commits to ensure we get an empty sortition");
    signer_test
        .running_nodes
        .nakamoto_test_skip_commit_op
        .0
        .lock()
        .unwrap()
        .replace(true);

    info!("Pause miner so it doesn't propose a block before the next tenure arrives");
    TEST_MINE_STALL.lock().unwrap().replace(true);

    let burn_height_before = get_chain_info(&signer_test.running_nodes.conf).burn_block_height;

    info!("------------------------- Test Mine Tenure A and B  -------------------------");
    signer_test
        .running_nodes
        .btc_regtest_controller
        .build_next_block(2);

    wait_for(60, || {
        let info = get_chain_info(&signer_test.running_nodes.conf);
        Ok(info.burn_block_height == burn_height_before + 2)
    })
    .expect("Failed to advance chain tip");

    // Sleep a bit more to ensure the signers see both burn blocks
    sleep_ms(5_000);

    info!("Unpause miner");
    TEST_MINE_STALL.lock().unwrap().replace(false);

    info!("Unpause block commits");
    signer_test
        .running_nodes
        .nakamoto_test_skip_commit_op
        .0
        .lock()
        .unwrap()
        .replace(false);

    wait_for(60, || {
        let info = get_chain_info(&signer_test.running_nodes.conf);
        Ok(info.stacks_tip_height > stacks_height_before)
    })
    .expect("Failed to advance chain tip");

    let info = get_chain_info(&signer_test.running_nodes.conf);
    info!("Current state: {:?}", info);

    // Wait for a block with a tenure extend to be mined
    wait_for(60, || {
        let blocks = test_observer::get_blocks();
        let last_block = blocks.last().unwrap();
        info!("Last block mined: {:?}", last_block);
        for tx in last_block["transactions"].as_array().unwrap() {
            let raw_tx = tx["raw_tx"].as_str().unwrap();
            if raw_tx == "0x00" {
                continue;
            }
            let tx_bytes = hex_bytes(&raw_tx[2..]).unwrap();
            let parsed = StacksTransaction::consensus_deserialize(&mut &tx_bytes[..]).unwrap();
            match &parsed.payload {
                TransactionPayload::TenureChange(payload) => match payload.cause {
                    TenureChangeCause::Extended => {
                        info!("Found tenure extend block");
                        return Ok(true);
                    }
                    TenureChangeCause::BlockFound => {}
                },
                _ => {}
            };
        }
        Ok(false)
    })
    .expect("Timed out waiting for tenure extend");

    let stacks_height_before = get_chain_info(&signer_test.running_nodes.conf).stacks_tip_height;

    // submit a tx so that the miner will mine an extra block
    let sender_nonce = 0;
    let transfer_tx = make_stacks_transfer(
        &sender_sk,
        sender_nonce,
        send_fee,
        signer_test.running_nodes.conf.burnchain.chain_id,
        &recipient,
        send_amt,
    );
    submit_tx(&http_origin, &transfer_tx);

    wait_for(60, || {
        let info = get_chain_info(&signer_test.running_nodes.conf);
        Ok(info.stacks_tip_height > stacks_height_before)
    })
    .expect("Failed to advance chain tip with STX transfer");

    next_block_and_process_new_stacks_block(
        &mut signer_test.running_nodes.btc_regtest_controller,
        60,
        &signer_test.running_nodes.coord_channel,
    )
    .expect("Failed to mine a normal tenure after the tenure extend");

    signer_test.shutdown();
}

#[test]
#[ignore]
/// This test checks that Epoch 2.5 signers will issue a mock signature per burn block they receive.
fn mock_sign_epoch_25() {
    if env::var("BITCOIND_TEST") != Ok("1".into()) {
        return;
    }

    tracing_subscriber::registry()
        .with(fmt::layer())
        .with(EnvFilter::from_default_env())
        .init();

    info!("------------------------- Test Setup -------------------------");
    let num_signers = 5;
    let sender_sk = Secp256k1PrivateKey::new();
    let sender_addr = tests::to_addr(&sender_sk);
    let send_amt = 100;
    let send_fee = 180;

    let mut signer_test: SignerTest<SpawnedSigner> = SignerTest::new_with_config_modifications(
        num_signers,
        vec![(sender_addr, send_amt + send_fee)],
<<<<<<< HEAD
        |signer_config| {
            let node_host = if signer_config.endpoint.port() % 2 == 0 {
                &node_1_rpc_bind
            } else {
                &node_2_rpc_bind
            };
            signer_config.node_host = node_host.to_string();
        },
        |config| {
            config.node.rpc_bind = format!("{localhost}:{node_1_rpc}");
            config.node.p2p_bind = format!("{localhost}:{node_1_p2p}");
            config.node.data_url = format!("http://{localhost}:{node_1_rpc}");
            config.node.p2p_address = format!("{localhost}:{node_1_p2p}");

            config.node.seed = btc_miner_1_seed.clone();
            config.node.local_peer_seed = btc_miner_1_seed.clone();
            config.burnchain.local_mining_public_key = Some(btc_miner_1_pk.to_hex());
            config.miner.mining_key = Some(Secp256k1PrivateKey::from_seed(&[1]));
            config.miner.pre_nakamoto_mock_signing = true;
            let epochs = config.burnchain.epochs.as_mut().unwrap();
            epochs[StacksEpochId::Epoch25].end_height = 251;
            epochs[StacksEpochId::Epoch30].start_height = 251;
            config.events_observers.retain(|listener| {
                let Ok(addr) = std::net::SocketAddr::from_str(&listener.endpoint) else {
                    warn!(
                        "Cannot parse {} to a socket, assuming it isn't a signer-listener binding",
                        listener.endpoint
                    );
                    return true;
                };
                if addr.port() % 2 == 0 || addr.port() == test_observer::EVENT_OBSERVER_PORT {
                    return true;
                }
                node_2_listeners.push(listener.clone());
                false
            })
=======
        |_| {},
        |node_config| {
            node_config.miner.pre_nakamoto_mock_signing = true;
            let epochs = node_config.burnchain.epochs.as_mut().unwrap();
            for epoch in epochs.iter_mut() {
                if epoch.epoch_id == StacksEpochId::Epoch25 {
                    epoch.end_height = 251;
                }
                if epoch.epoch_id == StacksEpochId::Epoch30 {
                    epoch.start_height = 251;
                }
            }
>>>>>>> 7224b9ba
        },
        None,
        None,
    );

    let epochs = signer_test
        .running_nodes
        .conf
        .burnchain
        .epochs
        .clone()
        .unwrap();
    let epoch_3 = &epochs[StacksEpoch::find_epoch_by_id(&epochs, StacksEpochId::Epoch30).unwrap()];
    let epoch_3_boundary = epoch_3.start_height - 1; // We only advance to the boundary as epoch 2.5 miner gets torn down at the boundary

    signer_test.boot_to_epoch_25_reward_cycle();

    info!("------------------------- Test Processing Epoch 2.5 Tenures -------------------------");

    // Mine until epoch 3.0 and ensure that no more mock signatures are received
    let reward_cycle = signer_test.get_current_reward_cycle();
    let signer_slot_ids: Vec<_> = signer_test
        .get_signer_indices(reward_cycle)
        .iter()
        .map(|id| id.0)
        .collect();
    let signer_public_keys = signer_test.get_signer_public_keys(reward_cycle);
    assert_eq!(signer_slot_ids.len(), num_signers);

    let miners_stackerdb_contract = boot_code_id(MINERS_NAME, false);

    // Mine until epoch 3.0 and ensure we get a new mock block per epoch 2.5 sortition
    let main_poll_time = Instant::now();
    // Only advance to the boundary as the epoch 2.5 miner will be shut down at this point.
    while signer_test
        .running_nodes
        .btc_regtest_controller
        .get_headers_height()
        < epoch_3_boundary
    {
        let mut mock_block_mesage = None;
        let mock_poll_time = Instant::now();
        signer_test
            .running_nodes
            .btc_regtest_controller
            .build_next_block(1);
        let current_burn_block_height = signer_test
            .running_nodes
            .btc_regtest_controller
            .get_headers_height();
        debug!("Waiting for mock miner message for burn block height {current_burn_block_height}");
        while mock_block_mesage.is_none() {
            std::thread::sleep(Duration::from_millis(100));
            let chunks = test_observer::get_stackerdb_chunks();
            for chunk in chunks
                .into_iter()
                .filter_map(|chunk| {
                    if chunk.contract_id != miners_stackerdb_contract {
                        return None;
                    }
                    Some(chunk.modified_slots)
                })
                .flatten()
            {
                if chunk.data.is_empty() {
                    continue;
                }
                let SignerMessage::MockBlock(mock_block) =
                    SignerMessage::consensus_deserialize(&mut chunk.data.as_slice())
                        .expect("Failed to deserialize SignerMessage")
                else {
                    continue;
                };
                if mock_block.mock_proposal.peer_info.burn_block_height == current_burn_block_height
                {
                    mock_block
                        .mock_signatures
                        .iter()
                        .for_each(|mock_signature| {
                            assert!(signer_public_keys.iter().any(|signer| {
                                mock_signature
                                    .verify(
                                        &StacksPublicKey::from_slice(signer.to_bytes().as_slice())
                                            .unwrap(),
                                    )
                                    .expect("Failed to verify mock signature")
                            }));
                        });
                    mock_block_mesage = Some(mock_block);
                    break;
                }
            }
            assert!(
                mock_poll_time.elapsed() <= Duration::from_secs(15),
                "Failed to find mock miner message within timeout"
            );
        }
        assert!(
            main_poll_time.elapsed() <= Duration::from_secs(45),
            "Timed out waiting to advance epoch 3.0 boundary"
        );
    }
}

#[test]
#[ignore]
fn multiple_miners_mock_sign_epoch_25() {
    if env::var("BITCOIND_TEST") != Ok("1".into()) {
        return;
    }

    let num_signers = 5;
    let sender_sk = Secp256k1PrivateKey::new();
    let sender_addr = tests::to_addr(&sender_sk);
    let send_amt = 100;
    let send_fee = 180;

    let btc_miner_1_seed = vec![1, 1, 1, 1];
    let btc_miner_2_seed = vec![2, 2, 2, 2];
    let btc_miner_1_pk = Keychain::default(btc_miner_1_seed.clone()).get_pub_key();
    let btc_miner_2_pk = Keychain::default(btc_miner_2_seed.clone()).get_pub_key();

    let node_1_rpc = gen_random_port();
    let node_1_p2p = gen_random_port();
    let node_2_rpc = gen_random_port();
    let node_2_p2p = gen_random_port();

    let localhost = "127.0.0.1";
    let node_1_rpc_bind = format!("{localhost}:{node_1_rpc}");
    let node_2_rpc_bind = format!("{localhost}:{node_2_rpc}");
    let mut node_2_listeners = Vec::new();

    // partition the signer set so that ~half are listening and using node 1 for RPC and events,
    //  and the rest are using node 2

    let mut signer_test: SignerTest<SpawnedSigner> = SignerTest::new_with_config_modifications(
        num_signers,
        vec![(sender_addr, send_amt + send_fee)],
        |signer_config| {
            let node_host = if signer_config.endpoint.port() % 2 == 0 {
                &node_1_rpc_bind
            } else {
                &node_2_rpc_bind
            };
            signer_config.node_host = node_host.to_string();
        },
        |config| {
            config.node.rpc_bind = format!("{localhost}:{node_1_rpc}");
            config.node.p2p_bind = format!("{localhost}:{node_1_p2p}");
            config.node.data_url = format!("http://{localhost}:{node_1_rpc}");
            config.node.p2p_address = format!("{localhost}:{node_1_p2p}");

            config.node.seed = btc_miner_1_seed.clone();
            config.node.local_peer_seed = btc_miner_1_seed.clone();
            config.burnchain.local_mining_public_key = Some(btc_miner_1_pk.to_hex());
            config.miner.mining_key = Some(Secp256k1PrivateKey::from_seed(&[1]));
            config.miner.pre_nakamoto_mock_signing = true;
            let epochs = config.burnchain.epochs.as_mut().unwrap();
            for epoch in epochs.iter_mut() {
                if epoch.epoch_id == StacksEpochId::Epoch25 {
                    epoch.end_height = 251;
                }
                if epoch.epoch_id == StacksEpochId::Epoch30 {
                    epoch.start_height = 251;
                }
            }
            config.events_observers.retain(|listener| {
                let Ok(addr) = std::net::SocketAddr::from_str(&listener.endpoint) else {
                    warn!(
                        "Cannot parse {} to a socket, assuming it isn't a signer-listener binding",
                        listener.endpoint
                    );
                    return true;
                };
                if addr.port() % 2 == 0 || addr.port() == test_observer::EVENT_OBSERVER_PORT {
                    return true;
                }
                node_2_listeners.push(listener.clone());
                false
            })
        },
        Some(vec![btc_miner_1_pk, btc_miner_2_pk]),
        None,
    );
    let conf = signer_test.running_nodes.conf.clone();
    let mut conf_node_2 = conf.clone();
    let localhost = "127.0.0.1";
    conf_node_2.node.rpc_bind = format!("{localhost}:{node_2_rpc}");
    conf_node_2.node.p2p_bind = format!("{localhost}:{node_2_p2p}");
    conf_node_2.node.data_url = format!("http://{localhost}:{node_2_rpc}");
    conf_node_2.node.p2p_address = format!("{localhost}:{node_2_p2p}");
    conf_node_2.node.seed = btc_miner_2_seed.clone();
    conf_node_2.burnchain.local_mining_public_key = Some(btc_miner_2_pk.to_hex());
    conf_node_2.node.local_peer_seed = btc_miner_2_seed.clone();
    conf_node_2.miner.mining_key = Some(Secp256k1PrivateKey::from_seed(&[2]));
    conf_node_2.node.miner = true;
    conf_node_2.events_observers.clear();
    conf_node_2.events_observers.extend(node_2_listeners);
    assert!(!conf_node_2.events_observers.is_empty());

    let node_1_sk = Secp256k1PrivateKey::from_seed(&conf.node.local_peer_seed);
    let node_1_pk = StacksPublicKey::from_private(&node_1_sk);

    conf_node_2.node.working_dir = format!("{}-1", conf_node_2.node.working_dir);

    conf_node_2.node.set_bootstrap_nodes(
        format!("{}@{}", &node_1_pk.to_hex(), conf.node.p2p_bind),
        conf.burnchain.chain_id,
        conf.burnchain.peer_version,
    );

    let mut run_loop_2 = boot_nakamoto::BootRunLoop::new(conf_node_2.clone()).unwrap();
    let _run_loop_2_thread = thread::Builder::new()
        .name("run_loop_2".into())
        .spawn(move || run_loop_2.start(None, 0))
        .unwrap();

    let epochs = signer_test
        .running_nodes
        .conf
        .burnchain
        .epochs
        .clone()
        .unwrap();
    let epoch_3 = &epochs[StacksEpochId::Epoch30];
    let epoch_3_boundary = epoch_3.start_height - 1; // We only advance to the boundary as epoch 2.5 miner gets torn down at the boundary

    signer_test.boot_to_epoch_25_reward_cycle();

    info!("------------------------- Reached Epoch 2.5 Reward Cycle-------------------------");

    // Mine until epoch 3.0 and ensure that no more mock signatures are received
    let reward_cycle = signer_test.get_current_reward_cycle();
    let signer_slot_ids: Vec<_> = signer_test
        .get_signer_indices(reward_cycle)
        .iter()
        .map(|id| id.0)
        .collect();
    let signer_public_keys = signer_test.get_signer_public_keys(reward_cycle);
    assert_eq!(signer_slot_ids.len(), num_signers);

    let miners_stackerdb_contract = boot_code_id(MINERS_NAME, false);

    // Only advance to the boundary as the epoch 2.5 miner will be shut down at this point.
    while signer_test
        .running_nodes
        .btc_regtest_controller
        .get_headers_height()
        < epoch_3_boundary
    {
        let mut mock_block_mesage = None;
        let mock_poll_time = Instant::now();
        signer_test
            .running_nodes
            .btc_regtest_controller
            .build_next_block(1);
        let current_burn_block_height = signer_test
            .running_nodes
            .btc_regtest_controller
            .get_headers_height();
        debug!("Waiting for mock miner message for burn block height {current_burn_block_height}");
        while mock_block_mesage.is_none() {
            std::thread::sleep(Duration::from_millis(100));
            let chunks = test_observer::get_stackerdb_chunks();
            for chunk in chunks
                .into_iter()
                .filter_map(|chunk| {
                    if chunk.contract_id != miners_stackerdb_contract {
                        return None;
                    }
                    Some(chunk.modified_slots)
                })
                .flatten()
            {
                if chunk.data.is_empty() {
                    continue;
                }
                let SignerMessage::MockBlock(mock_block) =
                    SignerMessage::consensus_deserialize(&mut chunk.data.as_slice())
                        .expect("Failed to deserialize SignerMessage")
                else {
                    continue;
                };
                if mock_block.mock_proposal.peer_info.burn_block_height == current_burn_block_height
                {
                    mock_block
                        .mock_signatures
                        .iter()
                        .for_each(|mock_signature| {
                            assert!(signer_public_keys.iter().any(|signer| {
                                mock_signature
                                    .verify(
                                        &StacksPublicKey::from_slice(signer.to_bytes().as_slice())
                                            .unwrap(),
                                    )
                                    .expect("Failed to verify mock signature")
                            }));
                        });
                    mock_block_mesage = Some(mock_block);
                    break;
                }
            }
            assert!(
                mock_poll_time.elapsed() <= Duration::from_secs(15),
                "Failed to find mock miner message within timeout"
            );
        }
    }
}

#[test]
#[ignore]
/// This test asserts that signer set rollover works as expected.
/// Specifically, if a new set of signers are registered for an upcoming reward cycle,
/// old signers shut down operation and the new signers take over with the commencement of
/// the next reward cycle.
fn signer_set_rollover() {
    tracing_subscriber::registry()
        .with(fmt::layer())
        .with(EnvFilter::from_default_env())
        .init();

    info!("------------------------- Test Setup -------------------------");
    let num_signers = 5;
    let new_num_signers = 4;

    let new_signer_private_keys: Vec<_> = (0..new_num_signers)
        .map(|_| StacksPrivateKey::new())
        .collect();
    let new_signer_public_keys: Vec<_> = new_signer_private_keys
        .iter()
        .map(|sk| Secp256k1PublicKey::from_private(sk).to_bytes_compressed())
        .collect();
    let new_signer_addresses: Vec<_> = new_signer_private_keys.iter().map(tests::to_addr).collect();
    let sender_sk = Secp256k1PrivateKey::new();
    let sender_addr = tests::to_addr(&sender_sk);
    let send_amt = 100;
    let send_fee = 180;
    let recipient = PrincipalData::from(StacksAddress::burn_address(false));

    let mut initial_balances = new_signer_addresses
        .iter()
        .map(|addr| (*addr, POX_4_DEFAULT_STACKER_BALANCE))
        .collect::<Vec<_>>();

    initial_balances.push((sender_addr, (send_amt + send_fee) * 4));

    let run_stamp = rand::random();

    let rpc_port = 51024;
    let rpc_bind = format!("127.0.0.1:{rpc_port}");

    // Setup the new signers that will take over
    let new_signer_configs = build_signer_config_tomls(
        &new_signer_private_keys,
        &rpc_bind,
        Some(Duration::from_millis(128)), // Timeout defaults to 5 seconds. Let's override it to 128 milliseconds.
        &Network::Testnet,
        "12345",
        run_stamp,
        3000 + num_signers,
        Some(100_000),
        None,
        Some(9000 + num_signers),
        None,
    );

    let new_spawned_signers: Vec<_> = new_signer_configs
        .iter()
        .map(|conf| {
            info!("spawning signer");
            let signer_config = SignerConfig::load_from_str(conf).unwrap();
            SpawnedSigner::new(signer_config)
        })
        .collect();

    // Boot with some initial signer set
    let mut signer_test: SignerTest<SpawnedSigner> = SignerTest::new_with_config_modifications(
        num_signers,
        initial_balances,
        |_| {},
        |naka_conf| {
            for toml in new_signer_configs.clone() {
                let signer_config = SignerConfig::load_from_str(&toml).unwrap();
                info!(
                    "---- Adding signer endpoint to naka conf ({}) ----",
                    signer_config.endpoint
                );

                naka_conf.events_observers.insert(EventObserverConfig {
                    endpoint: format!("{}", signer_config.endpoint),
                    events_keys: vec![
                        EventKeyType::StackerDBChunks,
                        EventKeyType::BlockProposal,
                        EventKeyType::BurnchainBlocks,
                    ],
                    timeout_ms: 1000,
                });
            }
            naka_conf.node.rpc_bind = rpc_bind.clone();
        },
        None,
        None,
    );
    assert_eq!(
        new_spawned_signers[0].config.node_host,
        signer_test.running_nodes.conf.node.rpc_bind
    );
    // Only stack for one cycle so that the signer set changes
    signer_test.num_stacking_cycles = 1_u64;

    let http_origin = format!("http://{}", &signer_test.running_nodes.conf.node.rpc_bind);
    let short_timeout = Duration::from_secs(20);

    // Verify that naka_conf has our new signer's event observers
    for toml in &new_signer_configs {
        let signer_config = SignerConfig::load_from_str(toml).unwrap();
        let endpoint = format!("{}", signer_config.endpoint);
        assert!(signer_test
            .running_nodes
            .conf
            .events_observers
            .iter()
            .any(|observer| observer.endpoint == endpoint));
    }

    // Advance to the first reward cycle, stacking to the old signers beforehand

    info!("---- Booting to epoch 3 -----");
    signer_test.boot_to_epoch_3();

    // verify that the first reward cycle has the old signers in the reward set
    let reward_cycle = signer_test.get_current_reward_cycle();
    let signer_test_public_keys: Vec<_> = signer_test
        .signer_stacks_private_keys
        .iter()
        .map(|sk| Secp256k1PublicKey::from_private(sk).to_bytes_compressed())
        .collect();

    info!("---- Verifying that the current signers are the old signers ----");
    let current_signers = signer_test.get_reward_set_signers(reward_cycle);
    assert_eq!(current_signers.len(), num_signers);
    // Verify that the current signers are the same as the old signers
    for signer in current_signers.iter() {
        assert!(signer_test_public_keys.contains(&signer.signing_key.to_vec()));
        assert!(!new_signer_public_keys.contains(&signer.signing_key.to_vec()));
    }

    info!("---- Mining a block to trigger the signer set -----");
    // submit a tx so that the miner will mine an extra block
    let sender_nonce = 0;
    let transfer_tx = make_stacks_transfer(
        &sender_sk,
        sender_nonce,
        send_fee,
        signer_test.running_nodes.conf.burnchain.chain_id,
        &recipient,
        send_amt,
    );
    submit_tx(&http_origin, &transfer_tx);
    signer_test.mine_nakamoto_block(short_timeout);
    let mined_block = test_observer::get_mined_nakamoto_blocks().pop().unwrap();
    let block_sighash = mined_block.signer_signature_hash;
    let signer_signatures = mined_block.signer_signature;

    // verify the mined_block signatures against the OLD signer set
    for signature in signer_signatures.iter() {
        let pk = Secp256k1PublicKey::recover_to_pubkey(block_sighash.bits(), signature)
            .expect("FATAL: Failed to recover pubkey from block sighash");
        assert!(signer_test_public_keys.contains(&pk.to_bytes_compressed()));
        assert!(!new_signer_public_keys.contains(&pk.to_bytes_compressed()));
    }

    // advance to the next reward cycle, stacking to the new signers beforehand
    let reward_cycle = signer_test.get_current_reward_cycle();

    info!("---- Stacking new signers -----");

    let burn_block_height = signer_test
        .running_nodes
        .btc_regtest_controller
        .get_headers_height();
    let accounts_to_check: Vec<_> = new_signer_private_keys.iter().map(tests::to_addr).collect();
    for stacker_sk in new_signer_private_keys.iter() {
        let pox_addr = PoxAddress::from_legacy(
            AddressHashMode::SerializeP2PKH,
            tests::to_addr(stacker_sk).bytes,
        );
        let pox_addr_tuple: clarity::vm::Value =
            pox_addr.clone().as_clarity_tuple().unwrap().into();
        let signature = make_pox_4_signer_key_signature(
            &pox_addr,
            stacker_sk,
            reward_cycle.into(),
            &Pox4SignatureTopic::StackStx,
            CHAIN_ID_TESTNET,
            1_u128,
            u128::MAX,
            1,
        )
        .unwrap()
        .to_rsv();

        let signer_pk = Secp256k1PublicKey::from_private(stacker_sk);
        let stacking_tx = tests::make_contract_call(
            stacker_sk,
            0,
            1000,
            signer_test.running_nodes.conf.burnchain.chain_id,
            &StacksAddress::burn_address(false),
            "pox-4",
            "stack-stx",
            &[
                clarity::vm::Value::UInt(POX_4_DEFAULT_STACKER_STX_AMT),
                pox_addr_tuple.clone(),
                clarity::vm::Value::UInt(burn_block_height as u128),
                clarity::vm::Value::UInt(1),
                clarity::vm::Value::some(clarity::vm::Value::buff_from(signature).unwrap())
                    .unwrap(),
                clarity::vm::Value::buff_from(signer_pk.to_bytes_compressed()).unwrap(),
                clarity::vm::Value::UInt(u128::MAX),
                clarity::vm::Value::UInt(1),
            ],
        );
        submit_tx(&http_origin, &stacking_tx);
    }

    wait_for(60, || {
        Ok(accounts_to_check
            .iter()
            .all(|acct| get_account(&http_origin, acct).nonce >= 1))
    })
    .expect("Timed out waiting for stacking txs to be mined");

    signer_test.mine_nakamoto_block(short_timeout);

    let next_reward_cycle = reward_cycle.saturating_add(1);

    let next_cycle_height = signer_test
        .running_nodes
        .btc_regtest_controller
        .get_burnchain()
        .nakamoto_first_block_of_cycle(next_reward_cycle)
        .saturating_add(1);

    info!("---- Mining to next reward set calculation -----");
    signer_test.run_until_burnchain_height_nakamoto(
        Duration::from_secs(60),
        next_cycle_height.saturating_sub(3),
        new_num_signers,
    );

    // Verify that the new reward set is the new signers
    let reward_set = signer_test.get_reward_set_signers(next_reward_cycle);
    for signer in reward_set.iter() {
        assert!(!signer_test_public_keys.contains(&signer.signing_key.to_vec()));
        assert!(new_signer_public_keys.contains(&signer.signing_key.to_vec()));
    }

    info!("---- Mining to the next reward cycle (block {next_cycle_height}) -----",);
    signer_test.run_until_burnchain_height_nakamoto(
        Duration::from_secs(60),
        next_cycle_height,
        new_num_signers,
    );
    let new_reward_cycle = signer_test.get_current_reward_cycle();
    assert_eq!(new_reward_cycle, reward_cycle.saturating_add(1));

    info!("---- Verifying that the current signers are the new signers ----");
    let current_signers = signer_test.get_reward_set_signers(new_reward_cycle);
    assert_eq!(current_signers.len(), new_num_signers);
    for signer in current_signers.iter() {
        assert!(!signer_test_public_keys.contains(&signer.signing_key.to_vec()));
        assert!(new_signer_public_keys.contains(&signer.signing_key.to_vec()));
    }

    info!("---- Mining a block to verify new signer set -----");
    let sender_nonce = 1;
    let transfer_tx = make_stacks_transfer(
        &sender_sk,
        sender_nonce,
        send_fee,
        signer_test.running_nodes.conf.burnchain.chain_id,
        &recipient,
        send_amt,
    );
    submit_tx(&http_origin, &transfer_tx);
    signer_test.mine_nakamoto_block(short_timeout);
    let mined_block = test_observer::get_mined_nakamoto_blocks().pop().unwrap();

    info!("---- Verifying that the new signers signed the block -----");
    let signer_signatures = mined_block.signer_signature;

    // verify the mined_block signatures against the NEW signer set
    for signature in signer_signatures.iter() {
        let pk = Secp256k1PublicKey::recover_to_pubkey(block_sighash.bits(), signature)
            .expect("FATAL: Failed to recover pubkey from block sighash");
        assert!(!signer_test_public_keys.contains(&pk.to_bytes_compressed()));
        assert!(new_signer_public_keys.contains(&pk.to_bytes_compressed()));
    }

    signer_test.shutdown();
    for signer in new_spawned_signers {
        assert!(signer.stop().is_none());
    }
}

#[test]
#[ignore]
/// This test checks that the miners and signers will not produce Nakamoto blocks
/// until the minimum time has passed between blocks.
fn min_gap_between_blocks() {
    if env::var("BITCOIND_TEST") != Ok("1".into()) {
        return;
    }

    tracing_subscriber::registry()
        .with(fmt::layer())
        .with(EnvFilter::from_default_env())
        .init();

    info!("------------------------- Test Setup -------------------------");
    let num_signers = 5;
    let sender_sk = Secp256k1PrivateKey::new();
    let sender_addr = tests::to_addr(&sender_sk);
    let send_amt = 100;
    let send_fee = 180;

    let interim_blocks = 5;
    let recipient = PrincipalData::from(StacksAddress::burn_address(false));
    let time_between_blocks_ms = 10_000;
    let mut signer_test: SignerTest<SpawnedSigner> = SignerTest::new_with_config_modifications(
        num_signers,
        vec![(sender_addr, (send_amt + send_fee) * interim_blocks)],
        |_config| {},
        |config| {
            config.miner.min_time_between_blocks_ms = time_between_blocks_ms;
        },
        None,
        None,
    );

    let http_origin = format!("http://{}", &signer_test.running_nodes.conf.node.rpc_bind);

    signer_test.boot_to_epoch_3();

    info!("Ensure that the first Nakamoto block was mined");
    let blocks = get_nakamoto_headers(&signer_test.running_nodes.conf);
    assert_eq!(blocks.len(), 1);
    // mine the interim blocks
    info!("Mining interim blocks");
    for interim_block_ix in 0..interim_blocks {
        let blocks_processed_before = signer_test
            .running_nodes
            .nakamoto_blocks_mined
            .load(Ordering::SeqCst);
        // submit a tx so that the miner will mine an extra block
        let transfer_tx = make_stacks_transfer(
            &sender_sk,
            interim_block_ix, // same as the sender nonce
            send_fee,
            signer_test.running_nodes.conf.burnchain.chain_id,
            &recipient,
            send_amt,
        );
        submit_tx(&http_origin, &transfer_tx);

        info!("Submitted transfer tx and waiting for block to be processed");
        wait_for(60, || {
            let blocks_processed = signer_test
                .running_nodes
                .nakamoto_blocks_mined
                .load(Ordering::SeqCst);
            Ok(blocks_processed > blocks_processed_before)
        })
        .unwrap();
        info!("Mined interim block:{interim_block_ix}");
    }

    wait_for(60, || {
        let new_blocks = get_nakamoto_headers(&signer_test.running_nodes.conf);
        Ok(new_blocks.len() == blocks.len() + interim_blocks as usize)
    })
    .unwrap();

    // Verify that every Nakamoto block is mined after the gap is exceeded between each
    let mut blocks = get_nakamoto_headers(&signer_test.running_nodes.conf);
    blocks.sort_by(|a, b| a.stacks_block_height.cmp(&b.stacks_block_height));
    for i in 1..blocks.len() {
        let block = &blocks[i];
        let parent_block = &blocks[i - 1];
        assert_eq!(
            block.stacks_block_height,
            parent_block.stacks_block_height + 1
        );
        info!(
            "Checking that the time between blocks {} and {} is respected",
            parent_block.stacks_block_height, block.stacks_block_height
        );
        let block_time = block
            .anchored_header
            .as_stacks_nakamoto()
            .unwrap()
            .timestamp;
        let parent_block_time = parent_block
            .anchored_header
            .as_stacks_nakamoto()
            .unwrap()
            .timestamp;
        assert!(
            block_time > parent_block_time,
            "Block time is BEFORE parent block time"
        );
        assert!(
            Duration::from_secs(block_time - parent_block_time)
                >= Duration::from_millis(time_between_blocks_ms),
            "Block mined before gap was exceeded: {block_time}s - {parent_block_time}s > {time_between_blocks_ms}ms",
        );
    }
    debug!("Shutting down min_gap_between_blocks test");
    signer_test.shutdown();
}

#[test]
#[ignore]
/// Test scenario where there are duplicate signers with the same private key
/// First submitted signature should take precedence
fn duplicate_signers() {
    if env::var("BITCOIND_TEST") != Ok("1".into()) {
        return;
    }

    tracing_subscriber::registry()
        .with(fmt::layer())
        .with(EnvFilter::from_default_env())
        .init();

    // Disable p2p broadcast of the nakamoto blocks, so that we rely
    //  on the signer's using StackerDB to get pushed blocks
    *nakamoto_node::miner::TEST_SKIP_P2P_BROADCAST
        .lock()
        .unwrap() = Some(true);

    info!("------------------------- Test Setup -------------------------");
    let num_signers = 5;
    let mut signer_stacks_private_keys = (0..num_signers)
        .map(|_| StacksPrivateKey::new())
        .collect::<Vec<_>>();

    // First two signers have same private key
    signer_stacks_private_keys[1] = signer_stacks_private_keys[0];
    let unique_signers = num_signers - 1;
    let duplicate_pubkey = Secp256k1PublicKey::from_private(&signer_stacks_private_keys[0]);
    let duplicate_pubkey_from_copy =
        Secp256k1PublicKey::from_private(&signer_stacks_private_keys[1]);
    assert_eq!(
        duplicate_pubkey, duplicate_pubkey_from_copy,
        "Recovered pubkeys don't match"
    );

    let mut signer_test: SignerTest<SpawnedSigner> = SignerTest::new_with_config_modifications(
        num_signers,
        vec![],
        |_| {},
        |_| {},
        None,
        Some(signer_stacks_private_keys),
    );

    signer_test.boot_to_epoch_3();
    let timeout = Duration::from_secs(30);

    info!("------------------------- Try mining one block -------------------------");

    signer_test.mine_and_verify_confirmed_naka_block(timeout, num_signers);

    info!("------------------------- Read all `BlockResponse::Accepted` messages -------------------------");

    let mut signer_accepted_responses = vec![];
    let start_polling = Instant::now();
    while start_polling.elapsed() <= timeout {
        std::thread::sleep(Duration::from_secs(1));
        let messages = test_observer::get_stackerdb_chunks()
            .into_iter()
            .flat_map(|chunk| chunk.modified_slots)
            .filter_map(|chunk| {
                SignerMessage::consensus_deserialize(&mut chunk.data.as_slice()).ok()
            })
            .filter_map(|message| match message {
                SignerMessage::BlockResponse(BlockResponse::Accepted(m)) => {
                    info!("Message(accepted): {m:?}");
                    Some(m)
                }
                _ => {
                    debug!("Message(ignored): {message:?}");
                    None
                }
            });
        signer_accepted_responses.extend(messages);
    }

    info!("------------------------- Assert there are {unique_signers} unique signatures and recovered pubkeys -------------------------");

    // Pick a message hash
    let accepted = signer_accepted_responses
        .iter()
        .min_by_key(|accepted| accepted.signer_signature_hash)
        .expect("No `BlockResponse::Accepted` messages recieved");
    let selected_sighash = accepted.signer_signature_hash;

    // Filter only resonses for selected block and collect unique pubkeys and signatures
    let (pubkeys, signatures): (HashSet<_>, HashSet<_>) = signer_accepted_responses
        .into_iter()
        .filter(|accepted| accepted.signer_signature_hash == selected_sighash)
        .map(|accepted| {
            let pubkey = Secp256k1PublicKey::recover_to_pubkey(
                accepted.signer_signature_hash.bits(),
                &accepted.signature,
            )
            .expect("Failed to recover pubkey");
            (pubkey, accepted.signature)
        })
        .unzip();

    assert_eq!(pubkeys.len(), unique_signers);
    assert_eq!(signatures.len(), unique_signers);

    signer_test.shutdown();
}

/// This test involves two miners, each mining tenures with 6 blocks each. Half
/// of the signers are attached to each miner, so the test also verifies that
/// the signers' messages successfully make their way to the active miner.
#[test]
#[ignore]
fn multiple_miners_with_nakamoto_blocks() {
    let num_signers = 5;
    let max_nakamoto_tenures = 20;
    let inter_blocks_per_tenure = 5;

    // setup sender + recipient for a test stx transfer
    let sender_sk = Secp256k1PrivateKey::new();
    let sender_addr = tests::to_addr(&sender_sk);
    let send_amt = 1000;
    let send_fee = 180;
    let recipient = PrincipalData::from(StacksAddress::burn_address(false));

    let btc_miner_1_seed = vec![1, 1, 1, 1];
    let btc_miner_2_seed = vec![2, 2, 2, 2];
    let btc_miner_1_pk = Keychain::default(btc_miner_1_seed.clone()).get_pub_key();
    let btc_miner_2_pk = Keychain::default(btc_miner_2_seed.clone()).get_pub_key();

    let node_1_rpc = gen_random_port();
    let node_1_p2p = gen_random_port();
    let node_2_rpc = gen_random_port();
    let node_2_p2p = gen_random_port();

    let localhost = "127.0.0.1";
    let node_1_rpc_bind = format!("{localhost}:{node_1_rpc}");
    let node_2_rpc_bind = format!("{localhost}:{node_2_rpc}");
    let mut node_2_listeners = Vec::new();

    // partition the signer set so that ~half are listening and using node 1 for RPC and events,
    //  and the rest are using node 2
    let mut signer_test: SignerTest<SpawnedSigner> = SignerTest::new_with_config_modifications(
        num_signers,
        vec![(
            sender_addr,
            (send_amt + send_fee) * max_nakamoto_tenures * inter_blocks_per_tenure,
        )],
        |signer_config| {
            let node_host = if signer_config.endpoint.port() % 2 == 0 {
                &node_1_rpc_bind
            } else {
                &node_2_rpc_bind
            };
            signer_config.node_host = node_host.to_string();
        },
        |config| {
            config.node.rpc_bind = format!("{localhost}:{node_1_rpc}");
            config.node.p2p_bind = format!("{localhost}:{node_1_p2p}");
            config.node.data_url = format!("http://{localhost}:{node_1_rpc}");
            config.node.p2p_address = format!("{localhost}:{node_1_p2p}");
            config.miner.wait_on_interim_blocks = Duration::from_secs(5);
            config.node.pox_sync_sample_secs = 30;

            config.node.seed = btc_miner_1_seed.clone();
            config.node.local_peer_seed = btc_miner_1_seed.clone();
            config.burnchain.local_mining_public_key = Some(btc_miner_1_pk.to_hex());
            config.miner.mining_key = Some(Secp256k1PrivateKey::from_seed(&[1]));

            config.events_observers.retain(|listener| {
                let Ok(addr) = std::net::SocketAddr::from_str(&listener.endpoint) else {
                    warn!(
                        "Cannot parse {} to a socket, assuming it isn't a signer-listener binding",
                        listener.endpoint
                    );
                    return true;
                };
                if addr.port() % 2 == 0 || addr.port() == test_observer::EVENT_OBSERVER_PORT {
                    return true;
                }
                node_2_listeners.push(listener.clone());
                false
            })
        },
        Some(vec![btc_miner_1_pk, btc_miner_2_pk]),
        None,
    );
    let blocks_mined1 = signer_test.running_nodes.nakamoto_blocks_mined.clone();

    let conf = signer_test.running_nodes.conf.clone();
    let mut conf_node_2 = conf.clone();
    conf_node_2.node.rpc_bind = format!("{localhost}:{node_2_rpc}");
    conf_node_2.node.p2p_bind = format!("{localhost}:{node_2_p2p}");
    conf_node_2.node.data_url = format!("http://{localhost}:{node_2_rpc}");
    conf_node_2.node.p2p_address = format!("{localhost}:{node_2_p2p}");
    conf_node_2.node.seed = btc_miner_2_seed.clone();
    conf_node_2.burnchain.local_mining_public_key = Some(btc_miner_2_pk.to_hex());
    conf_node_2.node.local_peer_seed = btc_miner_2_seed.clone();
    conf_node_2.miner.mining_key = Some(Secp256k1PrivateKey::from_seed(&[2]));
    conf_node_2.node.miner = true;
    conf_node_2.events_observers.clear();
    conf_node_2.events_observers.extend(node_2_listeners);
    assert!(!conf_node_2.events_observers.is_empty());

    let node_1_sk = Secp256k1PrivateKey::from_seed(&conf.node.local_peer_seed);
    let node_1_pk = StacksPublicKey::from_private(&node_1_sk);

    conf_node_2.node.working_dir = format!("{}-1", conf_node_2.node.working_dir);

    conf_node_2.node.set_bootstrap_nodes(
        format!("{}@{}", &node_1_pk.to_hex(), conf.node.p2p_bind),
        conf.burnchain.chain_id,
        conf.burnchain.peer_version,
    );

    let http_origin = format!("http://{}", &conf.node.rpc_bind);

    let mut run_loop_2 = boot_nakamoto::BootRunLoop::new(conf_node_2.clone()).unwrap();
    let run_loop_stopper_2 = run_loop_2.get_termination_switch();
    let rl2_coord_channels = run_loop_2.coordinator_channels();
    let Counters {
        naka_submitted_commits: rl2_commits,
        naka_mined_blocks: blocks_mined2,
        ..
    } = run_loop_2.counters();
    let run_loop_2_thread = thread::Builder::new()
        .name("run_loop_2".into())
        .spawn(move || run_loop_2.start(None, 0))
        .unwrap();

    signer_test.boot_to_epoch_3();

    wait_for(120, || {
        let Some(node_1_info) = get_chain_info_opt(&conf) else {
            return Ok(false);
        };
        let Some(node_2_info) = get_chain_info_opt(&conf_node_2) else {
            return Ok(false);
        };
        Ok(node_1_info.stacks_tip_height == node_2_info.stacks_tip_height)
    })
    .expect("Timed out waiting for follower to catch up to the miner");

    let pre_nakamoto_peer_1_height = get_chain_info(&conf).stacks_tip_height;

    info!("------------------------- Reached Epoch 3.0 -------------------------");

    // due to the random nature of mining sortitions, the way this test is structured
    //  is that we keep track of how many tenures each miner produced, and once enough sortitions
    //  have been produced such that each miner has produced 3 tenures, we stop and check the
    //  results at the end
    let rl1_coord_channels = signer_test.running_nodes.coord_channel.clone();
    let rl1_commits = signer_test.running_nodes.commits_submitted.clone();

    let miner_1_pk = StacksPublicKey::from_private(conf.miner.mining_key.as_ref().unwrap());
    let miner_2_pk = StacksPublicKey::from_private(conf_node_2.miner.mining_key.as_ref().unwrap());
    let mut btc_blocks_mined = 1;
    let mut miner_1_tenures = 0;
    let mut miner_2_tenures = 0;
    let mut sender_nonce = 0;
    while !(miner_1_tenures >= 3 && miner_2_tenures >= 3) {
        if btc_blocks_mined > max_nakamoto_tenures {
            panic!("Produced {btc_blocks_mined} sortitions, but didn't cover the test scenarios, aborting");
        }
        let blocks_processed_before =
            blocks_mined1.load(Ordering::SeqCst) + blocks_mined2.load(Ordering::SeqCst);
        signer_test.mine_block_wait_on_processing(
            &[&rl1_coord_channels, &rl2_coord_channels],
            &[&rl1_commits, &rl2_commits],
            Duration::from_secs(30),
        );
        btc_blocks_mined += 1;

        // wait for the new block to be processed
        wait_for(60, || {
            let blocks_processed =
                blocks_mined1.load(Ordering::SeqCst) + blocks_mined2.load(Ordering::SeqCst);
            Ok(blocks_processed > blocks_processed_before)
        })
        .unwrap();

        info!(
            "Nakamoto blocks mined: {}",
            blocks_mined1.load(Ordering::SeqCst) + blocks_mined2.load(Ordering::SeqCst)
        );

        // mine the interim blocks
        info!("Mining interim blocks");
        for interim_block_ix in 0..inter_blocks_per_tenure {
            let blocks_processed_before =
                blocks_mined1.load(Ordering::SeqCst) + blocks_mined2.load(Ordering::SeqCst);
            // submit a tx so that the miner will mine an extra block
            let transfer_tx = make_stacks_transfer(
                &sender_sk,
                sender_nonce,
                send_fee,
                signer_test.running_nodes.conf.burnchain.chain_id,
                &recipient,
                send_amt,
            );
            sender_nonce += 1;
            submit_tx(&http_origin, &transfer_tx);

            wait_for(60, || {
                let blocks_processed =
                    blocks_mined1.load(Ordering::SeqCst) + blocks_mined2.load(Ordering::SeqCst);
                Ok(blocks_processed > blocks_processed_before)
            })
            .unwrap();
            info!("Mined interim block {btc_blocks_mined}:{interim_block_ix}");
        }

        let blocks = get_nakamoto_headers(&conf);
        let mut seen_burn_hashes = HashSet::new();
        miner_1_tenures = 0;
        miner_2_tenures = 0;
        for header in blocks.iter() {
            if seen_burn_hashes.contains(&header.burn_header_hash) {
                continue;
            }
            seen_burn_hashes.insert(header.burn_header_hash);

            let header = header.anchored_header.as_stacks_nakamoto().unwrap();
            if miner_1_pk
                .verify(
                    header.miner_signature_hash().as_bytes(),
                    &header.miner_signature,
                )
                .unwrap()
            {
                miner_1_tenures += 1;
            }
            if miner_2_pk
                .verify(
                    header.miner_signature_hash().as_bytes(),
                    &header.miner_signature,
                )
                .unwrap()
            {
                miner_2_tenures += 1;
            }
        }
        info!("Miner 1 tenures: {miner_1_tenures}, Miner 2 tenures: {miner_2_tenures}");
    }

    info!(
        "New chain info 1: {:?}",
        get_chain_info(&signer_test.running_nodes.conf)
    );

    info!("New chain info 2: {:?}", get_chain_info(&conf_node_2));

    let peer_1_height = get_chain_info(&conf).stacks_tip_height;
    let peer_2_height = get_chain_info(&conf_node_2).stacks_tip_height;
    info!("Peer height information"; "peer_1" => peer_1_height, "peer_2" => peer_2_height, "pre_naka_height" => pre_nakamoto_peer_1_height);
    assert_eq!(peer_1_height, peer_2_height);
    assert_eq!(
        peer_1_height,
        pre_nakamoto_peer_1_height + (btc_blocks_mined - 1) * (inter_blocks_per_tenure + 1)
    );
    assert_eq!(btc_blocks_mined, miner_1_tenures + miner_2_tenures);
    rl2_coord_channels
        .lock()
        .expect("Mutex poisoned")
        .stop_chains_coordinator();
    run_loop_stopper_2.store(false, Ordering::SeqCst);
    run_loop_2_thread.join().unwrap();
    signer_test.shutdown();
}

/// This test involves two miners, 1 and 2. During miner 1's first tenure, miner
/// 2 is forced to ignore one of the blocks in that tenure. The next time miner
/// 2 mines a block, it should attempt to fork the chain at that point. The test
/// verifies that the fork is not successful and that miner 1 is able to
/// continue mining after this fork attempt.
#[test]
#[ignore]
fn partial_tenure_fork() {
    if env::var("BITCOIND_TEST") != Ok("1".into()) {
        return;
    }

    let num_signers = 5;
    let max_nakamoto_tenures = 30;
    let inter_blocks_per_tenure = 5;

    // setup sender + recipient for a test stx transfer
    let sender_sk = Secp256k1PrivateKey::new();
    let sender_addr = tests::to_addr(&sender_sk);
    let send_amt = 1000;
    let send_fee = 180;
    let recipient = PrincipalData::from(StacksAddress::burn_address(false));

    let btc_miner_1_seed = vec![1, 1, 1, 1];
    let btc_miner_2_seed = vec![2, 2, 2, 2];
    let btc_miner_1_pk = Keychain::default(btc_miner_1_seed.clone()).get_pub_key();
    let btc_miner_2_pk = Keychain::default(btc_miner_2_seed.clone()).get_pub_key();

    let node_1_rpc = gen_random_port();
    let node_1_p2p = gen_random_port();
    let node_2_rpc = gen_random_port();
    let node_2_p2p = gen_random_port();

    let localhost = "127.0.0.1";
    let node_1_rpc_bind = format!("{localhost}:{node_1_rpc}");

    // All signers are listening to node 1
    let mut signer_test: SignerTest<SpawnedSigner> = SignerTest::new_with_config_modifications(
        num_signers,
        vec![(
            sender_addr,
            (send_amt + send_fee) * max_nakamoto_tenures * inter_blocks_per_tenure,
        )],
        |signer_config| {
            signer_config.node_host = node_1_rpc_bind.clone();
        },
        |config| {
            config.node.rpc_bind = format!("{localhost}:{node_1_rpc}");
            config.node.p2p_bind = format!("{localhost}:{node_1_p2p}");
            config.node.data_url = format!("http://{localhost}:{node_1_rpc}");
            config.node.p2p_address = format!("{localhost}:{node_1_p2p}");
            config.miner.wait_on_interim_blocks = Duration::from_secs(5);
            config.node.pox_sync_sample_secs = 30;

            config.node.seed = btc_miner_1_seed.clone();
            config.node.local_peer_seed = btc_miner_1_seed.clone();
            config.burnchain.local_mining_public_key = Some(btc_miner_1_pk.to_hex());
            config.miner.mining_key = Some(Secp256k1PrivateKey::from_seed(&[1]));

            // Increase the reward cycle length to avoid missing a prepare phase
            // while we are intentionally forking.
            config.burnchain.pox_reward_length = Some(40);
            config.burnchain.pox_prepare_length = Some(10);

            // Move epoch 2.5 and 3.0 earlier, so we have more time for the
            // test before re-stacking is required.
            if let Some(epochs) = config.burnchain.epochs.as_mut() {
                epochs[StacksEpochId::Epoch24].end_height = 131;
                epochs[StacksEpochId::Epoch25].start_height = 131;
                epochs[StacksEpochId::Epoch25].end_height = 166;
                epochs[StacksEpochId::Epoch30].start_height = 166;
            } else {
                panic!("Expected epochs to be set");
            }
        },
        Some(vec![btc_miner_1_pk, btc_miner_2_pk]),
        None,
    );
    let blocks_mined1 = signer_test.running_nodes.nakamoto_blocks_mined.clone();

    let conf = signer_test.running_nodes.conf.clone();
    let mut conf_node_2 = conf.clone();
    conf_node_2.node.rpc_bind = format!("{localhost}:{node_2_rpc}");
    conf_node_2.node.p2p_bind = format!("{localhost}:{node_2_p2p}");
    conf_node_2.node.data_url = format!("http://{localhost}:{node_2_rpc}");
    conf_node_2.node.p2p_address = format!("{localhost}:{node_2_p2p}");
    conf_node_2.node.seed = btc_miner_2_seed.clone();
    conf_node_2.burnchain.local_mining_public_key = Some(btc_miner_2_pk.to_hex());
    conf_node_2.node.local_peer_seed = btc_miner_2_seed.clone();
    conf_node_2.miner.mining_key = Some(Secp256k1PrivateKey::from_seed(&[2]));
    conf_node_2.node.miner = true;
    conf_node_2.events_observers.clear();

    let node_1_sk = Secp256k1PrivateKey::from_seed(&conf.node.local_peer_seed);
    let node_1_pk = StacksPublicKey::from_private(&node_1_sk);

    conf_node_2.node.working_dir = format!("{}-1", conf_node_2.node.working_dir);

    conf_node_2.node.set_bootstrap_nodes(
        format!("{}@{}", &node_1_pk.to_hex(), conf.node.p2p_bind),
        conf.burnchain.chain_id,
        conf.burnchain.peer_version,
    );

    let http_origin = format!("http://{}", &conf.node.rpc_bind);

    let mut run_loop_2 = boot_nakamoto::BootRunLoop::new(conf_node_2.clone()).unwrap();
    let rl2_coord_channels = run_loop_2.coordinator_channels();
    let run_loop_stopper_2 = run_loop_2.get_termination_switch();
    let Counters {
        naka_mined_blocks: blocks_mined2,
        naka_proposed_blocks: blocks_proposed2,
        ..
    } = run_loop_2.counters();

    signer_test.boot_to_epoch_3();
    let run_loop_2_thread = thread::Builder::new()
        .name("run_loop_2".into())
        .spawn(move || run_loop_2.start(None, 0))
        .unwrap();

    let pre_nakamoto_peer_1_height = get_chain_info(&conf).stacks_tip_height;

    wait_for(200, || {
        let Some(node_1_info) = get_chain_info_opt(&conf) else {
            return Ok(false);
        };
        let Some(node_2_info) = get_chain_info_opt(&conf_node_2) else {
            return Ok(false);
        };
        Ok(node_1_info.stacks_tip_height == node_2_info.stacks_tip_height)
    })
    .expect("Timed out waiting for follower to catch up to the miner");

    info!("------------------------- Reached Epoch 3.0 -------------------------");

    // due to the random nature of mining sortitions, the way this test is structured
    //  is that we keep track of how many tenures each miner produced, and once enough sortitions
    //  have been produced such that each miner has produced 3 tenures, we stop and check the
    //  results at the end
    let mut btc_blocks_mined = 0;
    let mut miner_1_tenures = 0u64;
    let mut miner_2_tenures = 0u64;
    let mut fork_initiated = false;
    let mut min_miner_1_tenures = u64::MAX;
    let mut min_miner_2_tenures = u64::MAX;
    let mut ignore_block = 0;

    let mut miner_1_blocks = 0;
    let mut miner_2_blocks = 0;
    let mut min_miner_2_blocks = 0;

    while miner_1_tenures < min_miner_1_tenures || miner_2_tenures < min_miner_2_tenures {
        if btc_blocks_mined >= max_nakamoto_tenures {
            panic!("Produced {btc_blocks_mined} sortitions, but didn't cover the test scenarios, aborting");
        }

        // Mine a block and wait for it to be processed, unless we are in a
        // forked tenure, in which case, just wait for the block proposal
        let mined_before_1 = blocks_mined1.load(Ordering::SeqCst);
        let mined_before_2 = blocks_mined2.load(Ordering::SeqCst);
        let proposed_before_2 = blocks_proposed2.load(Ordering::SeqCst);
        let proposed_before_1 = signer_test
            .running_nodes
            .nakamoto_blocks_proposed
            .load(Ordering::SeqCst);

        sleep_ms(1000);

        info!(
            "Next tenure checking";
            "fork_initiated?" => fork_initiated,
            "miner_1_tenures" => miner_1_tenures,
            "miner_2_tenures" => miner_2_tenures,
            "min_miner_1_tenures" => min_miner_2_tenures,
            "min_miner_2_tenures" => min_miner_2_tenures,
            "proposed_before_1" => proposed_before_1,
            "proposed_before_2" => proposed_before_2,
            "mined_before_1" => mined_before_1,
            "mined_before_2" => mined_before_2,
        );

        next_block_and(
            &mut signer_test.running_nodes.btc_regtest_controller,
            60,
            || {
                let mined_1 = blocks_mined1.load(Ordering::SeqCst);
                let mined_2 = blocks_mined2.load(Ordering::SeqCst);
                let proposed_2 = blocks_proposed2.load(Ordering::SeqCst);

                Ok((fork_initiated && proposed_2 > proposed_before_2)
                    || mined_1 > mined_before_1
                    || mined_2 > mined_before_2)
            },
        )
        .unwrap_or_else(|_| {
            let mined_1 = blocks_mined1.load(Ordering::SeqCst);
            let mined_2 = blocks_mined2.load(Ordering::SeqCst);
            let proposed_1 = signer_test
                .running_nodes
                .nakamoto_blocks_proposed
                .load(Ordering::SeqCst);
            let proposed_2 = blocks_proposed2.load(Ordering::SeqCst);
            error!(
                "Next tenure failed to tick";
                "fork_initiated?" => fork_initiated,
                "miner_1_tenures" => miner_1_tenures,
                "miner_2_tenures" => miner_2_tenures,
                "min_miner_1_tenures" => min_miner_2_tenures,
                "min_miner_2_tenures" => min_miner_2_tenures,
                "proposed_before_1" => proposed_before_1,
                "proposed_before_2" => proposed_before_2,
                "mined_before_1" => mined_before_1,
                "mined_before_2" => mined_before_2,
                "mined_1" => mined_1,
                "mined_2" => mined_2,
                "proposed_1" => proposed_1,
                "proposed_2" => proposed_2,
            );
            panic!();
        });
        btc_blocks_mined += 1;

        let mined_1 = blocks_mined1.load(Ordering::SeqCst);
        let miner = if mined_1 > mined_before_1 { 1 } else { 2 };

        if miner == 1 && miner_1_tenures == 0 {
            // Setup miner 2 to ignore a block in this tenure
            ignore_block = pre_nakamoto_peer_1_height
                + (btc_blocks_mined - 1) * (inter_blocks_per_tenure + 1)
                + 3;
            set_ignore_block(ignore_block, &conf_node_2.node.working_dir);

            // Ensure that miner 2 runs at least one more tenure
            min_miner_2_tenures = miner_2_tenures + 1;
            fork_initiated = true;
            min_miner_2_blocks = miner_2_blocks;
        }
        if miner == 2 && miner_2_tenures == min_miner_2_tenures {
            // This is the forking tenure. Ensure that miner 1 runs one more
            // tenure after this to validate that it continues to build off of
            // the proper block.
            min_miner_1_tenures = miner_1_tenures + 1;
        }

        let mut blocks = inter_blocks_per_tenure;
        // mine (or attempt to mine) the interim blocks
        for interim_block_ix in 0..inter_blocks_per_tenure {
            let mined_before_1 = blocks_mined1.load(Ordering::SeqCst);
            let mined_before_2 = blocks_mined2.load(Ordering::SeqCst);
            let proposed_before_2 = blocks_proposed2.load(Ordering::SeqCst);

            info!(
                "Mining interim blocks";
                "fork_initiated?" => fork_initiated,
                "miner_1_tenures" => miner_1_tenures,
                "miner_2_tenures" => miner_2_tenures,
                "min_miner_1_tenures" => min_miner_2_tenures,
                "min_miner_2_tenures" => min_miner_2_tenures,
                "proposed_before_2" => proposed_before_2,
                "mined_before_1" => mined_before_1,
                "mined_before_2" => mined_before_2,
            );

            // submit a tx so that the miner will mine an extra block
            let sender_nonce = (btc_blocks_mined - 1) * inter_blocks_per_tenure + interim_block_ix;
            let transfer_tx = make_stacks_transfer(
                &sender_sk,
                sender_nonce,
                send_fee,
                signer_test.running_nodes.conf.burnchain.chain_id,
                &recipient,
                send_amt,
            );
            // This may fail if the forking miner wins too many tenures and this account's
            // nonces get too high (TooMuchChaining)
            match submit_tx_fallible(&http_origin, &transfer_tx) {
                Ok(_) => {
                    wait_for(60, || {
                        let mined_1 = blocks_mined1.load(Ordering::SeqCst);
                        let mined_2 = blocks_mined2.load(Ordering::SeqCst);
                        let proposed_2 = blocks_proposed2.load(Ordering::SeqCst);

                        Ok((fork_initiated && proposed_2 > proposed_before_2)
                            || mined_1 > mined_before_1
                            || mined_2 > mined_before_2)
                    })
                    .unwrap_or_else(|_| {
                        let mined_1 = blocks_mined1.load(Ordering::SeqCst);
                        let mined_2 = blocks_mined2.load(Ordering::SeqCst);
                        let proposed_1 = signer_test
                            .running_nodes
                            .nakamoto_blocks_proposed
                            .load(Ordering::SeqCst);
                        let proposed_2 = blocks_proposed2.load(Ordering::SeqCst);
                        error!(
                            "Next tenure failed to tick";
                            "fork_initiated?" => fork_initiated,
                            "miner_1_tenures" => miner_1_tenures,
                            "miner_2_tenures" => miner_2_tenures,
                            "min_miner_1_tenures" => min_miner_2_tenures,
                            "min_miner_2_tenures" => min_miner_2_tenures,
                            "proposed_before_1" => proposed_before_1,
                            "proposed_before_2" => proposed_before_2,
                            "mined_before_1" => mined_before_1,
                            "mined_before_2" => mined_before_2,
                            "mined_1" => mined_1,
                            "mined_2" => mined_2,
                            "proposed_1" => proposed_1,
                            "proposed_2" => proposed_2,
                        );
                        panic!();
                    });
                }
                Err(e) => {
                    if e.to_string().contains("TooMuchChaining") {
                        info!("TooMuchChaining error, skipping block");
                        blocks = interim_block_ix;
                        break;
                    } else {
                        panic!("Failed to submit tx: {e}");
                    }
                }
            }
            info!("Attempted to mine interim block {btc_blocks_mined}:{interim_block_ix}");
        }

        if miner == 1 {
            miner_1_tenures += 1;
            miner_1_blocks += blocks;
        } else {
            miner_2_tenures += 1;
            miner_2_blocks += blocks;
        }

        let mined_1 = blocks_mined1.load(Ordering::SeqCst);
        let mined_2 = blocks_mined2.load(Ordering::SeqCst);

        info!(
            "Miner 1 tenures: {miner_1_tenures}, Miner 2 tenures: {miner_2_tenures}, Miner 1 before: {mined_before_1}, Miner 2 before: {mined_before_2}, Miner 1 blocks: {mined_1}, Miner 2 blocks: {mined_2}",
        );

        if miner == 1 {
            assert_eq!(mined_1, mined_before_1 + blocks + 1);
        } else if miner_2_tenures < min_miner_2_tenures {
            assert_eq!(mined_2, mined_before_2 + blocks + 1);
        } else {
            // Miner 2 should have mined 0 blocks after the fork
            assert_eq!(mined_2, mined_before_2);
        }
    }

    info!(
        "New chain info 1: {:?}",
        get_chain_info(&signer_test.running_nodes.conf)
    );

    info!("New chain info 2: {:?}", get_chain_info(&conf_node_2));

    let peer_1_height = get_chain_info(&conf).stacks_tip_height;
    let peer_2_height = get_chain_info(&conf_node_2).stacks_tip_height;
    assert_eq!(peer_2_height, ignore_block - 1);
    // The height may be higher than expected due to extra transactions waiting
    // to be mined during the forking miner's tenure.
    // We cannot guarantee due to TooMuchChaining that the miner will mine inter_blocks_per_tenure
    // Must be at least the number of blocks mined by miner 1 and the number of blocks mined by miner 2
    // before the fork was initiated
    assert!(peer_1_height >= pre_nakamoto_peer_1_height + miner_1_blocks + min_miner_2_blocks);
    assert_eq!(btc_blocks_mined, miner_1_tenures + miner_2_tenures);

    let sortdb = SortitionDB::open(
        &conf_node_2.get_burn_db_file_path(),
        false,
        conf_node_2.get_burnchain().pox_constants,
    )
    .unwrap();

    let (chainstate, _) = StacksChainState::open(
        false,
        conf_node_2.burnchain.chain_id,
        &conf_node_2.get_chainstate_path_str(),
        None,
    )
    .unwrap();
    let tip = NakamotoChainState::get_canonical_block_header(chainstate.db(), &sortdb)
        .unwrap()
        .unwrap();
    assert_eq!(tip.stacks_block_height, ignore_block - 1);
    rl2_coord_channels
        .lock()
        .expect("Mutex poisoned")
        .stop_chains_coordinator();
    run_loop_stopper_2.store(false, Ordering::SeqCst);
    run_loop_2_thread.join().unwrap();
    signer_test.shutdown();
}

#[test]
#[ignore]
/// Test that signers that accept a block locally, but that was rejected globally will accept a subsequent attempt
/// by the miner essentially reorg their prior locally accepted/signed block, i.e. the globally rejected block overrides
/// their local view.
///
/// Test Setup:
/// The test spins up five stacks signers, one miner Nakamoto node, and a corresponding bitcoind.
/// The stacks node is then advanced to Epoch 3.0 boundary to allow block signing.
///
/// Test Execution:
/// The node mines 1 stacks block N (all signers sign it). The subsequent block N+1 is proposed, but rejected by >30% of the signers.
/// The miner then attempts to mine N+1', and all signers accept the block.
///
/// Test Assertion:
/// Stacks tip advances to N+1'
fn locally_accepted_blocks_overriden_by_global_rejection() {
    if env::var("BITCOIND_TEST") != Ok("1".into()) {
        return;
    }

    tracing_subscriber::registry()
        .with(fmt::layer())
        .with(EnvFilter::from_default_env())
        .init();

    info!("------------------------- Test Setup -------------------------");
    let num_signers = 5;
    let sender_sk = Secp256k1PrivateKey::new();
    let sender_addr = tests::to_addr(&sender_sk);
    let send_amt = 100;
    let send_fee = 180;
    let nmb_txs = 3;
    let recipient = PrincipalData::from(StacksAddress::burn_address(false));
    let short_timeout_secs = 20;
    let mut signer_test: SignerTest<SpawnedSigner> = SignerTest::new(
        num_signers,
        vec![(sender_addr, (send_amt + send_fee) * nmb_txs)],
    );

    let all_signers: Vec<_> = signer_test
        .signer_stacks_private_keys
        .iter()
        .map(StacksPublicKey::from_private)
        .collect();

    let http_origin = format!("http://{}", &signer_test.running_nodes.conf.node.rpc_bind);
    signer_test.boot_to_epoch_3();

    info!("------------------------- Test Mine Nakamoto Block N -------------------------");
    let info_before = signer_test.stacks_client.get_peer_info().unwrap();
    let mined_blocks = signer_test.running_nodes.nakamoto_blocks_mined.clone();
    let blocks_before = mined_blocks.load(Ordering::SeqCst);
    // submit a tx so that the miner will mine a stacks block
    let mut sender_nonce = 0;
    let transfer_tx = make_stacks_transfer(
        &sender_sk,
        sender_nonce,
        send_fee,
        signer_test.running_nodes.conf.burnchain.chain_id,
        &recipient,
        send_amt,
    );
    let tx = submit_tx(&http_origin, &transfer_tx);
    info!("Submitted tx {tx} in to mine block N");
    wait_for(short_timeout_secs, || {
        Ok(mined_blocks.load(Ordering::SeqCst) > blocks_before
            && signer_test
                .stacks_client
                .get_peer_info()
                .unwrap()
                .stacks_tip_height
                > info_before.stacks_tip_height)
    })
    .expect("Timed out waiting for stacks block N to be mined");
    sender_nonce += 1;
    let info_after = signer_test.stacks_client.get_peer_info().unwrap();
    assert_eq!(
        info_before.stacks_tip_height + 1,
        info_after.stacks_tip_height
    );
    let nakamoto_blocks = test_observer::get_mined_nakamoto_blocks();
    let block_n = nakamoto_blocks.last().unwrap();
    assert_eq!(info_after.stacks_tip.to_string(), block_n.block_hash);
    signer_test
        .wait_for_block_acceptance(
            short_timeout_secs,
            &block_n.signer_signature_hash,
            &all_signers,
        )
        .expect("Timed out waiting for block acceptance of N");

    info!("------------------------- Attempt to Mine Nakamoto Block N+1 -------------------------");
    // Make half of the signers reject the block proposal by the miner to ensure its marked globally rejected
    let rejecting_signers: Vec<_> = all_signers
        .iter()
        .cloned()
        .take(num_signers / 2 + num_signers % 2)
        .collect();
    TEST_REJECT_ALL_BLOCK_PROPOSAL
        .lock()
        .unwrap()
        .replace(rejecting_signers.clone());
    test_observer::clear();
    // Make a new stacks transaction to create a different block signature, but make sure to propose it
    // AFTER the signers are unfrozen so they don't inadvertently prevent the new block being accepted
    let transfer_tx = make_stacks_transfer(
        &sender_sk,
        sender_nonce,
        send_fee,
        signer_test.running_nodes.conf.burnchain.chain_id,
        &recipient,
        send_amt,
    );
    let tx = submit_tx(&http_origin, &transfer_tx);
    sender_nonce += 1;
    info!("Submitted tx {tx} to mine block N+1");

    let blocks_before = mined_blocks.load(Ordering::SeqCst);
    let info_before = signer_test.stacks_client.get_peer_info().unwrap();
    // We cannot gaurantee that ALL signers will reject due to the testing directive as we may hit majority first..So ensure that we only assert that up to the threshold number rejected
    signer_test
        .wait_for_block_rejections(short_timeout_secs, &rejecting_signers)
        .expect("Timed out waiting for block rejection of N+1");

    assert_eq!(blocks_before, mined_blocks.load(Ordering::SeqCst));
    let info_after = signer_test.stacks_client.get_peer_info().unwrap();
    assert_eq!(info_before, info_after);
    // Ensure that the block was not accepted globally so the stacks tip has not advanced to N+1
    let nakamoto_blocks = test_observer::get_mined_nakamoto_blocks();
    let block_n_1 = nakamoto_blocks.last().unwrap();
    assert_ne!(block_n_1, block_n);

    info!("------------------------- Test Mine Nakamoto Block N+1' -------------------------");
    let info_before = signer_test.stacks_client.get_peer_info().unwrap();
    TEST_REJECT_ALL_BLOCK_PROPOSAL
        .lock()
        .unwrap()
        .replace(Vec::new());

    let transfer_tx = make_stacks_transfer(
        &sender_sk,
        sender_nonce,
        send_fee,
        signer_test.running_nodes.conf.burnchain.chain_id,
        &recipient,
        send_amt,
    );
    let tx = submit_tx(&http_origin, &transfer_tx);
    info!("Submitted tx {tx} to mine block N+1'");

    wait_for(short_timeout_secs, || {
        Ok(mined_blocks.load(Ordering::SeqCst) > blocks_before
            && signer_test
                .stacks_client
                .get_peer_info()
                .unwrap()
                .stacks_tip_height
                > info_before.stacks_tip_height
            && test_observer::get_mined_nakamoto_blocks().last().unwrap() != block_n_1)
    })
    .expect("Timed out waiting for stacks block N+1' to be mined");
    let blocks_after = mined_blocks.load(Ordering::SeqCst);
    assert_eq!(blocks_after, blocks_before + 1);

    let info_after = signer_test.stacks_client.get_peer_info().unwrap();
    assert_eq!(
        info_after.stacks_tip_height,
        info_before.stacks_tip_height + 1
    );
    // Ensure that the block was accepted globally so the stacks tip has advanced to N+1'
    let nakamoto_blocks = test_observer::get_mined_nakamoto_blocks();
    let block_n_1_prime = nakamoto_blocks.last().unwrap();
    assert_eq!(
        info_after.stacks_tip.to_string(),
        block_n_1_prime.block_hash
    );
    assert_ne!(block_n_1_prime, block_n_1);
    // Verify that all signers accepted the new block proposal
    signer_test
        .wait_for_block_acceptance(
            short_timeout_secs,
            &block_n_1_prime.signer_signature_hash,
            &all_signers,
        )
        .expect("Timed out waiting for block acceptance of N+1'");
}

#[test]
#[ignore]
/// Test that signers that reject a block locally, but that was accepted globally will accept
/// a subsequent block built on top of the accepted block
///
/// Test Setup:
/// The test spins up five stacks signers, one miner Nakamoto node, and a corresponding bitcoind.
/// The stacks node is then advanced to Epoch 3.0 boundary to allow block signing.
///
/// Test Execution:
/// The node mines 1 stacks block N (all signers sign it). The subsequent block N+1 is proposed, but rejected by <30% of the signers.
/// The miner then attempts to mine N+2, and all signers accept the block.
///
/// Test Assertion:
/// Stacks tip advances to N+2
fn locally_rejected_blocks_overriden_by_global_acceptance() {
    if env::var("BITCOIND_TEST") != Ok("1".into()) {
        return;
    }

    tracing_subscriber::registry()
        .with(fmt::layer())
        .with(EnvFilter::from_default_env())
        .init();

    info!("------------------------- Test Setup -------------------------");
    let num_signers = 5;
    let sender_sk = Secp256k1PrivateKey::new();
    let sender_addr = tests::to_addr(&sender_sk);
    let send_amt = 100;
    let send_fee = 180;
    let nmb_txs = 3;

    let recipient = PrincipalData::from(StacksAddress::burn_address(false));
    let mut signer_test: SignerTest<SpawnedSigner> = SignerTest::new(
        num_signers,
        vec![(sender_addr, (send_amt + send_fee) * nmb_txs)],
    );

    let all_signers: Vec<_> = signer_test
        .signer_stacks_private_keys
        .iter()
        .map(StacksPublicKey::from_private)
        .collect();

    let http_origin = format!("http://{}", &signer_test.running_nodes.conf.node.rpc_bind);
    let short_timeout = 30;
    signer_test.boot_to_epoch_3();

    info!("------------------------- Test Mine Nakamoto Block N -------------------------");
    let mined_blocks = signer_test.running_nodes.nakamoto_blocks_mined.clone();
    let info_before = signer_test
        .stacks_client
        .get_peer_info()
        .expect("Failed to get peer info");

    // submit a tx so that the miner will mine a stacks block N
    let mut sender_nonce = 0;
    let transfer_tx = make_stacks_transfer(
        &sender_sk,
        sender_nonce,
        send_fee,
        signer_test.running_nodes.conf.burnchain.chain_id,
        &recipient,
        send_amt,
    );
    let tx = submit_tx(&http_origin, &transfer_tx);
    sender_nonce += 1;
    info!("Submitted tx {tx} in to mine block N");

    wait_for(short_timeout, || {
        Ok(signer_test
            .stacks_client
            .get_peer_info()
            .expect("Failed to get peer info")
            .stacks_tip_height
            > info_before.stacks_tip_height)
    })
    .expect("Timed out waiting for N to be mined and processed");

    let info_after = signer_test
        .stacks_client
        .get_peer_info()
        .expect("Failed to get peer info");
    assert_eq!(
        info_before.stacks_tip_height + 1,
        info_after.stacks_tip_height
    );

    // Ensure that the block was accepted globally so the stacks tip has advanced to N
    let nakamoto_blocks = test_observer::get_mined_nakamoto_blocks();
    let block_n = nakamoto_blocks.last().unwrap();
    assert_eq!(info_after.stacks_tip.to_string(), block_n.block_hash);

    // Make sure that ALL signers accepted the block proposal
    signer_test
        .wait_for_block_acceptance(short_timeout, &block_n.signer_signature_hash, &all_signers)
        .expect("Timed out waiting for block acceptance of N");

    info!("------------------------- Mine Nakamoto Block N+1 -------------------------");
    // Make less than 30% of the signers reject the block and ensure it is STILL marked globally accepted
    let rejecting_signers: Vec<_> = all_signers
        .iter()
        .cloned()
        .take(num_signers * 3 / 10)
        .collect();
    TEST_REJECT_ALL_BLOCK_PROPOSAL
        .lock()
        .unwrap()
        .replace(rejecting_signers.clone());
    test_observer::clear();

    // submit a tx so that the miner will mine a stacks block N+1
    let blocks_before = mined_blocks.load(Ordering::SeqCst);
    let info_before = signer_test
        .stacks_client
        .get_peer_info()
        .expect("Failed to get peer info");
    let transfer_tx = make_stacks_transfer(
        &sender_sk,
        sender_nonce,
        send_fee,
        signer_test.running_nodes.conf.burnchain.chain_id,
        &recipient,
        send_amt,
    );
    let tx = submit_tx(&http_origin, &transfer_tx);
    sender_nonce += 1;
    info!("Submitted tx {tx} in to mine block N+1");

    wait_for(30, || {
        Ok(mined_blocks.load(Ordering::SeqCst) > blocks_before
            && signer_test
                .stacks_client
                .get_peer_info()
                .unwrap()
                .stacks_tip_height
                > info_before.stacks_tip_height)
    })
    .expect("Timed out waiting for stacks block N+1 to be mined");

    signer_test
        .wait_for_block_rejections(short_timeout, &rejecting_signers)
        .expect("Timed out waiting for block rejection of N+1");

    // Assert the block was mined
    let info_after = signer_test
        .stacks_client
        .get_peer_info()
        .expect("Failed to get peer info");
    assert_eq!(blocks_before + 1, mined_blocks.load(Ordering::SeqCst));
    assert_eq!(
        info_before.stacks_tip_height + 1,
        info_after.stacks_tip_height
    );

    // Ensure that the block was still accepted globally so the stacks tip has advanced to N+1
    let nakamoto_blocks = test_observer::get_mined_nakamoto_blocks();
    let block_n_1 = nakamoto_blocks.last().unwrap();
    assert_eq!(info_after.stacks_tip.to_string(), block_n_1.block_hash);
    assert_ne!(block_n_1, block_n);

    signer_test
        .wait_for_block_acceptance(
            short_timeout,
            &block_n_1.signer_signature_hash,
            &all_signers[num_signers * 3 / 10 + 1..],
        )
        .expect("Timed out waiting for block acceptance of N+1");

    info!("------------------------- Test Mine Nakamoto Block N+2 -------------------------");
    // Ensure that all signers accept the block proposal N+2
    let info_before = signer_test.stacks_client.get_peer_info().unwrap();
    let blocks_before = mined_blocks.load(Ordering::SeqCst);
    TEST_REJECT_ALL_BLOCK_PROPOSAL
        .lock()
        .unwrap()
        .replace(Vec::new());

    // submit a tx so that the miner will mine a stacks block N+2 and ensure ALL signers accept it
    let transfer_tx = make_stacks_transfer(
        &sender_sk,
        sender_nonce,
        send_fee,
        signer_test.running_nodes.conf.burnchain.chain_id,
        &recipient,
        send_amt,
    );
    let tx = submit_tx(&http_origin, &transfer_tx);
    info!("Submitted tx {tx} in to mine block N+2");
    wait_for(30, || {
        Ok(mined_blocks.load(Ordering::SeqCst) > blocks_before
            && signer_test
                .stacks_client
                .get_peer_info()
                .unwrap()
                .stacks_tip_height
                > info_before.stacks_tip_height)
    })
    .expect("Timed out waiting for stacks block N+2 to be mined");
    let blocks_after = mined_blocks.load(Ordering::SeqCst);
    assert_eq!(blocks_after, blocks_before + 1);

    let info_after = signer_test.stacks_client.get_peer_info().unwrap();
    assert_eq!(
        info_before.stacks_tip_height + 1,
        info_after.stacks_tip_height,
    );
    // Ensure that the block was accepted globally so the stacks tip has advanced to N+2
    let nakamoto_blocks = test_observer::get_mined_nakamoto_blocks();
    let block_n_2 = nakamoto_blocks.last().unwrap();
    assert_eq!(info_after.stacks_tip.to_string(), block_n_2.block_hash);
    assert_ne!(block_n_2, block_n_1);

    // Make sure that ALL signers accepted the block proposal
    signer_test
        .wait_for_block_acceptance(
            short_timeout,
            &block_n_2.signer_signature_hash,
            &all_signers,
        )
        .expect("Timed out waiting for block acceptance of N+2");
}

#[test]
#[ignore]
/// Test that signers that have accepted a locally signed block N+1 built in tenure A can sign a block proposed during a
/// new tenure B built upon the last globally accepted block N if the timeout is exceeded, i.e. a reorg can occur at a tenure boundary.
///
/// Test Setup:
/// The test spins up five stacks signers, one miner Nakamoto node, and a corresponding bitcoind.
/// The stacks node is then advanced to Epoch 3.0 boundary to allow block signing.
///
/// Test Execution:
/// The node mines 1 stacks block N (all signers sign it). The subsequent block N+1 is proposed, but <30% accept it. The remaining signers
/// do not make a decision on the block. A new tenure begins and the miner proposes a new block N+1' which all signers accept.
///
/// Test Assertion:
/// Stacks tip advances to N+1'
fn reorg_locally_accepted_blocks_across_tenures_succeeds() {
    if env::var("BITCOIND_TEST") != Ok("1".into()) {
        return;
    }

    tracing_subscriber::registry()
        .with(fmt::layer())
        .with(EnvFilter::from_default_env())
        .init();

    info!("------------------------- Test Setup -------------------------");
    let num_signers = 5;
    let sender_sk = Secp256k1PrivateKey::new();
    let sender_addr = tests::to_addr(&sender_sk);
    let send_amt = 100;
    let send_fee = 180;
    let nmb_txs = 2;
    let recipient = PrincipalData::from(StacksAddress::burn_address(false));
    let mut signer_test: SignerTest<SpawnedSigner> = SignerTest::new_with_config_modifications(
        num_signers,
        vec![(sender_addr, (send_amt + send_fee) * nmb_txs)],
        |config| {
            // Just accept all reorg attempts
            config.tenure_last_block_proposal_timeout = Duration::from_secs(0);
        },
        |config| {
            config.miner.block_commit_delay = Duration::from_secs(0);
        },
        None,
        None,
    );
    let all_signers = signer_test
        .signer_stacks_private_keys
        .iter()
        .map(StacksPublicKey::from_private)
        .collect::<Vec<_>>();
    let http_origin = format!("http://{}", &signer_test.running_nodes.conf.node.rpc_bind);
    let short_timeout = 30;
    signer_test.boot_to_epoch_3();
    info!("------------------------- Starting Tenure A -------------------------");
    info!("------------------------- Test Mine Nakamoto Block N -------------------------");
    let mined_blocks = signer_test.running_nodes.nakamoto_blocks_mined.clone();
    let info_before = signer_test
        .stacks_client
        .get_peer_info()
        .expect("Failed to get peer info");

    // submit a tx so that the miner will mine a stacks block
    let mut sender_nonce = 0;
    let transfer_tx = make_stacks_transfer(
        &sender_sk,
        sender_nonce,
        send_fee,
        signer_test.running_nodes.conf.burnchain.chain_id,
        &recipient,
        send_amt,
    );
    let tx = submit_tx(&http_origin, &transfer_tx);
    sender_nonce += 1;
    info!("Submitted tx {tx} in to mine block N");
    wait_for(short_timeout, || {
        let info_after = signer_test
            .stacks_client
            .get_peer_info()
            .expect("Failed to get peer info");
        Ok(info_after.stacks_tip_height > info_before.stacks_tip_height)
    })
    .expect("Timed out waiting for block to be mined and processed");

    // Ensure that the block was accepted globally so the stacks tip has advanced to N
    let info_after = signer_test
        .stacks_client
        .get_peer_info()
        .expect("Failed to get peer info");
    assert_eq!(
        info_before.stacks_tip_height + 1,
        info_after.stacks_tip_height
    );
    let nakamoto_blocks = test_observer::get_mined_nakamoto_blocks();
    let block_n = nakamoto_blocks.last().unwrap();
    assert_eq!(info_after.stacks_tip.to_string(), block_n.block_hash);

    info!("------------------------- Attempt to Mine Nakamoto Block N+1 -------------------------");
    // Make more than >70% of the signers ignore the block proposal to ensure it it is not globally accepted/rejected
    let ignoring_signers: Vec<_> = all_signers
        .iter()
        .cloned()
        .take(num_signers * 7 / 10)
        .collect();
    let non_ignoring_signers: Vec<_> = all_signers
        .iter()
        .cloned()
        .skip(num_signers * 7 / 10)
        .collect();
    TEST_IGNORE_ALL_BLOCK_PROPOSALS
        .lock()
        .unwrap()
        .replace(ignoring_signers.clone());
    // Clear the stackerdb chunks
    test_observer::clear();

    let blocks_before = mined_blocks.load(Ordering::SeqCst);
    let info_before = signer_test
        .stacks_client
        .get_peer_info()
        .expect("Failed to get peer info");

    // submit a tx so that the miner will ATTEMPT to mine a stacks block N+1
    let transfer_tx = make_stacks_transfer(
        &sender_sk,
        sender_nonce,
        send_fee,
        signer_test.running_nodes.conf.burnchain.chain_id,
        &recipient,
        send_amt,
    );
    let tx = submit_tx(&http_origin, &transfer_tx);

    info!("Submitted tx {tx} in to attempt to mine block N+1");
    wait_for(short_timeout, || {
        let accepted_signers = test_observer::get_stackerdb_chunks()
            .into_iter()
            .flat_map(|chunk| chunk.modified_slots)
            .filter_map(|chunk| {
                let message = SignerMessage::consensus_deserialize(&mut chunk.data.as_slice())
                    .expect("Failed to deserialize SignerMessage");
                match message {
                    SignerMessage::BlockResponse(BlockResponse::Accepted(accepted)) => {
                        non_ignoring_signers.iter().find(|key| {
                            key.verify(accepted.signer_signature_hash.bits(), &accepted.signature)
                                .is_ok()
                        })
                    }
                    _ => None,
                }
            })
            .collect::<Vec<_>>();
        Ok(accepted_signers.len() + ignoring_signers.len() == num_signers)
    })
    .expect("FAIL: Timed out waiting for block proposal acceptance");

    let blocks_after = mined_blocks.load(Ordering::SeqCst);
    let info_after = signer_test
        .stacks_client
        .get_peer_info()
        .expect("Failed to get peer info");
    assert_eq!(blocks_after, blocks_before);
    assert_eq!(info_after, info_before);
    // Ensure that the block was NOT accepted globally so the stacks tip has NOT advanced to N+1
    let nakamoto_blocks = test_observer::get_mined_nakamoto_blocks();
    let block_n_1 = nakamoto_blocks.last().unwrap();
    assert_ne!(block_n_1, block_n);
    assert_ne!(info_after.stacks_tip.to_string(), block_n_1.block_hash);

    info!("------------------------- Starting Tenure B -------------------------");
    // Start a new tenure and ensure the miner can propose a new block N+1' that is accepted by all signers
    let commits_submitted = signer_test.running_nodes.commits_submitted.clone();
    let commits_before = commits_submitted.load(Ordering::SeqCst);
    next_block_and(
        &mut signer_test.running_nodes.btc_regtest_controller,
        60,
        || {
            let commits_count = commits_submitted.load(Ordering::SeqCst);
            Ok(commits_count > commits_before)
        },
    )
    .unwrap();

    info!(
        "------------------------- Mine Nakamoto Block N+1' in Tenure B -------------------------"
    );
    let info_before = signer_test
        .stacks_client
        .get_peer_info()
        .expect("Failed to get peer info");
    TEST_IGNORE_ALL_BLOCK_PROPOSALS
        .lock()
        .unwrap()
        .replace(Vec::new());
    wait_for(short_timeout, || {
        let info_after = signer_test
            .stacks_client
            .get_peer_info()
            .expect("Failed to get peer info");
        Ok(info_after.stacks_tip_height > info_before.stacks_tip_height)
    })
    .expect("Timed out waiting for block to be mined and processed");

    let info_after = signer_test
        .stacks_client
        .get_peer_info()
        .expect("Failed to get peer info");
    assert_eq!(
        info_before.stacks_tip_height + 1,
        info_after.stacks_tip_height
    );

    // Ensure that the block was accepted globally so the stacks tip has advanced to N+1'
    let nakamoto_blocks = test_observer::get_mined_nakamoto_blocks();
    let block_n_1_prime = nakamoto_blocks.last().unwrap();
    assert_eq!(
        info_after.stacks_tip.to_string(),
        block_n_1_prime.block_hash
    );
    assert_ne!(block_n_1_prime, block_n);

    // Make sure that ALL signers accepted the block proposal even though they signed a conflicting one in prior tenure
    signer_test
        .wait_for_block_acceptance(30, &block_n_1_prime.signer_signature_hash, &all_signers)
        .expect("Timed out waiting for block acceptance of N+1'");
}

#[test]
#[ignore]
/// Test that signers that have accepted a locally signed block N+1 built in tenure A cannot sign a block proposed during a
/// new tenure B built upon the last globally accepted block N if the timeout is not exceeded, i.e. a reorg cannot occur at a tenure boundary
/// before the specified timeout has been exceeded.
///
/// Test Setup:
/// The test spins up five stacks signers, one miner Nakamoto node, and a corresponding bitcoind.
/// The stacks node is then advanced to Epoch 3.0 boundary to allow block signing.
///
/// Test Execution:
/// The node mines 1 stacks block N (all signers sign it). The subsequent block N+1 is proposed, but <30% accept it. The remaining signers
/// do not make a decision on the block. A new tenure begins and the miner proposes a new block N+1' which all signers reject as the timeout
/// has not been exceeded.
///
/// Test Assertion:
/// Stacks tip remains at N.
fn reorg_locally_accepted_blocks_across_tenures_fails() {
    if env::var("BITCOIND_TEST") != Ok("1".into()) {
        return;
    }

    tracing_subscriber::registry()
        .with(fmt::layer())
        .with(EnvFilter::from_default_env())
        .init();

    info!("------------------------- Test Setup -------------------------");
    let num_signers = 5;
    let sender_sk = Secp256k1PrivateKey::new();
    let sender_addr = tests::to_addr(&sender_sk);
    let send_amt = 100;
    let send_fee = 180;
    let nmb_txs = 2;
    let recipient = PrincipalData::from(StacksAddress::burn_address(false));
    let mut signer_test: SignerTest<SpawnedSigner> = SignerTest::new_with_config_modifications(
        num_signers,
        vec![(sender_addr, (send_amt + send_fee) * nmb_txs)],
        |config| {
            // Do not alow any reorg attempts essentially
            config.tenure_last_block_proposal_timeout = Duration::from_secs(100_000);
        },
        |_| {},
        None,
        None,
    );
    let all_signers = signer_test
        .signer_stacks_private_keys
        .iter()
        .map(StacksPublicKey::from_private)
        .collect::<Vec<_>>();
    let http_origin = format!("http://{}", &signer_test.running_nodes.conf.node.rpc_bind);
    let short_timeout = 30;
    signer_test.boot_to_epoch_3();
    info!("------------------------- Starting Tenure A -------------------------");
    info!("------------------------- Test Mine Nakamoto Block N -------------------------");
    let mined_blocks = signer_test.running_nodes.nakamoto_blocks_mined.clone();
    let info_before = signer_test
        .stacks_client
        .get_peer_info()
        .expect("Failed to get peer info");

    // submit a tx so that the miner will mine a stacks block
    let mut sender_nonce = 0;
    let transfer_tx = make_stacks_transfer(
        &sender_sk,
        sender_nonce,
        send_fee,
        signer_test.running_nodes.conf.burnchain.chain_id,
        &recipient,
        send_amt,
    );
    let tx = submit_tx(&http_origin, &transfer_tx);
    sender_nonce += 1;
    info!("Submitted tx {tx} in to mine block N");
    wait_for(short_timeout, || {
        let info_after = signer_test
            .stacks_client
            .get_peer_info()
            .expect("Failed to get peer info");
        Ok(info_after.stacks_tip_height > info_before.stacks_tip_height)
    })
    .expect("Timed out waiting for block to be mined and processed");

    // Ensure that the block was accepted globally so the stacks tip has advanced to N
    let info_after = signer_test
        .stacks_client
        .get_peer_info()
        .expect("Failed to get peer info");
    assert_eq!(
        info_before.stacks_tip_height + 1,
        info_after.stacks_tip_height
    );
    let nakamoto_blocks = test_observer::get_mined_nakamoto_blocks();
    let block_n = nakamoto_blocks.last().unwrap();
    assert_eq!(info_after.stacks_tip.to_string(), block_n.block_hash);

    info!("------------------------- Attempt to Mine Nakamoto Block N+1 -------------------------");
    // Make more than >70% of the signers ignore the block proposal to ensure it it is not globally accepted/rejected
    let ignoring_signers: Vec<_> = all_signers
        .iter()
        .cloned()
        .take(num_signers * 7 / 10)
        .collect();
    let non_ignoring_signers: Vec<_> = all_signers
        .iter()
        .cloned()
        .skip(num_signers * 7 / 10)
        .collect();
    TEST_IGNORE_ALL_BLOCK_PROPOSALS
        .lock()
        .unwrap()
        .replace(ignoring_signers.clone());
    // Clear the stackerdb chunks
    test_observer::clear();

    let blocks_before = mined_blocks.load(Ordering::SeqCst);
    let info_before = signer_test
        .stacks_client
        .get_peer_info()
        .expect("Failed to get peer info");
    // submit a tx so that the miner will ATTEMPT to mine a stacks block N+1
    let transfer_tx = make_stacks_transfer(
        &sender_sk,
        sender_nonce,
        send_fee,
        signer_test.running_nodes.conf.burnchain.chain_id,
        &recipient,
        send_amt,
    );
    let tx = submit_tx(&http_origin, &transfer_tx);

    info!("Submitted tx {tx} in to attempt to mine block N+1");
    wait_for(short_timeout, || {
        let accepted_signers = test_observer::get_stackerdb_chunks()
            .into_iter()
            .flat_map(|chunk| chunk.modified_slots)
            .filter_map(|chunk| {
                let message = SignerMessage::consensus_deserialize(&mut chunk.data.as_slice())
                    .expect("Failed to deserialize SignerMessage");
                match message {
                    SignerMessage::BlockResponse(BlockResponse::Accepted(accepted)) => {
                        non_ignoring_signers.iter().find(|key| {
                            key.verify(accepted.signer_signature_hash.bits(), &accepted.signature)
                                .is_ok()
                        })
                    }
                    _ => None,
                }
            })
            .collect::<Vec<_>>();
        Ok(accepted_signers.len() + ignoring_signers.len() == num_signers)
    })
    .expect("FAIL: Timed out waiting for block proposal acceptance");

    let blocks_after = mined_blocks.load(Ordering::SeqCst);
    let info_after = signer_test
        .stacks_client
        .get_peer_info()
        .expect("Failed to get peer info");
    assert_eq!(blocks_after, blocks_before);
    assert_eq!(info_after, info_before);
    // Ensure that the block was NOT accepted globally so the stacks tip has NOT advanced to N+1
    let nakamoto_blocks = test_observer::get_mined_nakamoto_blocks();
    let block_n_1 = nakamoto_blocks.last().unwrap();
    assert_ne!(block_n_1, block_n);
    assert_ne!(info_after.stacks_tip.to_string(), block_n_1.block_hash);

    info!("------------------------- Starting Tenure B -------------------------");
    let blocks_before = mined_blocks.load(Ordering::SeqCst);
    let info_before = signer_test
        .stacks_client
        .get_peer_info()
        .expect("Failed to get peer info");

    // Clear the test observer so any old rejections are not counted
    test_observer::clear();

    // Start a new tenure and ensure the we see the expected rejections
    next_block_and(
        &mut signer_test.running_nodes.btc_regtest_controller,
        60,
        || {
            let rejected_signers = test_observer::get_stackerdb_chunks()
                .into_iter()
                .flat_map(|chunk| chunk.modified_slots)
                .filter_map(|chunk| {
                    let message = SignerMessage::consensus_deserialize(&mut chunk.data.as_slice())
                        .expect("Failed to deserialize SignerMessage");
                    match message {
                        SignerMessage::BlockResponse(BlockResponse::Rejected(BlockRejection {
                            signature,
                            signer_signature_hash,
                            ..
                        })) => non_ignoring_signers.iter().find(|key| {
                            key.verify(signer_signature_hash.bits(), &signature).is_ok()
                        }),
                        _ => None,
                    }
                })
                .collect::<Vec<_>>();
            Ok(rejected_signers.len() + ignoring_signers.len() == num_signers)
        },
    )
    .expect("FAIL: Timed out waiting for block proposal rejections");

    let blocks_after = mined_blocks.load(Ordering::SeqCst);
    let info_after = signer_test
        .stacks_client
        .get_peer_info()
        .expect("Failed to get peer info");
    assert_eq!(blocks_after, blocks_before);
    assert_eq!(info_after.stacks_tip, info_before.stacks_tip);
    // Ensure that the block was NOT accepted globally so the stacks tip has NOT advanced to N+1'
    let nakamoto_blocks = test_observer::get_mined_nakamoto_blocks();
    let block_n_1_prime = nakamoto_blocks.last().unwrap();
    assert_ne!(block_n_1, block_n_1_prime);
    assert_ne!(
        info_after.stacks_tip.to_string(),
        block_n_1_prime.block_hash
    );
}

#[test]
#[ignore]
/// Test that when 70% of signers accept a block, mark it globally accepted, but a miner ends its tenure
/// before it receives these signatures, the miner can recover in the following tenure.
///
/// Test Setup:
/// The test spins up five stacks signers, one miner Nakamoto node, and a corresponding bitcoind.
/// The stacks node is then advanced to Epoch 3.0 boundary to allow block signing.
///
/// Test Execution:
/// The node mines 1 stacks block N (all signers sign it). The subsequent block N+1 is proposed, but >70% accept it.
/// The signers delay broadcasting the block and the miner ends its tenure before it receives these signatures. The
/// miner will propose an invalid block N+1' which all signers reject. The broadcast delay is removed and the miner
/// proposes a new block N+2 which all signers accept.
///
/// Test Assertion:
/// Stacks tip advances to N+2
fn miner_recovers_when_broadcast_block_delay_across_tenures_occurs() {
    if env::var("BITCOIND_TEST") != Ok("1".into()) {
        return;
    }

    tracing_subscriber::registry()
        .with(fmt::layer())
        .with(EnvFilter::from_default_env())
        .init();

    info!("------------------------- Test Setup -------------------------");
    let num_signers = 5;
    let sender_sk = Secp256k1PrivateKey::new();
    let sender_addr = tests::to_addr(&sender_sk);
    let send_amt = 100;
    let send_fee = 180;
    let nmb_txs = 3;
    let recipient = PrincipalData::from(StacksAddress::burn_address(false));
    let mut signer_test: SignerTest<SpawnedSigner> = SignerTest::new(
        num_signers,
        vec![(sender_addr, (send_amt + send_fee) * nmb_txs)],
    );
    let http_origin = format!("http://{}", &signer_test.running_nodes.conf.node.rpc_bind);
    signer_test.boot_to_epoch_3();

    info!("------------------------- Starting Tenure A -------------------------");
    info!("------------------------- Test Mine Nakamoto Block N -------------------------");

    // wait until we get a sortition.
    // we might miss a block-commit at the start of epoch 3
    let burnchain = signer_test.running_nodes.conf.get_burnchain();
    let sortdb = burnchain.open_sortition_db(true).unwrap();

    wait_for(30, || {
        let tip = SortitionDB::get_canonical_burn_chain_tip(sortdb.conn()).unwrap();
        Ok(tip.sortition)
    })
    .expect("Timed out waiting for sortition");

    let mined_blocks = signer_test.running_nodes.nakamoto_blocks_mined.clone();
    let blocks_before = mined_blocks.load(Ordering::SeqCst);
    let info_before = signer_test
        .stacks_client
        .get_peer_info()
        .expect("Failed to get peer info");
    // submit a tx so that the miner will mine a stacks block
    let mut sender_nonce = 0;
    let transfer_tx = make_stacks_transfer(
        &sender_sk,
        sender_nonce,
        send_fee,
        signer_test.running_nodes.conf.burnchain.chain_id,
        &recipient,
        send_amt,
    );
    let tx = submit_tx(&http_origin, &transfer_tx);
    info!("Submitted tx {tx} in to mine block N");

    // a tenure has begun, so wait until we mine a block
    wait_for(30, || {
        let new_height = signer_test
            .stacks_client
            .get_peer_info()
            .expect("Failed to get peer info")
            .stacks_tip_height;
        Ok(mined_blocks.load(Ordering::SeqCst) > blocks_before
            && new_height > info_before.stacks_tip_height)
    })
    .expect("Timed out waiting for block to be mined and processed");

    sender_nonce += 1;
    let info_after = signer_test
        .stacks_client
        .get_peer_info()
        .expect("Failed to get peer info");
    assert_eq!(
        info_before.stacks_tip_height + 1,
        info_after.stacks_tip_height
    );

    let nakamoto_blocks = test_observer::get_mined_nakamoto_blocks();
    let block_n = nakamoto_blocks.last().unwrap();
    assert_eq!(info_after.stacks_tip.to_string(), block_n.block_hash);

    info!("------------------------- Attempt to Mine Nakamoto Block N+1 -------------------------");
    // Propose a valid block, but force the miner to ignore the returned signatures and delay the block being
    // broadcasted to the miner so it can end its tenure before block confirmation obtained
    // Clear the stackerdb chunks
    info!("Forcing miner to ignore block responses for block N+1");
    TEST_IGNORE_SIGNERS.lock().unwrap().replace(true);
    info!("Delaying signer block N+1 broadcasting to the miner");
    TEST_PAUSE_BLOCK_BROADCAST.lock().unwrap().replace(true);
    test_observer::clear();
    let blocks_before = mined_blocks.load(Ordering::SeqCst);
    let info_before = signer_test
        .stacks_client
        .get_peer_info()
        .expect("Failed to get peer info");

    let transfer_tx = make_stacks_transfer(
        &sender_sk,
        sender_nonce,
        send_fee,
        signer_test.running_nodes.conf.burnchain.chain_id,
        &recipient,
        send_amt,
    );
    sender_nonce += 1;

    let tx = submit_tx(&http_origin, &transfer_tx);

    info!("Submitted tx {tx} in to attempt to mine block N+1");
    let mut block = None;
    wait_for(30, || {
        block = test_observer::get_stackerdb_chunks()
            .into_iter()
            .flat_map(|chunk| chunk.modified_slots)
            .find_map(|chunk| {
                let message = SignerMessage::consensus_deserialize(&mut chunk.data.as_slice())
                    .expect("Failed to deserialize SignerMessage");
                match message {
                    SignerMessage::BlockProposal(proposal) => {
                        if proposal.block.header.consensus_hash
                            == info_before.stacks_tip_consensus_hash
                        {
                            Some(proposal.block)
                        } else {
                            None
                        }
                    }
                    _ => None,
                }
            });
        let Some(block) = &block else {
            return Ok(false);
        };
        let signatures = test_observer::get_stackerdb_chunks()
            .into_iter()
            .flat_map(|chunk| chunk.modified_slots)
            .filter_map(|chunk| {
                let message = SignerMessage::consensus_deserialize(&mut chunk.data.as_slice())
                    .expect("Failed to deserialize SignerMessage");
                match message {
                    SignerMessage::BlockResponse(BlockResponse::Accepted(accepted)) => {
                        if block.header.signer_signature_hash() == accepted.signer_signature_hash {
                            Some(accepted.signature)
                        } else {
                            None
                        }
                    }
                    _ => None,
                }
            })
            .collect::<Vec<_>>();
        Ok(signatures.len() == num_signers)
    })
    .expect("Test timed out while waiting for signers signatures for first block proposal");
    let block = block.unwrap();

    let blocks_after = mined_blocks.load(Ordering::SeqCst);
    let info_after = signer_test
        .stacks_client
        .get_peer_info()
        .expect("Failed to get peer info");
    assert_eq!(blocks_after, blocks_before);
    assert_eq!(info_after, info_before);
    // Ensure that the block was not yet broadcasted to the miner so the stacks tip has NOT advanced to N+1
    let nakamoto_blocks = test_observer::get_mined_nakamoto_blocks();
    let block_n_same = nakamoto_blocks.last().unwrap();
    assert_ne!(block_n_same, block_n);
    assert_ne!(info_after.stacks_tip.to_string(), block_n_same.block_hash);

    info!("------------------------- Starting Tenure B -------------------------");
    let commits_submitted = signer_test.running_nodes.commits_submitted.clone();
    let commits_before = commits_submitted.load(Ordering::SeqCst);
    next_block_and(
        &mut signer_test.running_nodes.btc_regtest_controller,
        60,
        || {
            let commits_count = commits_submitted.load(Ordering::SeqCst);
            Ok(commits_count > commits_before)
        },
    )
    .unwrap();

    info!(
        "------------------------- Attempt to Mine Nakamoto Block N+1' -------------------------"
    );
    // Wait for the miner to propose a new invalid block N+1'
    let mut rejected_block = None;
    wait_for(30, || {
        rejected_block = test_observer::get_stackerdb_chunks()
            .into_iter()
            .flat_map(|chunk| chunk.modified_slots)
            .find_map(|chunk| {
                let message = SignerMessage::consensus_deserialize(&mut chunk.data.as_slice())
                    .expect("Failed to deserialize SignerMessage");
                match message {
                    SignerMessage::BlockProposal(proposal) => {
                        if proposal.block.header.consensus_hash != block.header.consensus_hash {
                            assert!(
                                proposal.block.header.chain_length == block.header.chain_length
                            );
                            Some(proposal.block)
                        } else {
                            None
                        }
                    }
                    _ => None,
                }
            });
        Ok(rejected_block.is_some())
    })
    .expect("Timed out waiting for block proposal of N+1' block proposal");

    info!("Allowing miner to accept block responses again. ");
    TEST_IGNORE_SIGNERS.lock().unwrap().replace(false);
    info!("Allowing signers to broadcast block N+1 to the miner");
    TEST_PAUSE_BLOCK_BROADCAST.lock().unwrap().replace(false);

    // Assert the N+1' block was rejected
    let rejected_block = rejected_block.unwrap();
    wait_for(30, || {
        let stackerdb_events = test_observer::get_stackerdb_chunks();
        let block_rejections = stackerdb_events
            .into_iter()
            .flat_map(|chunk| chunk.modified_slots)
            .filter_map(|chunk| {
                let message = SignerMessage::consensus_deserialize(&mut chunk.data.as_slice())
                    .expect("Failed to deserialize SignerMessage");
                match message {
                    SignerMessage::BlockResponse(BlockResponse::Rejected(rejection)) => {
                        if rejection.signer_signature_hash
                            == rejected_block.header.signer_signature_hash()
                        {
                            Some(rejection)
                        } else {
                            None
                        }
                    }
                    _ => None,
                }
            })
            .collect::<Vec<_>>();
        Ok(block_rejections.len() == num_signers)
    })
    .expect("FAIL: Timed out waiting for block proposal rejections");

    // Induce block N+2 to get mined
    let transfer_tx = make_stacks_transfer(
        &sender_sk,
        sender_nonce,
        send_fee,
        signer_test.running_nodes.conf.burnchain.chain_id,
        &recipient,
        send_amt,
    );

    let tx = submit_tx(&http_origin, &transfer_tx);
    info!("Submitted tx {tx} in to attempt to mine block N+2");

    info!("------------------------- Asserting a both N+1 and N+2 are accepted -------------------------");
    wait_for(30, || {
        // N.B. have to use /v2/info because mined_blocks only increments if the miner's signing
        // coordinator returns successfully (meaning, mined_blocks won't increment for block N+1)
        let info = signer_test
            .stacks_client
            .get_peer_info()
            .expect("Failed to get peer info");

        Ok(info_before.stacks_tip_height + 2 <= info.stacks_tip_height)
    })
    .expect("Timed out waiting for blocks to be mined");

    let info_after = signer_test
        .stacks_client
        .get_peer_info()
        .expect("Failed to get peer info");

    assert_eq!(
        info_before.stacks_tip_height + 2,
        info_after.stacks_tip_height
    );
    let nmb_signatures = signer_test
        .stacks_client
        .get_tenure_tip(&info_after.stacks_tip_consensus_hash)
        .expect("Failed to get tip")
        .as_stacks_nakamoto()
        .expect("Not a Nakamoto block")
        .signer_signature
        .len();
    assert!(nmb_signatures >= num_signers * 7 / 10);

    // Ensure that the block was accepted globally so the stacks tip has advanced to N+2
    let nakamoto_blocks = test_observer::get_mined_nakamoto_blocks();
    let block_n_2 = nakamoto_blocks.last().unwrap();
    assert_eq!(info_after.stacks_tip.to_string(), block_n_2.block_hash);
    assert_ne!(block_n_2, block_n);
}

/// Test a scenario where:
/// Two miners boot to Nakamoto.
/// Miner 1 wins the first tenure and proposes a block N with a TenureChangePayload
/// Signers accept and the stacks tip advances to N
/// Miner 2 wins the second tenure B but its proposed blocks are rejected by the signers.
/// Mine 2 empty burn blocks (simulate fast blocks scenario)
/// Miner 2 proposes block N+1 with a TenureChangePayload
/// Signers accept and the stacks tip advances to N+1
/// Miner 2 proposes block N+2 with a TokenTransfer
/// Signers accept and the stacks tip advances to N+2
/// Mine an empty burn block
/// Miner 2 proposes block N+3 with a TenureExtend
/// Signers accept and the chain advances to N+3
/// Miner 1 wins the next tenure and proposes a block N+4 with a TenureChangePayload
/// Signers accept and the chain advances to N+4
/// Asserts:
/// - Block N+1 contains the TenureChangePayload
/// - Block N+2 contains the TokenTransfer
/// - Block N+3 contains the TenureExtend
/// - Block N+4 contains the TenureChangePayload
/// - The stacks tip advances to N+4
#[test]
#[ignore]
fn continue_after_fast_block_no_sortition() {
    if env::var("BITCOIND_TEST") != Ok("1".into()) {
        return;
    }

    let num_signers = 5;
    let recipient = PrincipalData::from(StacksAddress::burn_address(false));
    let sender_sk = Secp256k1PrivateKey::new();
    let sender_addr = tests::to_addr(&sender_sk);
    let send_amt = 100;
    let send_fee = 180;
    let num_txs = 1;
    let sender_nonce = 0;

    let btc_miner_1_seed = vec![1, 1, 1, 1];
    let btc_miner_2_seed = vec![2, 2, 2, 2];
    let btc_miner_1_pk = Keychain::default(btc_miner_1_seed.clone()).get_pub_key();
    let btc_miner_2_pk = Keychain::default(btc_miner_2_seed.clone()).get_pub_key();

    let node_1_rpc = gen_random_port();
    let node_1_p2p = gen_random_port();
    let node_2_rpc = gen_random_port();
    let node_2_p2p = gen_random_port();

    let localhost = "127.0.0.1";
    let node_1_rpc_bind = format!("{localhost}:{node_1_rpc}");
    let node_2_rpc_bind = format!("{localhost}:{node_2_rpc}");
    let mut node_2_listeners = Vec::new();

    let max_nakamoto_tenures = 30;

    info!("------------------------- Test Setup -------------------------");
    // partition the signer set so that ~half are listening and using node 1 for RPC and events,
    //  and the rest are using node 2

    let mut signer_test: SignerTest<SpawnedSigner> = SignerTest::new_with_config_modifications(
        num_signers,
        vec![(sender_addr, (send_amt + send_fee) * num_txs)],
        |signer_config| {
            let node_host = if signer_config.endpoint.port() % 2 == 0 {
                &node_1_rpc_bind
            } else {
                &node_2_rpc_bind
            };
            signer_config.node_host = node_host.to_string();
        },
        |config| {
            config.node.rpc_bind = format!("{localhost}:{node_1_rpc}");
            config.node.p2p_bind = format!("{localhost}:{node_1_p2p}");
            config.node.data_url = format!("http://{localhost}:{node_1_rpc}");
            config.node.p2p_address = format!("{localhost}:{node_1_p2p}");
            config.miner.wait_on_interim_blocks = Duration::from_secs(5);
            config.node.pox_sync_sample_secs = 30;
            config.burnchain.pox_reward_length = Some(max_nakamoto_tenures);

            config.node.seed = btc_miner_1_seed.clone();
            config.node.local_peer_seed = btc_miner_1_seed.clone();
            config.burnchain.local_mining_public_key = Some(btc_miner_1_pk.to_hex());
            config.miner.mining_key = Some(Secp256k1PrivateKey::from_seed(&[1]));

            config.events_observers.retain(|listener| {
                let Ok(addr) = std::net::SocketAddr::from_str(&listener.endpoint) else {
                    warn!(
                        "Cannot parse {} to a socket, assuming it isn't a signer-listener binding",
                        listener.endpoint
                    );
                    return true;
                };
                if addr.port() % 2 == 0 || addr.port() == test_observer::EVENT_OBSERVER_PORT {
                    return true;
                }
                node_2_listeners.push(listener.clone());
                false
            })
        },
        Some(vec![btc_miner_1_pk, btc_miner_2_pk]),
        None,
    );
    let conf = signer_test.running_nodes.conf.clone();
    let mut conf_node_2 = conf.clone();
    conf_node_2.node.rpc_bind = format!("{localhost}:{node_2_rpc}");
    conf_node_2.node.p2p_bind = format!("{localhost}:{node_2_p2p}");
    conf_node_2.node.data_url = format!("http://{localhost}:{node_2_rpc}");
    conf_node_2.node.p2p_address = format!("{localhost}:{node_2_p2p}");
    conf_node_2.node.seed = btc_miner_2_seed.clone();
    conf_node_2.burnchain.local_mining_public_key = Some(btc_miner_2_pk.to_hex());
    conf_node_2.node.local_peer_seed = btc_miner_2_seed.clone();
    conf_node_2.miner.mining_key = Some(Secp256k1PrivateKey::from_seed(&[2]));
    conf_node_2.node.miner = true;
    conf_node_2.events_observers.clear();
    conf_node_2.events_observers.extend(node_2_listeners);
    assert!(!conf_node_2.events_observers.is_empty());

    let node_1_sk = Secp256k1PrivateKey::from_seed(&conf.node.local_peer_seed);
    let node_1_pk = StacksPublicKey::from_private(&node_1_sk);

    conf_node_2.node.working_dir = format!("{}-1", conf_node_2.node.working_dir);

    conf_node_2.node.set_bootstrap_nodes(
        format!("{}@{}", &node_1_pk.to_hex(), conf.node.p2p_bind),
        conf.burnchain.chain_id,
        conf.burnchain.peer_version,
    );
    let http_origin = format!("http://{}", &signer_test.running_nodes.conf.node.rpc_bind);

    let mut run_loop_2 = boot_nakamoto::BootRunLoop::new(conf_node_2.clone()).unwrap();
    let run_loop_stopper_2 = run_loop_2.get_termination_switch();
    let rl2_coord_channels = run_loop_2.coordinator_channels();
    let Counters {
        naka_submitted_commits: rl2_commits,
        naka_skip_commit_op: rl2_skip_commit_op,
        naka_mined_blocks: blocks_mined2,
        ..
    } = run_loop_2.counters();

    let rl1_commits = signer_test.running_nodes.commits_submitted.clone();
    let blocks_mined1 = signer_test.running_nodes.nakamoto_blocks_mined.clone();

    // Some helper functions for verifying the blocks contain their expected transactions
    let verify_last_block_contains_tenure_change_tx = |cause: TenureChangeCause| {
        let blocks = test_observer::get_blocks();
        let tenure_change_tx = &blocks.last().unwrap();
        let transactions = tenure_change_tx["transactions"].as_array().unwrap();
        let tx = transactions.first().expect("No transactions in block");
        let raw_tx = tx["raw_tx"].as_str().unwrap();
        let tx_bytes = hex_bytes(&raw_tx[2..]).unwrap();
        let parsed = StacksTransaction::consensus_deserialize(&mut &tx_bytes[..]).unwrap();
        match &parsed.payload {
            TransactionPayload::TenureChange(payload) => {
                assert_eq!(payload.cause, cause);
            }
            _ => panic!("Expected tenure change transaction, got {parsed:?}"),
        };
    };

    let verify_last_block_contains_transfer_tx = || {
        let blocks = test_observer::get_blocks();
        let tenure_change_tx = &blocks.last().unwrap();
        let transactions = tenure_change_tx["transactions"].as_array().unwrap();
        let tx = transactions.first().expect("No transactions in block");
        let raw_tx = tx["raw_tx"].as_str().unwrap();
        let tx_bytes = hex_bytes(&raw_tx[2..]).unwrap();
        let parsed = StacksTransaction::consensus_deserialize(&mut &tx_bytes[..]).unwrap();
        assert!(
            matches!(parsed.payload, TransactionPayload::TokenTransfer(_, _, _)),
            "Expected token transfer transaction, got {parsed:?}"
        );
    };

    info!("------------------------- Pause Miner 2's Block Commits -------------------------");

    // Make sure Miner 2 cannot win a sortition at first.
    rl2_skip_commit_op.set(true);

    info!("------------------------- Boot to Epoch 3.0 -------------------------");

    let run_loop_2_thread = thread::Builder::new()
        .name("run_loop_2".into())
        .spawn(move || run_loop_2.start(None, 0))
        .unwrap();

    signer_test.boot_to_epoch_3();

    wait_for(120, || {
        let Some(node_1_info) = get_chain_info_opt(&conf) else {
            return Ok(false);
        };
        let Some(node_2_info) = get_chain_info_opt(&conf_node_2) else {
            return Ok(false);
        };
        Ok(node_1_info.stacks_tip_height == node_2_info.stacks_tip_height)
    })
    .expect("Timed out waiting for boostrapped node to catch up to the miner");

    let mining_pkh_1 = Hash160::from_node_public_key(&StacksPublicKey::from_private(
        &conf.miner.mining_key.unwrap(),
    ));
    let mining_pkh_2 = Hash160::from_node_public_key(&StacksPublicKey::from_private(
        &conf_node_2.miner.mining_key.unwrap(),
    ));
    debug!("The mining key for miner 1 is {mining_pkh_1}");
    debug!("The mining key for miner 2 is {mining_pkh_2}");

    info!("------------------------- Reached Epoch 3.0 -------------------------");

    let burnchain = signer_test.running_nodes.conf.get_burnchain();
    let sortdb = burnchain.open_sortition_db(true).unwrap();

    let all_signers = signer_test
        .signer_stacks_private_keys
        .iter()
        .map(StacksPublicKey::from_private)
        .collect::<Vec<_>>();
    let get_burn_height = || {
        SortitionDB::get_canonical_burn_chain_tip(sortdb.conn())
            .unwrap()
            .block_height
    };
    let starting_peer_height = get_chain_info(&conf).stacks_tip_height;
    let starting_burn_height = get_burn_height();
    let mut btc_blocks_mined = 0;

    info!("------------------------- Pause Miner 1's Block Commit -------------------------");
    // Make sure miner 1 doesn't submit any further block commits for the next tenure BEFORE mining the bitcoin block
    signer_test
        .running_nodes
        .nakamoto_test_skip_commit_op
        .set(true);

    info!("------------------------- Miner 1 Mines a Normal Tenure A -------------------------");
    let blocks_processed_before_1 = blocks_mined1.load(Ordering::SeqCst);
    let nmb_old_blocks = test_observer::get_blocks().len();
    let stacks_height_before = signer_test
        .stacks_client
        .get_peer_info()
        .expect("Failed to get peer info")
        .stacks_tip_height;

    signer_test
        .running_nodes
        .btc_regtest_controller
        .build_next_block(1);
    btc_blocks_mined += 1;

    // assure we have a successful sortition that miner A won
    let tip = SortitionDB::get_canonical_burn_chain_tip(sortdb.conn()).unwrap();
    assert!(tip.sortition);
    assert_eq!(tip.miner_pk_hash.unwrap(), mining_pkh_1);

    // wait for the new block to be processed
    wait_for(60, || {
        let stacks_height = signer_test
            .stacks_client
            .get_peer_info()
            .expect("Failed to get peer info")
            .stacks_tip_height;
        Ok(
            blocks_mined1.load(Ordering::SeqCst) > blocks_processed_before_1
                && stacks_height > stacks_height_before
                && test_observer::get_blocks().len() > nmb_old_blocks,
        )
    })
    .unwrap();

    verify_last_block_contains_tenure_change_tx(TenureChangeCause::BlockFound);

    info!("------------------------- Make Signers Reject All Subsequent Proposals -------------------------");

    let stacks_height_before = signer_test
        .stacks_client
        .get_peer_info()
        .expect("Failed to get peer info")
        .stacks_tip_height;

    // Make all signers ignore block proposals
    let ignoring_signers = all_signers.to_vec();
    TEST_REJECT_ALL_BLOCK_PROPOSAL
        .lock()
        .unwrap()
        .replace(ignoring_signers.clone());

    info!("------------------------- Submit Miner 2 Block Commit -------------------------");
    let rejections_before = signer_test
        .running_nodes
        .nakamoto_blocks_rejected
        .load(Ordering::SeqCst);

    let rl2_commits_before = rl2_commits.load(Ordering::SeqCst);
    // Unpause miner 2's block commits
    rl2_skip_commit_op.set(false);

    // Ensure the miner 2 submits a block commit before mining the bitcoin block
    wait_for(30, || {
        Ok(rl2_commits.load(Ordering::SeqCst) > rl2_commits_before)
    })
    .unwrap();

    // Make miner 2 also fail to submit any FURTHER block commits
    rl2_skip_commit_op.set(true);

    let burn_height_before = get_burn_height();

    info!("------------------------- Miner 2 Mines an Empty Tenure B -------------------------";
        "burn_height_before" => burn_height_before,
        "rejections_before" => rejections_before,
    );

    next_block_and(
        &mut signer_test.running_nodes.btc_regtest_controller,
        60,
        || Ok(get_burn_height() > burn_height_before),
    )
    .unwrap();
    btc_blocks_mined += 1;

    // assure we have a successful sortition that miner B won
    let tip = SortitionDB::get_canonical_burn_chain_tip(sortdb.conn()).unwrap();
    assert!(tip.sortition);
    assert_eq!(tip.miner_pk_hash.unwrap(), mining_pkh_2);

    info!("----- Waiting for block rejections -----");
    let min_rejections = num_signers * 4 / 10;
    // Wait until we have some block rejections
    wait_for(30, || {
        std::thread::sleep(Duration::from_secs(1));
        let chunks = test_observer::get_stackerdb_chunks();
        let rejections: Vec<_> = chunks
            .into_iter()
            .flat_map(|chunk| chunk.modified_slots)
            .filter(|chunk| {
                let Ok(message) = SignerMessage::consensus_deserialize(&mut chunk.data.as_slice())
                else {
                    return false;
                };
                matches!(
                    message,
                    SignerMessage::BlockResponse(BlockResponse::Rejected(_))
                )
            })
            .collect();
        Ok(rejections.len() >= min_rejections)
    })
    .expect("Timed out waiting for block rejections");

    // Mine another couple burn blocks and ensure there is _no_ sortition
    info!("------------------------- Mine Two Burn Block(s) with No Sortitions -------------------------");
    for _ in 0..2 {
        let blocks_processed_before_1 = blocks_mined1.load(Ordering::SeqCst);
        let blocks_processed_before_2 = blocks_mined2.load(Ordering::SeqCst);
        let burn_height_before = get_burn_height();
        let commits_before_1 = rl1_commits.load(Ordering::SeqCst);
        let commits_before_2 = rl2_commits.load(Ordering::SeqCst);

        next_block_and(
            &mut signer_test.running_nodes.btc_regtest_controller,
            30,
            || Ok(get_burn_height() > burn_height_before),
        )
        .unwrap();
        btc_blocks_mined += 1;

        assert_eq!(rl1_commits.load(Ordering::SeqCst), commits_before_1);
        assert_eq!(rl2_commits.load(Ordering::SeqCst), commits_before_2);
        assert_eq!(
            blocks_mined1.load(Ordering::SeqCst),
            blocks_processed_before_1
        );
        assert_eq!(
            blocks_mined2.load(Ordering::SeqCst),
            blocks_processed_before_2
        );

        // assure we have NO sortition
        let tip = SortitionDB::get_canonical_burn_chain_tip(sortdb.conn()).unwrap();
        assert!(!tip.sortition);
    }

    // Verify that no Stacks blocks have been mined (signers are ignoring) and no commits have been submitted by either miner
    let stacks_height = signer_test
        .stacks_client
        .get_peer_info()
        .expect("Failed to get peer info")
        .stacks_tip_height;
    assert_eq!(stacks_height, stacks_height_before);
    let stacks_height_before = stacks_height;

    info!("------------------------- Enabling Signer Block Proposals -------------------------";
        "stacks_height" => stacks_height_before,
    );

    let blocks_processed_before_2 = blocks_mined2.load(Ordering::SeqCst);
    let nmb_old_blocks = test_observer::get_blocks().len();
    // Allow signers to respond to proposals again
    TEST_REJECT_ALL_BLOCK_PROPOSAL
        .lock()
        .unwrap()
        .replace(Vec::new());

    info!("------------------------- Wait for Miner B's Block N -------------------------");
    // wait for the new block to be processed
    wait_for(30, || {
        let stacks_height = signer_test
            .stacks_client
            .get_peer_info()
            .expect("Failed to get peer info")
            .stacks_tip_height;
        Ok(
            blocks_mined2.load(Ordering::SeqCst) > blocks_processed_before_2
                && stacks_height > stacks_height_before
                && test_observer::get_blocks().len() > nmb_old_blocks,
        )
    })
    .expect("Timed out waiting for block to be mined and processed");

    info!(
        "------------------------- Verify Tenure Change Tx in Miner B's Block N -------------------------"
    );
    verify_last_block_contains_tenure_change_tx(TenureChangeCause::BlockFound);

    info!("------------------------- Wait for Miner B's Block N+1 -------------------------");

    let nmb_old_blocks = test_observer::get_blocks().len();
    let blocks_processed_before_2 = blocks_mined2.load(Ordering::SeqCst);
    let stacks_height_before = signer_test
        .stacks_client
        .get_peer_info()
        .expect("Failed to get peer info")
        .stacks_tip_height;

    // submit a tx so that the miner will mine an extra block
    let transfer_tx = make_stacks_transfer(
        &sender_sk,
        sender_nonce,
        send_fee,
        signer_test.running_nodes.conf.burnchain.chain_id,
        &recipient,
        send_amt,
    );
    submit_tx(&http_origin, &transfer_tx);

    // wait for the new block to be processed
    wait_for(30, || {
        let stacks_height = signer_test
            .stacks_client
            .get_peer_info()
            .expect("Failed to get peer info")
            .stacks_tip_height;
        Ok(
            blocks_mined2.load(Ordering::SeqCst) > blocks_processed_before_2
                && stacks_height > stacks_height_before
                && test_observer::get_blocks().len() > nmb_old_blocks,
        )
    })
    .expect("Timed out waiting for block to be mined and processed");

    info!("------------------------- Verify Miner B's Block N+1 -------------------------");

    verify_last_block_contains_transfer_tx();

    info!("------------------------- Mine An Empty Sortition -------------------------");
    let nmb_old_blocks = test_observer::get_blocks().len();
    next_block_and(
        &mut signer_test.running_nodes.btc_regtest_controller,
        60,
        || {
            Ok(get_burn_height() > burn_height_before
                && test_observer::get_blocks().len() > nmb_old_blocks)
        },
    )
    .unwrap();
    btc_blocks_mined += 1;

    info!("------------------------- Verify Miner B's Issues a Tenure Change Extend in Block N+2 -------------------------");
    verify_last_block_contains_tenure_change_tx(TenureChangeCause::Extended);

    info!("------------------------- Unpause Miner A's Block Commits -------------------------");
    let commits_before_1 = rl1_commits.load(Ordering::SeqCst);
    signer_test
        .running_nodes
        .nakamoto_test_skip_commit_op
        .set(false);
    wait_for(30, || {
        Ok(rl1_commits.load(Ordering::SeqCst) > commits_before_1)
    })
    .unwrap();

    info!("------------------------- Run Miner A's Tenure -------------------------");
    let nmb_old_blocks = test_observer::get_blocks().len();
    let burn_height_before = get_burn_height();
    let blocks_processed_before_1 = blocks_mined1.load(Ordering::SeqCst);
    next_block_and(
        &mut signer_test.running_nodes.btc_regtest_controller,
        60,
        || {
            Ok(get_burn_height() > burn_height_before
                && blocks_mined1.load(Ordering::SeqCst) > blocks_processed_before_1
                && test_observer::get_blocks().len() > nmb_old_blocks)
        },
    )
    .unwrap();
    btc_blocks_mined += 1;

    // assure we have a successful sortition that miner A won
    let tip = SortitionDB::get_canonical_burn_chain_tip(sortdb.conn()).unwrap();
    assert!(tip.sortition);
    assert_eq!(tip.miner_pk_hash.unwrap(), mining_pkh_1);

    info!("------------------------- Verify Miner A's Issued a Tenure Change in Block N+4 -------------------------");
    verify_last_block_contains_tenure_change_tx(TenureChangeCause::BlockFound);

    info!(
        "------------------------- Confirm Burn and Stacks Block Heights -------------------------"
    );
    let peer_info = signer_test
        .stacks_client
        .get_peer_info()
        .expect("Failed to get peer info");

    assert_eq!(get_burn_height(), starting_burn_height + btc_blocks_mined);
    assert_eq!(peer_info.stacks_tip_height, starting_peer_height + 5);

    info!("------------------------- Shutdown -------------------------");
    rl2_coord_channels
        .lock()
        .expect("Mutex poisoned")
        .stop_chains_coordinator();
    run_loop_stopper_2.store(false, Ordering::SeqCst);
    run_loop_2_thread.join().unwrap();
    signer_test.shutdown();
}

#[test]
#[ignore]
/// Test that we can mine a tenure extend and then continue mining afterwards.
fn continue_after_tenure_extend() {
    if env::var("BITCOIND_TEST") != Ok("1".into()) {
        return;
    }

    tracing_subscriber::registry()
        .with(fmt::layer())
        .with(EnvFilter::from_default_env())
        .init();

    info!("------------------------- Test Setup -------------------------");
    let num_signers = 5;
    let sender_sk = Secp256k1PrivateKey::new();
    let sender_addr = tests::to_addr(&sender_sk);
    let recipient = PrincipalData::from(StacksAddress::burn_address(false));
    let send_amt = 100;
    let send_fee = 180;
    let mut signer_test: SignerTest<SpawnedSigner> =
        SignerTest::new(num_signers, vec![(sender_addr, (send_amt + send_fee) * 5)]);
    let timeout = Duration::from_secs(200);
    let coord_channel = signer_test.running_nodes.coord_channel.clone();
    let http_origin = format!("http://{}", &signer_test.running_nodes.conf.node.rpc_bind);

    signer_test.boot_to_epoch_3();

    info!("------------------------- Mine Normal Tenure -------------------------");
    signer_test.mine_and_verify_confirmed_naka_block(timeout, num_signers);

    info!("------------------------- Extend Tenure -------------------------");
    signer_test
        .running_nodes
        .nakamoto_test_skip_commit_op
        .set(true);

    // It's possible that we have a pending block commit already.
    // Mine two BTC blocks to "flush" this commit.
    let burn_height = signer_test
        .stacks_client
        .get_peer_info()
        .expect("Failed to get peer info")
        .burn_block_height;
    for i in 0..2 {
        info!(
            "------------- After pausing commits, triggering 2 BTC blocks: ({} of 2) -----------",
            i + 1
        );

        let blocks_processed_before = coord_channel
            .lock()
            .expect("Mutex poisoned")
            .get_stacks_blocks_processed();
        signer_test
            .running_nodes
            .btc_regtest_controller
            .build_next_block(1);

        wait_for(60, || {
            let blocks_processed_after = coord_channel
                .lock()
                .expect("Mutex poisoned")
                .get_stacks_blocks_processed();
            Ok(blocks_processed_after > blocks_processed_before)
        })
        .expect("Timed out waiting for tenure extend block");
    }

    wait_for(30, || {
        let new_burn_height = signer_test
            .stacks_client
            .get_peer_info()
            .expect("Failed to get peer info")
            .burn_block_height;
        Ok(new_burn_height == burn_height + 2)
    })
    .expect("Timed out waiting for burnchain to advance");

    // The last block should have a single instruction in it, the tenure extend
    let blocks = test_observer::get_blocks();
    let last_block = blocks.last().unwrap();
    let transactions = last_block["transactions"].as_array().unwrap();
    let tx = transactions.first().expect("No transactions in block");
    let raw_tx = tx["raw_tx"].as_str().unwrap();
    let tx_bytes = hex_bytes(&raw_tx[2..]).unwrap();
    let parsed = StacksTransaction::consensus_deserialize(&mut &tx_bytes[..]).unwrap();
    match &parsed.payload {
        TransactionPayload::TenureChange(payload)
            if payload.cause == TenureChangeCause::Extended => {}
        _ => panic!("Expected tenure extend transaction, got {parsed:?}"),
    };

    // Verify that the miner can continue mining in the tenure with the tenure extend
    info!("------------------------- Mine After Tenure Extend -------------------------");
    let mut blocks_processed_before = coord_channel
        .lock()
        .expect("Mutex poisoned")
        .get_stacks_blocks_processed();
    for sender_nonce in 0..5 {
        // submit a tx so that the miner will mine an extra block
        let transfer_tx = make_stacks_transfer(
            &sender_sk,
            sender_nonce,
            send_fee,
            signer_test.running_nodes.conf.burnchain.chain_id,
            &recipient,
            send_amt,
        );
        submit_tx(&http_origin, &transfer_tx);

        info!("Submitted transfer tx and waiting for block proposal");
        wait_for(30, || {
            let blocks_processed_after = coord_channel
                .lock()
                .expect("Mutex poisoned")
                .get_stacks_blocks_processed();
            Ok(blocks_processed_after > blocks_processed_before)
        })
        .expect("Timed out waiting for block proposal");
        blocks_processed_before = coord_channel
            .lock()
            .expect("Mutex poisoned")
            .get_stacks_blocks_processed();
        info!("Block {blocks_processed_before} processed, continuing");
    }

    signer_test.shutdown();
}

#[test]
#[ignore]
/// Test that signers can successfully sign a block proposal in the 0th tenure of a reward cycle
/// This ensures there is no race condition in the /v2/pox endpoint which could prevent it from updating
/// on time, possibly triggering an "off by one" like behaviour in the 0th tenure.
///
fn signing_in_0th_tenure_of_reward_cycle() {
    if env::var("BITCOIND_TEST") != Ok("1".into()) {
        return;
    }

    tracing_subscriber::registry()
        .with(fmt::layer())
        .with(EnvFilter::from_default_env())
        .init();

    info!("------------------------- Test Setup -------------------------");
    let num_signers = 5;
    let mut signer_test: SignerTest<SpawnedSigner> = SignerTest::new(num_signers, vec![]);
    let signer_public_keys = signer_test
        .signer_stacks_private_keys
        .iter()
        .map(StacksPublicKey::from_private)
        .collect::<Vec<_>>();
    let long_timeout = Duration::from_secs(200);
    signer_test.boot_to_epoch_3();
    let curr_reward_cycle = signer_test.get_current_reward_cycle();
    let next_reward_cycle = curr_reward_cycle + 1;
    // Mine until the boundary of the first full Nakamoto reward cycles (epoch 3 starts in the middle of one)
    let next_reward_cycle_height_boundary = signer_test
        .running_nodes
        .btc_regtest_controller
        .get_burnchain()
        .reward_cycle_to_block_height(next_reward_cycle)
        .saturating_sub(1);

    info!("------------------------- Advancing to {next_reward_cycle} Boundary at Block {next_reward_cycle_height_boundary} -------------------------");
    signer_test.run_until_burnchain_height_nakamoto(
        long_timeout,
        next_reward_cycle_height_boundary,
        num_signers,
    );

    let http_origin = format!("http://{}", &signer_test.running_nodes.conf.node.rpc_bind);
    let get_v3_signer = |pubkey: &Secp256k1PublicKey, reward_cycle: u64| {
        let url = &format!(
            "{http_origin}/v3/signer/{pk}/{reward_cycle}",
            pk = pubkey.to_hex()
        );
        info!("Send request: GET {url}");
        reqwest::blocking::get(url)
            .unwrap_or_else(|e| panic!("GET request failed: {e}"))
            .json::<GetSignerResponse>()
            .unwrap()
            .blocks_signed
    };

    assert_eq!(signer_test.get_current_reward_cycle(), curr_reward_cycle);

    for signer in &signer_public_keys {
        let blocks_signed = get_v3_signer(signer, next_reward_cycle);
        assert_eq!(blocks_signed, 0);
    }

    info!("------------------------- Enter Reward Cycle {next_reward_cycle} -------------------------");
    for signer in &signer_public_keys {
        let blocks_signed = get_v3_signer(signer, next_reward_cycle);
        assert_eq!(blocks_signed, 0);
    }
    let blocks_before = signer_test
        .running_nodes
        .nakamoto_blocks_mined
        .load(Ordering::SeqCst);
    signer_test
        .running_nodes
        .btc_regtest_controller
        .build_next_block(1);

    wait_for(30, || {
        Ok(signer_test
            .running_nodes
            .nakamoto_blocks_mined
            .load(Ordering::SeqCst)
            > blocks_before)
    })
    .unwrap();

    let block_mined = test_observer::get_mined_nakamoto_blocks()
        .last()
        .unwrap()
        .clone();
    // Must ensure that the signers that signed the block have their blocks_signed updated appropriately
    for signature in &block_mined.signer_signature {
        let signer = signer_public_keys
            .iter()
            .find(|pk| {
                pk.verify(block_mined.signer_signature_hash.as_bytes(), signature)
                    .unwrap()
            })
            .expect("Unknown signer signature");
        let blocks_signed = get_v3_signer(signer, next_reward_cycle);
        assert_eq!(blocks_signed, 1);
    }
    assert_eq!(signer_test.get_current_reward_cycle(), next_reward_cycle);
}

/// This test involves two miners with a custom chain id, each mining tenures with 6 blocks each.
/// Half of the signers are attached to each miner, so the test also verifies that
/// the signers' messages successfully make their way to the active miner.
#[test]
#[ignore]
fn multiple_miners_with_custom_chain_id() {
    let num_signers = 5;
    let max_nakamoto_tenures = 20;
    let inter_blocks_per_tenure = 5;

    // setup sender + recipient for a test stx transfer
    let sender_sk = Secp256k1PrivateKey::new();
    let sender_addr = tests::to_addr(&sender_sk);
    let send_amt = 1000;
    let send_fee = 180;
    let recipient = PrincipalData::from(StacksAddress::burn_address(false));

    let btc_miner_1_seed = vec![1, 1, 1, 1];
    let btc_miner_2_seed = vec![2, 2, 2, 2];
    let btc_miner_1_pk = Keychain::default(btc_miner_1_seed.clone()).get_pub_key();
    let btc_miner_2_pk = Keychain::default(btc_miner_2_seed.clone()).get_pub_key();

    let node_1_rpc = gen_random_port();
    let node_1_p2p = gen_random_port();
    let node_2_rpc = gen_random_port();
    let node_2_p2p = gen_random_port();

    let localhost = "127.0.0.1";
    let node_1_rpc_bind = format!("{localhost}:{node_1_rpc}");
    let node_2_rpc_bind = format!("{localhost}:{node_2_rpc}");
    let mut node_2_listeners = Vec::new();
    let chain_id = 0x87654321;
    // partition the signer set so that ~half are listening and using node 1 for RPC and events,
    //  and the rest are using node 2
    let mut signer_test: SignerTest<SpawnedSigner> = SignerTest::new_with_config_modifications(
        num_signers,
        vec![(
            sender_addr,
            (send_amt + send_fee) * max_nakamoto_tenures * inter_blocks_per_tenure,
        )],
        |signer_config| {
            let node_host = if signer_config.endpoint.port() % 2 == 0 {
                &node_1_rpc_bind
            } else {
                &node_2_rpc_bind
            };
            signer_config.node_host = node_host.to_string();
            signer_config.chain_id = Some(chain_id)
        },
        |config| {
            config.node.rpc_bind = format!("{localhost}:{node_1_rpc}");
            config.node.p2p_bind = format!("{localhost}:{node_1_p2p}");
            config.node.data_url = format!("http://{localhost}:{node_1_rpc}");
            config.node.p2p_address = format!("{localhost}:{node_1_p2p}");
            config.miner.wait_on_interim_blocks = Duration::from_secs(5);
            config.node.pox_sync_sample_secs = 30;
            config.burnchain.chain_id = chain_id;

            config.node.seed = btc_miner_1_seed.clone();
            config.node.local_peer_seed = btc_miner_1_seed.clone();
            config.burnchain.local_mining_public_key = Some(btc_miner_1_pk.to_hex());
            config.miner.mining_key = Some(Secp256k1PrivateKey::from_seed(&[1]));

            config.events_observers.retain(|listener| {
                let Ok(addr) = std::net::SocketAddr::from_str(&listener.endpoint) else {
                    warn!(
                        "Cannot parse {} to a socket, assuming it isn't a signer-listener binding",
                        listener.endpoint
                    );
                    return true;
                };
                if addr.port() % 2 == 0 || addr.port() == test_observer::EVENT_OBSERVER_PORT {
                    return true;
                }
                node_2_listeners.push(listener.clone());
                false
            })
        },
        Some(vec![btc_miner_1_pk, btc_miner_2_pk]),
        None,
    );
    let blocks_mined1 = signer_test.running_nodes.nakamoto_blocks_mined.clone();

    let conf = signer_test.running_nodes.conf.clone();
    let mut conf_node_2 = conf.clone();
    conf_node_2.node.rpc_bind = format!("{localhost}:{node_2_rpc}");
    conf_node_2.node.p2p_bind = format!("{localhost}:{node_2_p2p}");
    conf_node_2.node.data_url = format!("http://{localhost}:{node_2_rpc}");
    conf_node_2.node.p2p_address = format!("{localhost}:{node_2_p2p}");
    conf_node_2.node.seed = btc_miner_2_seed.clone();
    conf_node_2.burnchain.local_mining_public_key = Some(btc_miner_2_pk.to_hex());
    conf_node_2.node.local_peer_seed = btc_miner_2_seed.clone();
    conf_node_2.miner.mining_key = Some(Secp256k1PrivateKey::from_seed(&[2]));
    conf_node_2.node.miner = true;
    conf_node_2.events_observers.clear();
    conf_node_2.events_observers.extend(node_2_listeners);

    assert!(!conf_node_2.events_observers.is_empty());

    let node_1_sk = Secp256k1PrivateKey::from_seed(&conf.node.local_peer_seed);
    let node_1_pk = StacksPublicKey::from_private(&node_1_sk);

    conf_node_2.node.working_dir = format!("{}-1", conf_node_2.node.working_dir);

    conf_node_2.node.set_bootstrap_nodes(
        format!("{}@{}", &node_1_pk.to_hex(), conf.node.p2p_bind),
        conf.burnchain.chain_id,
        conf.burnchain.peer_version,
    );

    let http_origin = format!("http://{}", &conf.node.rpc_bind);

    let mut run_loop_2 = boot_nakamoto::BootRunLoop::new(conf_node_2.clone()).unwrap();
    let run_loop_stopper_2 = run_loop_2.get_termination_switch();
    let rl2_coord_channels = run_loop_2.coordinator_channels();
    let Counters {
        naka_submitted_commits: rl2_commits,
        naka_mined_blocks: blocks_mined2,
        ..
    } = run_loop_2.counters();
    let run_loop_2_thread = thread::Builder::new()
        .name("run_loop_2".into())
        .spawn(move || run_loop_2.start(None, 0))
        .unwrap();

    signer_test.boot_to_epoch_3();

    wait_for(120, || {
        let Some(node_1_info) = get_chain_info_opt(&conf) else {
            return Ok(false);
        };
        let Some(node_2_info) = get_chain_info_opt(&conf_node_2) else {
            return Ok(false);
        };
        Ok(node_1_info.stacks_tip_height == node_2_info.stacks_tip_height)
    })
    .expect("Timed out waiting for follower to catch up to the miner");

    let pre_nakamoto_peer_1_height = get_chain_info(&conf).stacks_tip_height;

    info!("------------------------- Reached Epoch 3.0 -------------------------");

    // due to the random nature of mining sortitions, the way this test is structured
    //  is that we keep track of how many tenures each miner produced, and once enough sortitions
    //  have been produced such that each miner has produced 3 tenures, we stop and check the
    //  results at the end
    let rl1_coord_channels = signer_test.running_nodes.coord_channel.clone();
    let rl1_commits = signer_test.running_nodes.commits_submitted.clone();

    let miner_1_pk = StacksPublicKey::from_private(conf.miner.mining_key.as_ref().unwrap());
    let miner_2_pk = StacksPublicKey::from_private(conf_node_2.miner.mining_key.as_ref().unwrap());
    let mut btc_blocks_mined = 1;
    let mut miner_1_tenures = 0;
    let mut miner_2_tenures = 0;
    let mut sender_nonce = 0;
    while !(miner_1_tenures >= 3 && miner_2_tenures >= 3) {
        if btc_blocks_mined > max_nakamoto_tenures {
            panic!("Produced {btc_blocks_mined} sortitions, but didn't cover the test scenarios, aborting");
        }
        let blocks_processed_before =
            blocks_mined1.load(Ordering::SeqCst) + blocks_mined2.load(Ordering::SeqCst);
        signer_test.mine_block_wait_on_processing(
            &[&rl1_coord_channels, &rl2_coord_channels],
            &[&rl1_commits, &rl2_commits],
            Duration::from_secs(30),
        );
        btc_blocks_mined += 1;

        // wait for the new block to be processed
        wait_for(60, || {
            let blocks_processed =
                blocks_mined1.load(Ordering::SeqCst) + blocks_mined2.load(Ordering::SeqCst);
            Ok(blocks_processed > blocks_processed_before)
        })
        .unwrap();

        info!(
            "Nakamoto blocks mined: {}",
            blocks_mined1.load(Ordering::SeqCst) + blocks_mined2.load(Ordering::SeqCst)
        );

        // mine the interim blocks
        info!("Mining interim blocks");
        for interim_block_ix in 0..inter_blocks_per_tenure {
            let blocks_processed_before =
                blocks_mined1.load(Ordering::SeqCst) + blocks_mined2.load(Ordering::SeqCst);
            // submit a tx so that the miner will mine an extra block
            let transfer_tx = make_stacks_transfer(
                &sender_sk,
                sender_nonce,
                send_fee,
                signer_test.running_nodes.conf.burnchain.chain_id,
                &recipient,
                send_amt,
            );
            sender_nonce += 1;
            submit_tx(&http_origin, &transfer_tx);

            wait_for(60, || {
                let blocks_processed =
                    blocks_mined1.load(Ordering::SeqCst) + blocks_mined2.load(Ordering::SeqCst);
                Ok(blocks_processed > blocks_processed_before)
            })
            .unwrap();
            info!("Mined interim block {btc_blocks_mined}:{interim_block_ix}");
        }

        let blocks = get_nakamoto_headers(&conf);
        let mut seen_burn_hashes = HashSet::new();
        miner_1_tenures = 0;
        miner_2_tenures = 0;
        for header in blocks.iter() {
            if seen_burn_hashes.contains(&header.burn_header_hash) {
                continue;
            }
            seen_burn_hashes.insert(header.burn_header_hash);

            let header = header.anchored_header.as_stacks_nakamoto().unwrap();
            if miner_1_pk
                .verify(
                    header.miner_signature_hash().as_bytes(),
                    &header.miner_signature,
                )
                .unwrap()
            {
                miner_1_tenures += 1;
            }
            if miner_2_pk
                .verify(
                    header.miner_signature_hash().as_bytes(),
                    &header.miner_signature,
                )
                .unwrap()
            {
                miner_2_tenures += 1;
            }
        }
        info!("Miner 1 tenures: {miner_1_tenures}, Miner 2 tenures: {miner_2_tenures}");
    }

    info!(
        "New chain info 1: {:?}",
        get_chain_info(&signer_test.running_nodes.conf)
    );

    info!("New chain info 2: {:?}", get_chain_info(&conf_node_2));

    let peer_1_height = get_chain_info(&conf).stacks_tip_height;
    let peer_2_height = get_chain_info(&conf_node_2).stacks_tip_height;
    info!("Peer height information"; "peer_1" => peer_1_height, "peer_2" => peer_2_height, "pre_naka_height" => pre_nakamoto_peer_1_height);
    assert_eq!(peer_1_height, peer_2_height);
    assert_eq!(
        peer_1_height,
        pre_nakamoto_peer_1_height + (btc_blocks_mined - 1) * (inter_blocks_per_tenure + 1)
    );
    assert_eq!(btc_blocks_mined, miner_1_tenures + miner_2_tenures);

    // Verify both nodes have the correct chain id
    let miner1_info = get_chain_info(&signer_test.running_nodes.conf);
    assert_eq!(miner1_info.network_id, chain_id);

    let miner2_info = get_chain_info(&conf_node_2);
    assert_eq!(miner2_info.network_id, chain_id);

    rl2_coord_channels
        .lock()
        .expect("Mutex poisoned")
        .stop_chains_coordinator();
    run_loop_stopper_2.store(false, Ordering::SeqCst);
    run_loop_2_thread.join().unwrap();
    signer_test.shutdown();
}

#[test]
#[ignore]
/// This test checks the behavior of the `block_commit_delay_ms` configuration option.
fn block_commit_delay() {
    if env::var("BITCOIND_TEST") != Ok("1".into()) {
        return;
    }

    tracing_subscriber::registry()
        .with(fmt::layer())
        .with(EnvFilter::from_default_env())
        .init();

    info!("------------------------- Test Setup -------------------------");
    let num_signers = 5;
    let block_proposal_timeout = Duration::from_secs(20);
    let mut signer_test: SignerTest<SpawnedSigner> = SignerTest::new_with_config_modifications(
        num_signers,
        vec![],
        |config| {
            // make the duration long enough that the miner will be marked as malicious
            config.block_proposal_timeout = block_proposal_timeout;
        },
        |config| {
            // Set the block commit delay to 10 minutes to ensure no block commit is sent
            config.miner.block_commit_delay = Duration::from_secs(600);
        },
        None,
        None,
    );

    signer_test.boot_to_epoch_3();

    let commits_before = signer_test
        .running_nodes
        .commits_submitted
        .load(Ordering::SeqCst);

    next_block_and_process_new_stacks_block(
        &mut signer_test.running_nodes.btc_regtest_controller,
        60,
        &signer_test.running_nodes.coord_channel,
    )
    .expect("Failed to mine first block");

    // Ensure that the block commit has been sent before continuing
    wait_for(60, || {
        let commits = signer_test
            .running_nodes
            .commits_submitted
            .load(Ordering::SeqCst);
        Ok(commits > commits_before)
    })
    .expect("Timed out waiting for block commit after new Stacks block");

    // Prevent a block from being mined by making signers reject it.
    let all_signers = signer_test
        .signer_stacks_private_keys
        .iter()
        .map(StacksPublicKey::from_private)
        .collect::<Vec<_>>();
    TEST_REJECT_ALL_BLOCK_PROPOSAL
        .lock()
        .unwrap()
        .replace(all_signers);

    info!("------------------------- Test Mine Burn Block  -------------------------");
    let burn_height_before = get_chain_info(&signer_test.running_nodes.conf).burn_block_height;
    let commits_before = signer_test
        .running_nodes
        .commits_submitted
        .load(Ordering::SeqCst);

    // Mine a burn block and wait for it to be processed.
    next_block_and(
        &mut signer_test.running_nodes.btc_regtest_controller,
        60,
        || {
            let burn_height = get_chain_info(&signer_test.running_nodes.conf).burn_block_height;
            Ok(burn_height > burn_height_before)
        },
    )
    .unwrap();

    // Sleep an extra minute to ensure no block commits are sent
    sleep_ms(60_000);

    let commits = signer_test
        .running_nodes
        .commits_submitted
        .load(Ordering::SeqCst);
    assert_eq!(commits, commits_before);

    let blocks_before = signer_test
        .running_nodes
        .nakamoto_blocks_mined
        .load(Ordering::SeqCst);

    info!("------------------------- Resume Signing -------------------------");
    TEST_REJECT_ALL_BLOCK_PROPOSAL
        .lock()
        .unwrap()
        .replace(Vec::new());

    // Wait for a block to be mined
    wait_for(60, || {
        let blocks = signer_test
            .running_nodes
            .nakamoto_blocks_mined
            .load(Ordering::SeqCst);
        Ok(blocks > blocks_before)
    })
    .expect("Timed out waiting for block to be mined");

    // Wait for a block commit to be sent
    wait_for(60, || {
        let commits = signer_test
            .running_nodes
            .commits_submitted
            .load(Ordering::SeqCst);
        Ok(commits > commits_before)
    })
    .expect("Timed out waiting for block commit after new Stacks block");

    signer_test.shutdown();
}<|MERGE_RESOLUTION|>--- conflicted
+++ resolved
@@ -2690,20 +2690,10 @@
     let block_proposal_timeout = Duration::from_secs(20);
     let mut signer_test: SignerTest<SpawnedSigner> = SignerTest::new_with_config_modifications(
         num_signers,
-<<<<<<< HEAD
-        vec![(sender_addr, send_amt + send_fee)],
-        |_| {},
-        |node_config| {
-            node_config.miner.pre_nakamoto_mock_signing = true;
-            let epochs = node_config.burnchain.epochs.as_mut().unwrap();
-            epochs[StacksEpochId::Epoch25].end_height = 251;
-            epochs[StacksEpochId::Epoch30].start_height = 251;
-=======
         vec![(sender_addr.clone(), send_amt + send_fee)],
         |config| {
             // make the duration long enough that the miner will be marked as malicious
             config.block_proposal_timeout = block_proposal_timeout;
->>>>>>> 7224b9ba
         },
         |_| {},
         None,
@@ -2711,19 +2701,7 @@
     );
     let http_origin = format!("http://{}", &signer_test.running_nodes.conf.node.rpc_bind);
 
-<<<<<<< HEAD
-    let epochs = signer_test
-        .running_nodes
-        .conf
-        .burnchain
-        .epochs
-        .clone()
-        .unwrap();
-    let epoch_3 = &epochs[StacksEpochId::Epoch30];
-    let epoch_3_boundary = epoch_3.start_height - 1; // We only advance to the boundary as epoch 2.5 miner gets torn down at the boundary
-=======
     signer_test.boot_to_epoch_3();
->>>>>>> 7224b9ba
 
     next_block_and_process_new_stacks_block(
         &mut signer_test.running_nodes.btc_regtest_controller,
@@ -3039,57 +3017,12 @@
     let mut signer_test: SignerTest<SpawnedSigner> = SignerTest::new_with_config_modifications(
         num_signers,
         vec![(sender_addr, send_amt + send_fee)],
-<<<<<<< HEAD
-        |signer_config| {
-            let node_host = if signer_config.endpoint.port() % 2 == 0 {
-                &node_1_rpc_bind
-            } else {
-                &node_2_rpc_bind
-            };
-            signer_config.node_host = node_host.to_string();
-        },
-        |config| {
-            config.node.rpc_bind = format!("{localhost}:{node_1_rpc}");
-            config.node.p2p_bind = format!("{localhost}:{node_1_p2p}");
-            config.node.data_url = format!("http://{localhost}:{node_1_rpc}");
-            config.node.p2p_address = format!("{localhost}:{node_1_p2p}");
-
-            config.node.seed = btc_miner_1_seed.clone();
-            config.node.local_peer_seed = btc_miner_1_seed.clone();
-            config.burnchain.local_mining_public_key = Some(btc_miner_1_pk.to_hex());
-            config.miner.mining_key = Some(Secp256k1PrivateKey::from_seed(&[1]));
-            config.miner.pre_nakamoto_mock_signing = true;
-            let epochs = config.burnchain.epochs.as_mut().unwrap();
-            epochs[StacksEpochId::Epoch25].end_height = 251;
-            epochs[StacksEpochId::Epoch30].start_height = 251;
-            config.events_observers.retain(|listener| {
-                let Ok(addr) = std::net::SocketAddr::from_str(&listener.endpoint) else {
-                    warn!(
-                        "Cannot parse {} to a socket, assuming it isn't a signer-listener binding",
-                        listener.endpoint
-                    );
-                    return true;
-                };
-                if addr.port() % 2 == 0 || addr.port() == test_observer::EVENT_OBSERVER_PORT {
-                    return true;
-                }
-                node_2_listeners.push(listener.clone());
-                false
-            })
-=======
         |_| {},
         |node_config| {
             node_config.miner.pre_nakamoto_mock_signing = true;
             let epochs = node_config.burnchain.epochs.as_mut().unwrap();
-            for epoch in epochs.iter_mut() {
-                if epoch.epoch_id == StacksEpochId::Epoch25 {
-                    epoch.end_height = 251;
-                }
-                if epoch.epoch_id == StacksEpochId::Epoch30 {
-                    epoch.start_height = 251;
-                }
-            }
->>>>>>> 7224b9ba
+            epochs[StacksEpochId::Epoch25].end_height = 251;
+            epochs[StacksEpochId::Epoch30].start_height = 251;
         },
         None,
         None,
@@ -3102,7 +3035,7 @@
         .epochs
         .clone()
         .unwrap();
-    let epoch_3 = &epochs[StacksEpoch::find_epoch_by_id(&epochs, StacksEpochId::Epoch30).unwrap()];
+    let epoch_3 = &epochs[StacksEpochId::Epoch30];
     let epoch_3_boundary = epoch_3.start_height - 1; // We only advance to the boundary as epoch 2.5 miner gets torn down at the boundary
 
     signer_test.boot_to_epoch_25_reward_cycle();
@@ -3248,14 +3181,8 @@
             config.miner.mining_key = Some(Secp256k1PrivateKey::from_seed(&[1]));
             config.miner.pre_nakamoto_mock_signing = true;
             let epochs = config.burnchain.epochs.as_mut().unwrap();
-            for epoch in epochs.iter_mut() {
-                if epoch.epoch_id == StacksEpochId::Epoch25 {
-                    epoch.end_height = 251;
-                }
-                if epoch.epoch_id == StacksEpochId::Epoch30 {
-                    epoch.start_height = 251;
-                }
-            }
+            epochs[StacksEpochId::Epoch25].end_height = 251;
+            epochs[StacksEpochId::Epoch30].start_height = 251;
             config.events_observers.retain(|listener| {
                 let Ok(addr) = std::net::SocketAddr::from_str(&listener.endpoint) else {
                     warn!(
