// Copyright (C) 2013-2020 Blockstack PBC, a public benefit corporation
// Copyright (C) 2020-2024 Stacks Open Internet Foundation
//
// This program is free software: you can redistribute it and/or modify
// it under the terms of the GNU General Public License as published by
// the Free Software Foundation, either version 3 of the License, or
// (at your option) any later version.
//
// This program is distributed in the hope that it will be useful,
// but WITHOUT ANY WARRANTY; without even the implied warranty of
// MERCHANTABILITY or FITNESS FOR A PARTICULAR PURPOSE.  See the
// GNU General Public License for more details.
//
// You should have received a copy of the GNU General Public License
// along with this program.  If not, see <http://www.gnu.org/licenses/>.

use std::collections::hash_map::Entry;
use std::collections::{HashMap, HashSet};
use std::path::PathBuf;
use std::sync::mpsc::{channel, Receiver, Sender};
#[cfg(test)]
use std::sync::LazyLock;
use std::sync::{Arc, Mutex};
use std::thread::sleep;
use std::time::Duration;

use clarity::vm::analysis::contract_interface_builder::build_contract_interface;
use clarity::vm::costs::ExecutionCost;
use clarity::vm::events::{FTEventType, NFTEventType, STXEventType};
use clarity::vm::types::{AssetIdentifier, QualifiedContractIdentifier, Value};
#[cfg(any(test, feature = "testing"))]
use lazy_static::lazy_static;
use rand::Rng;
use rusqlite::{params, Connection};
use serde_json::json;
use stacks::burnchains::{PoxConstants, Txid};
use stacks::chainstate::burn::operations::BlockstackOperationType;
use stacks::chainstate::burn::ConsensusHash;
use stacks::chainstate::coordinator::BlockEventDispatcher;
use stacks::chainstate::nakamoto::NakamotoBlock;
use stacks::chainstate::stacks::address::PoxAddress;
use stacks::chainstate::stacks::boot::{
    NakamotoSignerEntry, PoxStartCycleInfo, RewardSet, RewardSetData, SIGNERS_NAME,
};
use stacks::chainstate::stacks::db::accounts::MinerReward;
use stacks::chainstate::stacks::db::unconfirmed::ProcessedUnconfirmedState;
use stacks::chainstate::stacks::db::{MinerRewardInfo, StacksBlockHeaderTypes, StacksHeaderInfo};
use stacks::chainstate::stacks::events::{
    StackerDBChunksEvent, StacksBlockEventData, StacksTransactionEvent, StacksTransactionReceipt,
    TransactionOrigin,
};
use stacks::chainstate::stacks::miner::TransactionEvent;
use stacks::chainstate::stacks::{
    StacksBlock, StacksMicroblock, StacksTransaction, TransactionPayload,
};
use stacks::config::{EventKeyType, EventObserverConfig};
use stacks::core::mempool::{MemPoolDropReason, MemPoolEventDispatcher, ProposalCallbackReceiver};
use stacks::libstackerdb::StackerDBChunkData;
use stacks::net::api::postblock_proposal::{
    BlockValidateOk, BlockValidateReject, BlockValidateResponse,
};
use stacks::net::atlas::{Attachment, AttachmentInstance};
use stacks::net::http::HttpRequestContents;
use stacks::net::httpcore::{send_http_request, StacksHttpRequest};
use stacks::net::stackerdb::StackerDBEventDispatcher;
use stacks::util::hash::to_hex;
#[cfg(any(test, feature = "testing"))]
use stacks::util::tests::TestFlag;
use stacks::util_lib::db::Error as db_error;
use stacks_common::bitvec::BitVec;
use stacks_common::codec::StacksMessageCodec;
use stacks_common::types::chainstate::{BlockHeaderHash, BurnchainHeaderHash, StacksBlockId};
use stacks_common::types::net::PeerHost;
use stacks_common::util::hash::{bytes_to_hex, Sha512Trunc256Sum};
use stacks_common::util::secp256k1::MessageSignature;
use url::Url;

#[cfg(any(test, feature = "testing"))]
lazy_static! {
    /// Do not announce a signed/mined block to the network when set to true.
    pub static ref TEST_SKIP_BLOCK_ANNOUNCEMENT: TestFlag<bool> = TestFlag::default();
}

#[derive(Debug, Clone)]
pub struct EventObserver {
    /// Path to the database where pending payloads are stored. If `None`, then
    /// the database is not used and events are not recoverable across restarts.
    pub db_path: Option<PathBuf>,
    /// URL to which events will be sent
    pub endpoint: String,
    /// Timeout for sending events to this observer
<<<<<<< HEAD
    timeout: Duration,
    /// If true, the stacks-node will not retry if event delivery fails for any reason.
    /// WARNING: This should not be set on observers that require successful delivery of all events.
    disable_retries: bool,
=======
    pub timeout: Duration,
>>>>>>> bd45dd71
}

struct ReceiptPayloadInfo<'a> {
    txid: String,
    success: &'a str,
    raw_result: String,
    raw_tx: String,
    contract_interface_json: serde_json::Value,
    burnchain_op_json: serde_json::Value,
}

const STATUS_RESP_TRUE: &str = "success";
const STATUS_RESP_NOT_COMMITTED: &str = "abort_by_response";
const STATUS_RESP_POST_CONDITION: &str = "abort_by_post_condition";

/// Update `serve()` in `neon_integrations.rs` with any new paths that need to be tested
pub const PATH_MICROBLOCK_SUBMIT: &str = "new_microblocks";
pub const PATH_MEMPOOL_TX_SUBMIT: &str = "new_mempool_tx";
pub const PATH_MEMPOOL_TX_DROP: &str = "drop_mempool_tx";
pub const PATH_MINED_BLOCK: &str = "mined_block";
pub const PATH_MINED_MICROBLOCK: &str = "mined_microblock";
pub const PATH_MINED_NAKAMOTO_BLOCK: &str = "mined_nakamoto_block";
pub const PATH_STACKERDB_CHUNKS: &str = "stackerdb_chunks";
pub const PATH_BURN_BLOCK_SUBMIT: &str = "new_burn_block";
pub const PATH_BLOCK_PROCESSED: &str = "new_block";
pub const PATH_ATTACHMENT_PROCESSED: &str = "attachments/new";
pub const PATH_PROPOSAL_RESPONSE: &str = "proposal_response";

/// This struct receives StackerDB event callbacks without registering
/// over the JSON/RPC interface.
pub struct StackerDBChannel {
    sender_info: Mutex<Option<InnerStackerDBChannel>>,
}

#[derive(Clone)]
struct InnerStackerDBChannel {
    /// A channel for sending the chunk events to the listener
    sender: Sender<StackerDBChunksEvent>,
    /// Does the listener want to receive `.signers` chunks?
    interested_in_signers: bool,
    /// Which StackerDB contracts is the listener interested in?
    other_interests: Vec<QualifiedContractIdentifier>,
}

#[derive(Clone, Debug, Serialize, Deserialize)]
pub struct MinedBlockEvent {
    pub target_burn_height: u64,
    pub block_hash: String,
    pub stacks_height: u64,
    pub block_size: u64,
    pub anchored_cost: ExecutionCost,
    pub confirmed_microblocks_cost: ExecutionCost,
    pub tx_events: Vec<TransactionEvent>,
}

#[derive(Clone, Debug, Serialize, Deserialize)]
pub struct MinedMicroblockEvent {
    pub block_hash: String,
    pub sequence: u16,
    pub tx_events: Vec<TransactionEvent>,
    pub anchor_block_consensus_hash: ConsensusHash,
    pub anchor_block: BlockHeaderHash,
}

#[derive(Clone, Debug, Serialize, Deserialize, PartialEq)]
pub struct MinedNakamotoBlockEvent {
    pub target_burn_height: u64,
    pub parent_block_id: String,
    pub block_hash: String,
    pub block_id: String,
    pub stacks_height: u64,
    pub block_size: u64,
    pub cost: ExecutionCost,
    pub miner_signature: MessageSignature,
    pub miner_signature_hash: Sha512Trunc256Sum,
    pub signer_signature_hash: Sha512Trunc256Sum,
    pub tx_events: Vec<TransactionEvent>,
    pub signer_bitvec: String,
    pub signer_signature: Vec<MessageSignature>,
}

impl InnerStackerDBChannel {
    pub fn new_miner_receiver() -> (Receiver<StackerDBChunksEvent>, Self) {
        let (sender, recv) = channel();
        let sender_info = Self {
            sender,
            interested_in_signers: true,
            other_interests: vec![],
        };

        (recv, sender_info)
    }
}

impl Default for StackerDBChannel {
    fn default() -> Self {
        Self::new()
    }
}

impl StackerDBChannel {
    pub const fn new() -> Self {
        Self {
            sender_info: Mutex::new(None),
        }
    }

    /// Consume the receiver for the StackerDBChannel and drop the senders. This should be done
    /// before another interested thread can subscribe to events, but it is not absolutely necessary
    /// to do so (it would just result in temporary over-use of memory while the prior channel is still
    /// open).
    ///
    /// The StackerDBChnnel's receiver is guarded with a Mutex, so that ownership can
    /// be taken by different threads without unsafety.
    pub fn replace_receiver(&self, receiver: Receiver<StackerDBChunksEvent>) {
        // not strictly necessary, but do this rather than mark the `receiver` argument as unused
        // so that we're explicit about the fact that `replace_receiver` consumes.
        drop(receiver);
        let mut guard = self
            .sender_info
            .lock()
            .expect("FATAL: poisoned StackerDBChannel lock");
        guard.take();
    }

    /// Create a new event receiver channel for receiving events relevant to the miner coordinator,
    /// dropping the old StackerDB event sender channels if they are still registered.
    ///  Returns the new receiver channel and a bool indicating whether or not sender channels were
    ///   still in place.
    ///
    /// The StackerDBChannel senders are guarded by mutexes so that they can be replaced
    /// by different threads without unsafety.
    pub fn register_miner_coordinator(&self) -> (Receiver<StackerDBChunksEvent>, bool) {
        let mut sender_info = self
            .sender_info
            .lock()
            .expect("FATAL: poisoned StackerDBChannel lock");
        let (recv, new_sender) = InnerStackerDBChannel::new_miner_receiver();
        let replaced_receiver = sender_info.replace(new_sender).is_some();

        (recv, replaced_receiver)
    }

    /// Is there a thread holding the receiver, and is it interested in chunks events from `stackerdb`?
    /// Returns the a sending channel to broadcast the event to if so, and `None` if not.
    pub fn is_active(
        &self,
        stackerdb: &QualifiedContractIdentifier,
    ) -> Option<Sender<StackerDBChunksEvent>> {
        // if the receiver field is empty (i.e., None), then there is no listening thread, return None
        let guard = self
            .sender_info
            .lock()
            .expect("FATAL: poisoned StackerDBChannel lock");
        let sender_info = guard.as_ref()?;
        if sender_info.interested_in_signers
            && stackerdb.is_boot()
            && stackerdb.name.starts_with(SIGNERS_NAME)
        {
            return Some(sender_info.sender.clone());
        }
        if sender_info.other_interests.contains(stackerdb) {
            return Some(sender_info.sender.clone());
        }
        None
    }
}

fn serialize_u128_as_string<S>(value: &u128, serializer: S) -> Result<S::Ok, S::Error>
where
    S: serde::Serializer,
{
    serializer.serialize_str(&value.to_string())
}

fn serialize_pox_addresses<S>(value: &[PoxAddress], serializer: S) -> Result<S::Ok, S::Error>
where
    S: serde::Serializer,
{
    serializer.collect_seq(value.iter().cloned().map(|a| a.to_b58()))
}

fn serialize_optional_u128_as_string<S>(
    value: &Option<u128>,
    serializer: S,
) -> Result<S::Ok, S::Error>
where
    S: serde::Serializer,
{
    match value {
        Some(v) => serializer.serialize_str(&v.to_string()),
        None => serializer.serialize_none(),
    }
}

fn hex_serialize<S: serde::Serializer>(addr: &[u8; 33], s: S) -> Result<S::Ok, S::Error> {
    s.serialize_str(&to_hex(addr))
}

#[derive(Debug, PartialEq, Clone, Serialize)]
pub struct RewardSetEventPayload {
    #[serde(serialize_with = "serialize_pox_addresses")]
    pub rewarded_addresses: Vec<PoxAddress>,
    pub start_cycle_state: PoxStartCycleInfo,
    #[serde(skip_serializing_if = "Option::is_none", default)]
    // only generated for nakamoto reward sets
    pub signers: Option<Vec<NakamotoSignerEntryPayload>>,
    #[serde(serialize_with = "serialize_optional_u128_as_string")]
    pub pox_ustx_threshold: Option<u128>,
}

#[derive(Debug, PartialEq, Clone, Serialize)]
pub struct NakamotoSignerEntryPayload {
    #[serde(serialize_with = "hex_serialize")]
    pub signing_key: [u8; 33],
    #[serde(serialize_with = "serialize_u128_as_string")]
    pub stacked_amt: u128,
    pub weight: u32,
}

impl RewardSetEventPayload {
    pub fn signer_entry_to_payload(entry: &NakamotoSignerEntry) -> NakamotoSignerEntryPayload {
        NakamotoSignerEntryPayload {
            signing_key: entry.signing_key,
            stacked_amt: entry.stacked_amt,
            weight: entry.weight,
        }
    }
    pub fn from_reward_set(reward_set: &RewardSet) -> Self {
        Self {
            rewarded_addresses: reward_set.rewarded_addresses.clone(),
            start_cycle_state: reward_set.start_cycle_state.clone(),
            signers: reward_set
                .signers
                .as_ref()
                .map(|signers| signers.iter().map(Self::signer_entry_to_payload).collect()),
            pox_ustx_threshold: reward_set.pox_ustx_threshold,
        }
    }
}

#[cfg(test)]
static TEST_EVENT_OBSERVER_SKIP_RETRY: LazyLock<TestFlag<bool>> = LazyLock::new(TestFlag::default);

impl EventObserver {
    fn init_db(db_path: &str) -> Result<Connection, db_error> {
        let conn = Connection::open(db_path)?;
        conn.execute(
            "CREATE TABLE IF NOT EXISTS pending_payloads (
                id INTEGER PRIMARY KEY AUTOINCREMENT,
                url TEXT NOT NULL,
                payload TEXT NOT NULL,
                timeout INTEGER NOT NULL
            )",
            [],
        )?;
        Ok(conn)
    }

    fn insert_payload(
        conn: &Connection,
        url: &str,
        payload: &serde_json::Value,
        timeout: Duration,
    ) -> Result<(), db_error> {
        let payload_text = payload.to_string();
        let timeout_ms: u64 = timeout.as_millis().try_into().expect("Timeout too large");
        conn.execute(
            "INSERT INTO pending_payloads (url, payload, timeout) VALUES (?1, ?2, ?3)",
            params![url, payload_text, timeout_ms],
        )?;
        Ok(())
    }

    /// Insert a payload into the database, retrying on failure.
    fn insert_payload_with_retry(
        conn: &Connection,
        url: &str,
        payload: &serde_json::Value,
        timeout: Duration,
    ) {
        let mut attempts = 0i64;
        let mut backoff = Duration::from_millis(100); // Initial backoff duration
        let max_backoff = Duration::from_secs(5); // Cap the backoff duration

        loop {
            match Self::insert_payload(conn, url, payload, timeout) {
                Ok(_) => {
                    // Successful insert, break the loop
                    return;
                }
                Err(err) => {
                    // Log the error, then retry after a delay
                    warn!("Failed to insert payload into event observer database: {err:?}";
                        "backoff" => ?backoff,
                        "attempts" => attempts
                    );

                    // Wait for the backoff duration
                    sleep(backoff);

                    // Increase the backoff duration (with exponential backoff)
                    backoff = std::cmp::min(backoff.saturating_mul(2), max_backoff);

                    attempts = attempts.saturating_add(1);
                }
            }
        }
    }

    fn get_pending_payloads(
        conn: &Connection,
    ) -> Result<Vec<(i64, String, serde_json::Value, u64)>, db_error> {
        let mut stmt =
            conn.prepare("SELECT id, url, payload, timeout FROM pending_payloads ORDER BY id")?;
        let payload_iter = stmt.query_and_then(
            [],
            |row| -> Result<(i64, String, serde_json::Value, u64), db_error> {
                let id: i64 = row.get(0)?;
                let url: String = row.get(1)?;
                let payload_text: String = row.get(2)?;
                let payload: serde_json::Value =
                    serde_json::from_str(&payload_text).map_err(db_error::SerializationError)?;
                let timeout_ms: u64 = row.get(3)?;
                Ok((id, url, payload, timeout_ms))
            },
        )?;
        payload_iter.collect()
    }

    fn delete_payload(conn: &Connection, id: i64) -> Result<(), db_error> {
        conn.execute("DELETE FROM pending_payloads WHERE id = ?1", params![id])?;
        Ok(())
    }

    fn process_pending_payloads(conn: &Connection) {
        let pending_payloads = match Self::get_pending_payloads(conn) {
            Ok(payloads) => payloads,
            Err(e) => {
                error!(
                    "Event observer: failed to retrieve pending payloads from database";
                    "error" => ?e
                );
                return;
            }
        };

        for (id, url, payload, timeout_ms) in pending_payloads {
            let timeout = Duration::from_millis(timeout_ms);
            Self::send_payload_directly(&payload, &url, timeout, false);

            #[cfg(test)]
            if TEST_EVENT_OBSERVER_SKIP_RETRY.get() {
                warn!("Fault injection: delete_payload");
                return;
            }

            if let Err(e) = Self::delete_payload(conn, id) {
                error!(
                    "Event observer: failed to delete pending payload from database";
                    "error" => ?e
                );
            }
        }
    }

    fn send_payload_directly(
        payload: &serde_json::Value,
        full_url: &str,
        timeout: Duration,
        disable_retries: bool,
    ) {
        debug!(
            "Event dispatcher: Sending payload"; "url" => %full_url, "payload" => ?payload
        );

        let url = Url::parse(full_url)
            .unwrap_or_else(|_| panic!("Event dispatcher: unable to parse {full_url} as a URL"));

        let host = url.host_str().expect("Invalid URL: missing host");
        let port = url.port_or_known_default().unwrap_or(80);
        let peerhost: PeerHost = format!("{host}:{port}")
            .parse()
            .unwrap_or(PeerHost::DNS(host.to_string(), port));

        let mut backoff = Duration::from_millis(100);
        let mut attempts: i32 = 0;
        // Cap the backoff at 3x the timeout
        let max_backoff = timeout.saturating_mul(3);

        loop {
            let mut request = StacksHttpRequest::new_for_peer(
                peerhost.clone(),
                "POST".into(),
                url.path().into(),
                HttpRequestContents::new().payload_json(payload.clone()),
            )
            .unwrap_or_else(|_| panic!("FATAL: failed to encode infallible data as HTTP request"));
            request.add_header("Connection".into(), "close".into());
            match send_http_request(host, port, request, timeout) {
                Ok(response) => {
                    if response.preamble().status_code == 200 {
                        debug!(
                            "Event dispatcher: Successful POST"; "url" => %url
                        );
                        break;
                    } else {
                        error!(
                            "Event dispatcher: Failed POST"; "url" => %url, "response" => ?response.preamble()
                        );
                    }
                }
                Err(err) => {
                    warn!(
                        "Event dispatcher: connection or request failed to {host}:{port} - {err:?}";
                        "backoff" => ?backoff,
                        "attempts" => attempts
                    );
                }
            }

            if disable_retries {
                warn!("Observer is configured in disable_retries mode: skipping retry of payload");
                return;
            }

            #[cfg(test)]
            if TEST_EVENT_OBSERVER_SKIP_RETRY.get() {
                warn!("Fault injection: skipping retry of payload");
                return;
            }

            sleep(backoff);
            let jitter: u64 = rand::thread_rng().gen_range(0..100);
            backoff = std::cmp::min(
                backoff.saturating_mul(2) + Duration::from_millis(jitter),
                max_backoff,
            );
            attempts = attempts.saturating_add(1);
        }
    }

    fn new(
        working_dir: Option<PathBuf>,
        endpoint: String,
        timeout: Duration,
        disable_retries: bool,
    ) -> Self {
        let db_path = if let Some(mut db_path) = working_dir {
            db_path.push("event_observers.sqlite");

            Self::init_db(
                db_path
                    .to_str()
                    .expect("Failed to convert chainstate path to string"),
            )
            .expect("Failed to initialize database for event observer");
            Some(db_path)
        } else {
            None
        };

        EventObserver {
            db_path,
            endpoint,
            timeout,
            disable_retries,
        }
    }

    /// Send the payload to the given URL.
    /// Before sending this payload, any pending payloads in the database will be sent first.
    pub fn send_payload(&self, payload: &serde_json::Value, path: &str) {
        // Construct the full URL
        let url_str = if path.starts_with('/') {
            format!("{}{path}", &self.endpoint)
        } else {
            format!("{}/{path}", &self.endpoint)
        };
        let full_url = format!("http://{url_str}");

        // if the observer is in "disable_retries" mode quickly send the payload without checking for the db
        if self.disable_retries {
            Self::send_payload_directly(payload, &full_url, self.timeout, true);
        } else if let Some(db_path) = &self.db_path {
            let conn =
                Connection::open(db_path).expect("Failed to open database for event observer");

            // Insert the new payload into the database
            Self::insert_payload_with_retry(&conn, &full_url, payload, self.timeout);

            // Process all pending payloads
            Self::process_pending_payloads(&conn);
        } else {
            // No database, just send the payload
            Self::send_payload_directly(payload, &full_url, self.timeout, false);
        }
    }

    fn make_new_mempool_txs_payload(transactions: Vec<StacksTransaction>) -> serde_json::Value {
        let raw_txs = transactions
            .into_iter()
            .map(|tx| {
                serde_json::Value::String(format!("0x{}", &bytes_to_hex(&tx.serialize_to_vec())))
            })
            .collect();

        serde_json::Value::Array(raw_txs)
    }

    fn make_new_burn_block_payload(
        burn_block: &BurnchainHeaderHash,
        burn_block_height: u64,
        rewards: Vec<(PoxAddress, u64)>,
        burns: u64,
        slot_holders: Vec<PoxAddress>,
        consensus_hash: &ConsensusHash,
    ) -> serde_json::Value {
        let reward_recipients = rewards
            .into_iter()
            .map(|(pox_addr, amt)| {
                json!({
                    "recipient": pox_addr.to_b58(),
                    "amt": amt,
                })
            })
            .collect();

        let reward_slot_holders = slot_holders
            .into_iter()
            .map(|pox_addr| json!(pox_addr.to_b58()))
            .collect();

        json!({
            "burn_block_hash": format!("0x{burn_block}"),
            "burn_block_height": burn_block_height,
            "reward_recipients": serde_json::Value::Array(reward_recipients),
            "reward_slot_holders": serde_json::Value::Array(reward_slot_holders),
            "burn_amount": burns,
            "consensus_hash": format!("0x{consensus_hash}"),
        })
    }

    /// Returns tuple of (txid, success, raw_result, raw_tx, contract_interface_json)
    fn generate_payload_info_for_receipt(receipt: &StacksTransactionReceipt) -> ReceiptPayloadInfo {
        let tx = &receipt.transaction;

        let success = match (receipt.post_condition_aborted, &receipt.result) {
            (false, Value::Response(response_data)) => {
                if response_data.committed {
                    STATUS_RESP_TRUE
                } else {
                    STATUS_RESP_NOT_COMMITTED
                }
            }
            (true, Value::Response(_)) => STATUS_RESP_POST_CONDITION,
            _ => {
                if let TransactionOrigin::Stacks(inner_tx) = &tx {
                    if let TransactionPayload::PoisonMicroblock(..) = &inner_tx.payload {
                        STATUS_RESP_TRUE
                    } else {
                        unreachable!() // Transaction results should otherwise always be a Value::Response type
                    }
                } else {
                    unreachable!() // Transaction results should always be a Value::Response type
                }
            }
        };

        let (txid, raw_tx, burnchain_op_json) = match tx {
            TransactionOrigin::Burn(op) => (
                op.txid().to_string(),
                "00".to_string(),
                BlockstackOperationType::blockstack_op_to_json(op),
            ),
            TransactionOrigin::Stacks(ref tx) => {
                let txid = tx.txid().to_string();
                let bytes = tx.serialize_to_vec();
                (txid, bytes_to_hex(&bytes), json!(null))
            }
        };

        let raw_result = {
            let bytes = receipt
                .result
                .serialize_to_vec()
                .expect("FATAL: failed to serialize transaction receipt");
            bytes_to_hex(&bytes)
        };
        let contract_interface_json = {
            match &receipt.contract_analysis {
                Some(analysis) => json!(build_contract_interface(analysis)
                    .expect("FATAL: failed to serialize contract publish receipt")),
                None => json!(null),
            }
        };
        ReceiptPayloadInfo {
            txid,
            success,
            raw_result,
            raw_tx,
            contract_interface_json,
            burnchain_op_json,
        }
    }

    /// Returns json payload to send for new block or microblock event
    fn make_new_block_txs_payload(
        receipt: &StacksTransactionReceipt,
        tx_index: u32,
    ) -> serde_json::Value {
        let receipt_payload_info = EventObserver::generate_payload_info_for_receipt(receipt);

        json!({
            "txid": format!("0x{}", &receipt_payload_info.txid),
            "tx_index": tx_index,
            "status": receipt_payload_info.success,
            "raw_result": format!("0x{}", &receipt_payload_info.raw_result),
            "raw_tx": format!("0x{}", &receipt_payload_info.raw_tx),
            "contract_abi": receipt_payload_info.contract_interface_json,
            "burnchain_op": receipt_payload_info.burnchain_op_json,
            "execution_cost": receipt.execution_cost,
            "microblock_sequence": receipt.microblock_header.as_ref().map(|x| x.sequence),
            "microblock_hash": receipt.microblock_header.as_ref().map(|x| format!("0x{}", x.block_hash())),
            "microblock_parent_hash": receipt.microblock_header.as_ref().map(|x| format!("0x{}", x.prev_block)),
        })
    }

    fn make_new_attachment_payload(
        attachment: &(AttachmentInstance, Attachment),
    ) -> serde_json::Value {
        json!({
            "attachment_index": attachment.0.attachment_index,
            "index_block_hash": format!("0x{}", attachment.0.index_block_hash),
            "block_height": attachment.0.stacks_block_height,
            "content_hash": format!("0x{}", attachment.0.content_hash),
            "contract_id": format!("{}", attachment.0.contract_id),
            "metadata": format!("0x{}", attachment.0.metadata),
            "tx_id": format!("0x{}", attachment.0.tx_id),
            "content": format!("0x{}", bytes_to_hex(&attachment.1.content)),
        })
    }

    fn send_new_attachments(&self, payload: &serde_json::Value) {
        self.send_payload(payload, PATH_ATTACHMENT_PROCESSED);
    }

    fn send_new_mempool_txs(&self, payload: &serde_json::Value) {
        self.send_payload(payload, PATH_MEMPOOL_TX_SUBMIT);
    }

    /// Serializes new microblocks data into a JSON payload and sends it off to the correct path
    fn send_new_microblocks(
        &self,
        parent_index_block_hash: StacksBlockId,
        filtered_events: Vec<(usize, &(bool, Txid, &StacksTransactionEvent))>,
        serialized_txs: &Vec<serde_json::Value>,
        burn_block_hash: BurnchainHeaderHash,
        burn_block_height: u32,
        burn_block_timestamp: u64,
    ) {
        // Serialize events to JSON
        let serialized_events: Vec<serde_json::Value> = filtered_events
            .iter()
            .map(|(event_index, (committed, txid, event))| {
                event
                    .json_serialize(*event_index, txid, *committed)
                    .unwrap()
            })
            .collect();

        let payload = json!({
            "parent_index_block_hash": format!("0x{parent_index_block_hash}"),
            "events": serialized_events,
            "transactions": serialized_txs,
            "burn_block_hash": format!("0x{burn_block_hash}"),
            "burn_block_height": burn_block_height,
            "burn_block_timestamp": burn_block_timestamp,
        });

        self.send_payload(&payload, PATH_MICROBLOCK_SUBMIT);
    }

    fn send_dropped_mempool_txs(&self, payload: &serde_json::Value) {
        self.send_payload(payload, PATH_MEMPOOL_TX_DROP);
    }

    fn send_mined_block(&self, payload: &serde_json::Value) {
        self.send_payload(payload, PATH_MINED_BLOCK);
    }

    fn send_mined_microblock(&self, payload: &serde_json::Value) {
        self.send_payload(payload, PATH_MINED_MICROBLOCK);
    }

    fn send_mined_nakamoto_block(&self, payload: &serde_json::Value) {
        self.send_payload(payload, PATH_MINED_NAKAMOTO_BLOCK);
    }

    pub fn send_stackerdb_chunks(&self, payload: &serde_json::Value) {
        self.send_payload(payload, PATH_STACKERDB_CHUNKS);
    }

    fn send_new_burn_block(&self, payload: &serde_json::Value) {
        self.send_payload(payload, PATH_BURN_BLOCK_SUBMIT);
    }

    #[allow(clippy::too_many_arguments)]
    fn make_new_block_processed_payload(
        &self,
        filtered_events: Vec<(usize, &(bool, Txid, &StacksTransactionEvent))>,
        block: &StacksBlockEventData,
        metadata: &StacksHeaderInfo,
        receipts: &[StacksTransactionReceipt],
        parent_index_hash: &StacksBlockId,
        winner_txid: &Txid,
        mature_rewards: &serde_json::Value,
        parent_burn_block_hash: BurnchainHeaderHash,
        parent_burn_block_height: u32,
        parent_burn_block_timestamp: u64,
        anchored_consumed: &ExecutionCost,
        mblock_confirmed_consumed: &ExecutionCost,
        pox_constants: &PoxConstants,
        reward_set_data: &Option<RewardSetData>,
        signer_bitvec_opt: &Option<BitVec<4000>>,
        block_timestamp: Option<u64>,
        coinbase_height: u64,
    ) -> serde_json::Value {
        // Serialize events to JSON
        let serialized_events: Vec<serde_json::Value> = filtered_events
            .iter()
            .map(|(event_index, (committed, txid, event))| {
                event
                    .json_serialize(*event_index, txid, *committed)
                    .unwrap()
            })
            .collect();

        let mut serialized_txs = vec![];
        for (tx_index, receipt) in receipts.iter().enumerate() {
            let payload = EventObserver::make_new_block_txs_payload(
                receipt,
                tx_index
                    .try_into()
                    .expect("BUG: more receipts than U32::MAX"),
            );
            serialized_txs.push(payload);
        }

        let signer_bitvec_value = signer_bitvec_opt
            .as_ref()
            .map(|bitvec| serde_json::to_value(bitvec).unwrap_or_default())
            .unwrap_or_default();

        let (reward_set_value, cycle_number_value) = match &reward_set_data {
            Some(data) => (
                serde_json::to_value(RewardSetEventPayload::from_reward_set(&data.reward_set))
                    .unwrap_or_default(),
                serde_json::to_value(data.cycle_number).unwrap_or_default(),
            ),
            None => (serde_json::Value::Null, serde_json::Value::Null),
        };

        // Wrap events
        let mut payload = json!({
            "block_hash": format!("0x{}", block.block_hash),
            "block_height": metadata.stacks_block_height,
            "block_time": block_timestamp,
            "burn_block_hash": format!("0x{}", metadata.burn_header_hash),
            "burn_block_height": metadata.burn_header_height,
            "miner_txid": format!("0x{winner_txid}"),
            "burn_block_time": metadata.burn_header_timestamp,
            "index_block_hash": format!("0x{}", metadata.index_block_hash()),
            "parent_block_hash": format!("0x{}", block.parent_block_hash),
            "parent_index_block_hash": format!("0x{parent_index_hash}"),
            "parent_microblock": format!("0x{}", block.parent_microblock_hash),
            "parent_microblock_sequence": block.parent_microblock_sequence,
            "matured_miner_rewards": mature_rewards.clone(),
            "events": serialized_events,
            "transactions": serialized_txs,
            "parent_burn_block_hash":  format!("0x{parent_burn_block_hash}"),
            "parent_burn_block_height": parent_burn_block_height,
            "parent_burn_block_timestamp": parent_burn_block_timestamp,
            "anchored_cost": anchored_consumed,
            "confirmed_microblocks_cost": mblock_confirmed_consumed,
            "pox_v1_unlock_height": pox_constants.v1_unlock_height,
            "pox_v2_unlock_height": pox_constants.v2_unlock_height,
            "pox_v3_unlock_height": pox_constants.v3_unlock_height,
            "signer_bitvec": signer_bitvec_value,
            "reward_set": reward_set_value,
            "cycle_number": cycle_number_value,
            "tenure_height": coinbase_height,
            "consensus_hash": format!("0x{}", metadata.consensus_hash),
        });

        let as_object_mut = payload.as_object_mut().unwrap();

        if let StacksBlockHeaderTypes::Nakamoto(ref header) = &metadata.anchored_header {
            as_object_mut.insert(
                "signer_signature_hash".into(),
                format!("0x{}", header.signer_signature_hash()).into(),
            );
            as_object_mut.insert(
                "miner_signature".into(),
                format!("0x{}", &header.miner_signature).into(),
            );
            as_object_mut.insert(
                "signer_signature".into(),
                serde_json::to_value(&header.signer_signature).unwrap_or_default(),
            );
        }

        payload
    }
}

/// Events received from block-processing.
/// Stacks events are structured as JSON, and are grouped by topic.  An event observer can
/// subscribe to one or more specific event streams, or the "any" stream to receive all of them.
#[derive(Clone)]
pub struct EventDispatcher {
    /// List of configured event observers to which events will be posted.
    /// The fields below this contain indexes into this list.
    registered_observers: Vec<EventObserver>,
    /// Smart contract-specific events, keyed by (contract-id, event-name). Values are indexes into `registered_observers`.
    contract_events_observers_lookup: HashMap<(QualifiedContractIdentifier, String), HashSet<u16>>,
    /// Asset event observers, keyed by fully-qualified asset identifier. Values are indexes into
    /// `registered_observers.
    assets_observers_lookup: HashMap<AssetIdentifier, HashSet<u16>>,
    /// Index into `registered_observers` that will receive burn block events
    burn_block_observers_lookup: HashSet<u16>,
    /// Index into `registered_observers` that will receive mempool events
    mempool_observers_lookup: HashSet<u16>,
    /// Index into `registered_observers` that will receive microblock events
    microblock_observers_lookup: HashSet<u16>,
    /// Index into `registered_observers` that will receive STX events
    stx_observers_lookup: HashSet<u16>,
    /// Index into `registered_observers` that will receive all events
    any_event_observers_lookup: HashSet<u16>,
    /// Index into `registered_observers` that will receive block miner events (Stacks 2.5 and
    /// lower)
    miner_observers_lookup: HashSet<u16>,
    /// Index into `registered_observers` that will receive microblock miner events (Stacks 2.5 and
    /// lower)
    mined_microblocks_observers_lookup: HashSet<u16>,
    /// Index into `registered_observers` that will receive StackerDB events
    stackerdb_observers_lookup: HashSet<u16>,
    /// Index into `registered_observers` that will receive block proposal events (Nakamoto and
    /// later)
    block_proposal_observers_lookup: HashSet<u16>,
    /// Channel for sending StackerDB events to the miner coordinator
    pub stackerdb_channel: Arc<Mutex<StackerDBChannel>>,
}

/// This struct is used specifically for receiving proposal responses.
/// It's constructed separately to play nicely with threading.
struct ProposalCallbackHandler {
    observers: Vec<EventObserver>,
}

impl ProposalCallbackReceiver for ProposalCallbackHandler {
    fn notify_proposal_result(&self, result: Result<BlockValidateOk, BlockValidateReject>) {
        let response = match serde_json::to_value(BlockValidateResponse::from(result)) {
            Ok(x) => x,
            Err(e) => {
                error!(
                    "Failed to serialize block proposal validation response, will not notify over event observer";
                    "error" => ?e
                );
                return;
            }
        };
        for observer in self.observers.iter() {
            observer.send_payload(&response, PATH_PROPOSAL_RESPONSE);
        }
    }
}

impl MemPoolEventDispatcher for EventDispatcher {
    fn mempool_txs_dropped(
        &self,
        txids: Vec<Txid>,
        new_txid: Option<Txid>,
        reason: MemPoolDropReason,
    ) {
        if !txids.is_empty() {
            self.process_dropped_mempool_txs(txids, new_txid, reason)
        }
    }

    fn mined_block_event(
        &self,
        target_burn_height: u64,
        block: &StacksBlock,
        block_size_bytes: u64,
        consumed: &ExecutionCost,
        confirmed_microblock_cost: &ExecutionCost,
        tx_events: Vec<TransactionEvent>,
    ) {
        self.process_mined_block_event(
            target_burn_height,
            block,
            block_size_bytes,
            consumed,
            confirmed_microblock_cost,
            tx_events,
        )
    }

    fn mined_microblock_event(
        &self,
        microblock: &StacksMicroblock,
        tx_events: Vec<TransactionEvent>,
        anchor_block_consensus_hash: ConsensusHash,
        anchor_block: BlockHeaderHash,
    ) {
        self.process_mined_microblock_event(
            microblock,
            tx_events,
            anchor_block_consensus_hash,
            anchor_block,
        );
    }

    fn mined_nakamoto_block_event(
        &self,
        target_burn_height: u64,
        block: &NakamotoBlock,
        block_size_bytes: u64,
        consumed: &ExecutionCost,
        tx_events: Vec<TransactionEvent>,
    ) {
        self.process_mined_nakamoto_block_event(
            target_burn_height,
            block,
            block_size_bytes,
            consumed,
            tx_events,
        )
    }

    fn get_proposal_callback_receiver(&self) -> Option<Box<dyn ProposalCallbackReceiver>> {
        let callback_receivers: Vec<_> = self
            .block_proposal_observers_lookup
            .iter()
            .filter_map(|observer_ix|
                match self.registered_observers.get(usize::from(*observer_ix)) {
                    Some(x) => Some(x.clone()),
                    None => {
                        warn!(
                            "Event observer index not found in registered observers. Ignoring that index.";
                            "index" => observer_ix,
                            "observers_len" => self.registered_observers.len()
                        );
                        None
                    }
                }
            )
            .collect();
        if callback_receivers.is_empty() {
            return None;
        }
        let handler = ProposalCallbackHandler {
            observers: callback_receivers,
        };
        Some(Box::new(handler))
    }
}

impl StackerDBEventDispatcher for EventDispatcher {
    /// Relay new StackerDB chunks
    fn new_stackerdb_chunks(
        &self,
        contract_id: QualifiedContractIdentifier,
        chunks: Vec<StackerDBChunkData>,
    ) {
        self.process_new_stackerdb_chunks(contract_id, chunks);
    }
}

impl BlockEventDispatcher for EventDispatcher {
    fn announce_block(
        &self,
        block: &StacksBlockEventData,
        metadata: &StacksHeaderInfo,
        receipts: &[StacksTransactionReceipt],
        parent: &StacksBlockId,
        winner_txid: Txid,
        mature_rewards: &[MinerReward],
        mature_rewards_info: Option<&MinerRewardInfo>,
        parent_burn_block_hash: BurnchainHeaderHash,
        parent_burn_block_height: u32,
        parent_burn_block_timestamp: u64,
        anchored_consumed: &ExecutionCost,
        mblock_confirmed_consumed: &ExecutionCost,
        pox_constants: &PoxConstants,
        reward_set_data: &Option<RewardSetData>,
        signer_bitvec: &Option<BitVec<4000>>,
        block_timestamp: Option<u64>,
        coinbase_height: u64,
    ) {
        self.process_chain_tip(
            block,
            metadata,
            receipts,
            parent,
            winner_txid,
            mature_rewards,
            mature_rewards_info,
            parent_burn_block_hash,
            parent_burn_block_height,
            parent_burn_block_timestamp,
            anchored_consumed,
            mblock_confirmed_consumed,
            pox_constants,
            reward_set_data,
            signer_bitvec,
            block_timestamp,
            coinbase_height,
        );
    }

    fn announce_burn_block(
        &self,
        burn_block: &BurnchainHeaderHash,
        burn_block_height: u64,
        rewards: Vec<(PoxAddress, u64)>,
        burns: u64,
        recipient_info: Vec<PoxAddress>,
        consensus_hash: &ConsensusHash,
    ) {
        self.process_burn_block(
            burn_block,
            burn_block_height,
            rewards,
            burns,
            recipient_info,
            consensus_hash,
        )
    }
}

impl Default for EventDispatcher {
    fn default() -> Self {
        EventDispatcher::new()
    }
}

impl EventDispatcher {
    pub fn new() -> EventDispatcher {
        EventDispatcher {
            stackerdb_channel: Arc::new(Mutex::new(StackerDBChannel::new())),
            registered_observers: vec![],
            contract_events_observers_lookup: HashMap::new(),
            assets_observers_lookup: HashMap::new(),
            stx_observers_lookup: HashSet::new(),
            any_event_observers_lookup: HashSet::new(),
            burn_block_observers_lookup: HashSet::new(),
            mempool_observers_lookup: HashSet::new(),
            microblock_observers_lookup: HashSet::new(),
            miner_observers_lookup: HashSet::new(),
            mined_microblocks_observers_lookup: HashSet::new(),
            stackerdb_observers_lookup: HashSet::new(),
            block_proposal_observers_lookup: HashSet::new(),
        }
    }

    pub fn process_burn_block(
        &self,
        burn_block: &BurnchainHeaderHash,
        burn_block_height: u64,
        rewards: Vec<(PoxAddress, u64)>,
        burns: u64,
        recipient_info: Vec<PoxAddress>,
        consensus_hash: &ConsensusHash,
    ) {
        // lazily assemble payload only if we have observers
        let interested_observers = self.filter_observers(&self.burn_block_observers_lookup, true);
        if interested_observers.is_empty() {
            return;
        }

        let payload = EventObserver::make_new_burn_block_payload(
            burn_block,
            burn_block_height,
            rewards,
            burns,
            recipient_info,
            consensus_hash,
        );

        for observer in interested_observers.iter() {
            observer.send_new_burn_block(&payload);
        }
    }

    /// Iterates through tx receipts, and then the events corresponding to each receipt to
    /// generate a dispatch matrix & event vector.
    ///
    /// # Returns
    /// - dispatch_matrix: a vector where each index corresponds to the hashset of event indexes
    ///     that each respective event observer is subscribed to
    /// - events: a vector of all events from all the tx receipts
    #[allow(clippy::type_complexity)]
    fn create_dispatch_matrix_and_event_vector<'a>(
        &self,
        receipts: &'a Vec<StacksTransactionReceipt>,
    ) -> (
        Vec<HashSet<usize>>,
        Vec<(bool, Txid, &'a StacksTransactionEvent)>,
    ) {
        let mut dispatch_matrix: Vec<HashSet<usize>> = self
            .registered_observers
            .iter()
            .map(|_| HashSet::new())
            .collect();
        let mut events: Vec<(bool, Txid, &StacksTransactionEvent)> = vec![];
        let mut i: usize = 0;

        for receipt in receipts {
            let tx_hash = receipt.transaction.txid();
            for event in receipt.events.iter() {
                match event {
                    StacksTransactionEvent::SmartContractEvent(event_data) => {
                        if let Some(observer_indexes) =
                            self.contract_events_observers_lookup.get(&event_data.key)
                        {
                            for o_i in observer_indexes {
                                dispatch_matrix[*o_i as usize].insert(i);
                            }
                        }
                    }
                    StacksTransactionEvent::STXEvent(STXEventType::STXTransferEvent(_))
                    | StacksTransactionEvent::STXEvent(STXEventType::STXMintEvent(_))
                    | StacksTransactionEvent::STXEvent(STXEventType::STXBurnEvent(_))
                    | StacksTransactionEvent::STXEvent(STXEventType::STXLockEvent(_)) => {
                        for o_i in &self.stx_observers_lookup {
                            dispatch_matrix[*o_i as usize].insert(i);
                        }
                    }
                    StacksTransactionEvent::NFTEvent(NFTEventType::NFTTransferEvent(
                        event_data,
                    )) => {
                        self.update_dispatch_matrix_if_observer_subscribed(
                            &event_data.asset_identifier,
                            i,
                            &mut dispatch_matrix,
                        );
                    }
                    StacksTransactionEvent::NFTEvent(NFTEventType::NFTMintEvent(event_data)) => {
                        self.update_dispatch_matrix_if_observer_subscribed(
                            &event_data.asset_identifier,
                            i,
                            &mut dispatch_matrix,
                        );
                    }
                    StacksTransactionEvent::NFTEvent(NFTEventType::NFTBurnEvent(event_data)) => {
                        self.update_dispatch_matrix_if_observer_subscribed(
                            &event_data.asset_identifier,
                            i,
                            &mut dispatch_matrix,
                        );
                    }
                    StacksTransactionEvent::FTEvent(FTEventType::FTTransferEvent(event_data)) => {
                        self.update_dispatch_matrix_if_observer_subscribed(
                            &event_data.asset_identifier,
                            i,
                            &mut dispatch_matrix,
                        );
                    }
                    StacksTransactionEvent::FTEvent(FTEventType::FTMintEvent(event_data)) => {
                        self.update_dispatch_matrix_if_observer_subscribed(
                            &event_data.asset_identifier,
                            i,
                            &mut dispatch_matrix,
                        );
                    }
                    StacksTransactionEvent::FTEvent(FTEventType::FTBurnEvent(event_data)) => {
                        self.update_dispatch_matrix_if_observer_subscribed(
                            &event_data.asset_identifier,
                            i,
                            &mut dispatch_matrix,
                        );
                    }
                }
                events.push((!receipt.post_condition_aborted, tx_hash, event));
                for o_i in &self.any_event_observers_lookup {
                    dispatch_matrix[*o_i as usize].insert(i);
                }
                i += 1;
            }
        }

        (dispatch_matrix, events)
    }

    #[allow(clippy::too_many_arguments)]
    pub fn process_chain_tip(
        &self,
        block: &StacksBlockEventData,
        metadata: &StacksHeaderInfo,
        receipts: &[StacksTransactionReceipt],
        parent_index_hash: &StacksBlockId,
        winner_txid: Txid,
        mature_rewards: &[MinerReward],
        mature_rewards_info: Option<&MinerRewardInfo>,
        parent_burn_block_hash: BurnchainHeaderHash,
        parent_burn_block_height: u32,
        parent_burn_block_timestamp: u64,
        anchored_consumed: &ExecutionCost,
        mblock_confirmed_consumed: &ExecutionCost,
        pox_constants: &PoxConstants,
        reward_set_data: &Option<RewardSetData>,
        signer_bitvec: &Option<BitVec<4000>>,
        block_timestamp: Option<u64>,
        coinbase_height: u64,
    ) {
        let all_receipts = receipts.to_owned();
        let (dispatch_matrix, events) = self.create_dispatch_matrix_and_event_vector(&all_receipts);

        if !dispatch_matrix.is_empty() {
            let mature_rewards_vec = if let Some(rewards_info) = mature_rewards_info {
                mature_rewards
                    .iter()
                    .map(|reward| {
                        json!({
                            "recipient": reward.recipient.to_string(),
                            "miner_address": reward.address.to_string(),
                            "coinbase_amount": reward.coinbase.to_string(),
                            "tx_fees_anchored": reward.tx_fees_anchored.to_string(),
                            "tx_fees_streamed_confirmed": reward.tx_fees_streamed_confirmed.to_string(),
                            "tx_fees_streamed_produced": reward.tx_fees_streamed_produced.to_string(),
                            "from_stacks_block_hash": format!("0x{}", rewards_info.from_stacks_block_hash),
                            "from_index_consensus_hash": format!("0x{}", StacksBlockId::new(&rewards_info.from_block_consensus_hash,
                                                                                            &rewards_info.from_stacks_block_hash)),
                        })
                    })
                    .collect()
            } else {
                vec![]
            };

            let mature_rewards = serde_json::Value::Array(mature_rewards_vec);

            #[cfg(any(test, feature = "testing"))]
            if test_skip_block_announcement(block) {
                return;
            }

            for (observer_id, filtered_events_ids) in dispatch_matrix.iter().enumerate() {
                let filtered_events: Vec<_> = filtered_events_ids
                    .iter()
                    .map(|event_id| (*event_id, &events[*event_id]))
                    .collect();

                let payload = self.registered_observers[observer_id]
                    .make_new_block_processed_payload(
                        filtered_events,
                        block,
                        metadata,
                        receipts,
                        parent_index_hash,
                        &winner_txid,
                        &mature_rewards,
                        parent_burn_block_hash,
                        parent_burn_block_height,
                        parent_burn_block_timestamp,
                        anchored_consumed,
                        mblock_confirmed_consumed,
                        pox_constants,
                        reward_set_data,
                        signer_bitvec,
                        block_timestamp,
                        coinbase_height,
                    );

                // Send payload
                self.registered_observers[observer_id].send_payload(&payload, PATH_BLOCK_PROCESSED);
            }
        }
    }

    /// Creates a list of observers that are interested in the new microblocks event,
    /// creates a mapping from observers to the event ids that are relevant to each, and then
    /// sends the event to each interested observer.
    pub fn process_new_microblocks(
        &self,
        parent_index_block_hash: StacksBlockId,
        processed_unconfirmed_state: ProcessedUnconfirmedState,
    ) {
        // lazily assemble payload only if we have observers
        let interested_observers: Vec<_> = self
            .registered_observers
            .iter()
            .enumerate()
            .filter(|(obs_id, _observer)| {
                self.microblock_observers_lookup
                    .contains(&(u16::try_from(*obs_id).expect("FATAL: more than 2^16 observers")))
                    || self.any_event_observers_lookup.contains(
                        &(u16::try_from(*obs_id).expect("FATAL: more than 2^16 observers")),
                    )
            })
            .collect();
        if interested_observers.is_empty() {
            return;
        }
        let flattened_receipts = processed_unconfirmed_state
            .receipts
            .iter()
            .flat_map(|(_, _, r)| r.clone())
            .collect();
        let (dispatch_matrix, events) =
            self.create_dispatch_matrix_and_event_vector(&flattened_receipts);

        // Serialize receipts
        let mut tx_index;
        let mut serialized_txs = Vec::new();

        for (_, _, receipts) in processed_unconfirmed_state.receipts.iter() {
            tx_index = 0;
            for receipt in receipts.iter() {
                let payload = EventObserver::make_new_block_txs_payload(receipt, tx_index);
                serialized_txs.push(payload);
                tx_index += 1;
            }
        }

        for (obs_id, observer) in interested_observers.iter() {
            let filtered_events_ids = &dispatch_matrix[*obs_id];
            let filtered_events: Vec<_> = filtered_events_ids
                .iter()
                .map(|event_id| (*event_id, &events[*event_id]))
                .collect();

            observer.send_new_microblocks(
                parent_index_block_hash,
                filtered_events,
                &serialized_txs,
                processed_unconfirmed_state.burn_block_hash,
                processed_unconfirmed_state.burn_block_height,
                processed_unconfirmed_state.burn_block_timestamp,
            );
        }
    }

    fn filter_observers(&self, lookup: &HashSet<u16>, include_any: bool) -> Vec<&EventObserver> {
        self.registered_observers
            .iter()
            .enumerate()
            .filter_map(|(obs_id, observer)| {
                let lookup_ix = u16::try_from(obs_id).expect("FATAL: more than 2^16 observers");
                if lookup.contains(&lookup_ix)
                    || (include_any && self.any_event_observers_lookup.contains(&lookup_ix))
                {
                    Some(observer)
                } else {
                    None
                }
            })
            .collect()
    }

    pub fn process_new_mempool_txs(&self, txs: Vec<StacksTransaction>) {
        // lazily assemble payload only if we have observers
        let interested_observers = self.filter_observers(&self.mempool_observers_lookup, true);

        if interested_observers.is_empty() {
            return;
        }

        let payload = EventObserver::make_new_mempool_txs_payload(txs);

        for observer in interested_observers.iter() {
            observer.send_new_mempool_txs(&payload);
        }
    }

    pub fn process_mined_block_event(
        &self,
        target_burn_height: u64,
        block: &StacksBlock,
        block_size_bytes: u64,
        consumed: &ExecutionCost,
        confirmed_microblock_cost: &ExecutionCost,
        tx_events: Vec<TransactionEvent>,
    ) {
        let interested_observers = self.filter_observers(&self.miner_observers_lookup, false);

        if interested_observers.is_empty() {
            return;
        }

        let payload = serde_json::to_value(MinedBlockEvent {
            target_burn_height,
            block_hash: block.block_hash().to_string(),
            stacks_height: block.header.total_work.work,
            block_size: block_size_bytes,
            anchored_cost: consumed.clone(),
            confirmed_microblocks_cost: confirmed_microblock_cost.clone(),
            tx_events,
        })
        .unwrap();

        for observer in interested_observers.iter() {
            observer.send_mined_block(&payload);
        }
    }

    pub fn process_mined_microblock_event(
        &self,
        microblock: &StacksMicroblock,
        tx_events: Vec<TransactionEvent>,
        anchor_block_consensus_hash: ConsensusHash,
        anchor_block: BlockHeaderHash,
    ) {
        let interested_observers =
            self.filter_observers(&self.mined_microblocks_observers_lookup, false);
        if interested_observers.is_empty() {
            return;
        }

        let payload = serde_json::to_value(MinedMicroblockEvent {
            block_hash: microblock.block_hash().to_string(),
            sequence: microblock.header.sequence,
            tx_events,
            anchor_block_consensus_hash,
            anchor_block,
        })
        .unwrap();

        for observer in interested_observers.iter() {
            observer.send_mined_microblock(&payload);
        }
    }

    pub fn process_mined_nakamoto_block_event(
        &self,
        target_burn_height: u64,
        block: &NakamotoBlock,
        block_size_bytes: u64,
        consumed: &ExecutionCost,
        tx_events: Vec<TransactionEvent>,
    ) {
        let interested_observers = self.filter_observers(&self.miner_observers_lookup, false);
        if interested_observers.is_empty() {
            return;
        }

        let signer_bitvec = serde_json::to_value(block.header.pox_treatment.clone())
            .unwrap_or_default()
            .as_str()
            .unwrap_or_default()
            .to_string();

        let payload = serde_json::to_value(MinedNakamotoBlockEvent {
            target_burn_height,
            parent_block_id: block.header.parent_block_id.to_string(),
            block_hash: block.header.block_hash().to_string(),
            block_id: block.header.block_id().to_string(),
            stacks_height: block.header.chain_length,
            block_size: block_size_bytes,
            cost: consumed.clone(),
            tx_events,
            miner_signature: block.header.miner_signature,
            miner_signature_hash: block.header.miner_signature_hash(),
            signer_signature_hash: block.header.signer_signature_hash(),
            signer_signature: block.header.signer_signature.clone(),
            signer_bitvec,
        })
        .unwrap();

        for observer in interested_observers.iter() {
            observer.send_mined_nakamoto_block(&payload);
        }
    }

    /// Forward newly-accepted StackerDB chunk metadata to downstream `stackerdb` observers.
    /// Infallible.
    pub fn process_new_stackerdb_chunks(
        &self,
        contract_id: QualifiedContractIdentifier,
        modified_slots: Vec<StackerDBChunkData>,
    ) {
        debug!(
            "event_dispatcher: New StackerDB chunk events for {contract_id}: {modified_slots:?}"
        );

        let interested_observers = self.filter_observers(&self.stackerdb_observers_lookup, false);

        let stackerdb_channel = self
            .stackerdb_channel
            .lock()
            .expect("FATAL: failed to lock StackerDB channel mutex");
        let interested_receiver = stackerdb_channel.is_active(&contract_id);
        if interested_observers.is_empty() && interested_receiver.is_none() {
            return;
        }

        let event = StackerDBChunksEvent {
            contract_id,
            modified_slots,
        };
        let payload = serde_json::to_value(&event)
            .expect("FATAL: failed to serialize StackerDBChunksEvent to JSON");

        if let Some(channel) = interested_receiver {
            if let Err(send_err) = channel.send(event) {
                warn!(
                    "Failed to send StackerDB event to signer coordinator channel. Miner thread may have exited.";
                    "err" => ?send_err
                );
            }
        }

        for observer in interested_observers.iter() {
            observer.send_stackerdb_chunks(&payload);
        }
    }

    pub fn process_dropped_mempool_txs(
        &self,
        txs: Vec<Txid>,
        new_txid: Option<Txid>,
        reason: MemPoolDropReason,
    ) {
        // lazily assemble payload only if we have observers
        let interested_observers = self.filter_observers(&self.mempool_observers_lookup, true);

        if interested_observers.is_empty() {
            return;
        }

        let dropped_txids: Vec<_> = txs
            .into_iter()
            .map(|tx| serde_json::Value::String(format!("0x{tx}")))
            .collect();

        let payload = match new_txid {
            Some(id) => {
                json!({
                    "dropped_txids": serde_json::Value::Array(dropped_txids),
                    "reason": reason.to_string(),
                    "new_txid": format!("0x{}", &id),
                })
            }
            None => {
                json!({
                    "dropped_txids": serde_json::Value::Array(dropped_txids),
                    "reason": reason.to_string(),
                    "new_txid": null,
                })
            }
        };

        for observer in interested_observers.iter() {
            observer.send_dropped_mempool_txs(&payload);
        }
    }

    pub fn process_new_attachments(&self, attachments: &[(AttachmentInstance, Attachment)]) {
        let interested_observers: Vec<_> = self.registered_observers.iter().enumerate().collect();
        if interested_observers.is_empty() {
            return;
        }

        let mut serialized_attachments = vec![];
        for attachment in attachments.iter() {
            let payload = EventObserver::make_new_attachment_payload(attachment);
            serialized_attachments.push(payload);
        }

        for (_, observer) in interested_observers.iter() {
            observer.send_new_attachments(&json!(serialized_attachments));
        }
    }

    fn update_dispatch_matrix_if_observer_subscribed(
        &self,
        asset_identifier: &AssetIdentifier,
        event_index: usize,
        dispatch_matrix: &mut [HashSet<usize>],
    ) {
        if let Some(observer_indexes) = self.assets_observers_lookup.get(asset_identifier) {
            for o_i in observer_indexes {
                dispatch_matrix[*o_i as usize].insert(event_index);
            }
        }
    }

    pub fn register_observer(&mut self, conf: &EventObserverConfig, working_dir: PathBuf) {
        info!("Registering event observer at: {}", conf.endpoint);
        let event_observer = EventObserver::new(
            Some(working_dir),
            conf.endpoint.clone(),
            Duration::from_millis(conf.timeout_ms),
            conf.disable_retries,
        );

        if conf.disable_retries {
            warn!("Observer {} is configured in \"disable_retries\" mode: events are not guaranteed to be delivered", conf.endpoint);
        }

        let observer_index = self.registered_observers.len() as u16;

        for event_key_type in conf.events_keys.iter() {
            match event_key_type {
                EventKeyType::SmartContractEvent(event_key) => {
                    match self
                        .contract_events_observers_lookup
                        .entry(event_key.clone())
                    {
                        Entry::Occupied(observer_indexes) => {
                            observer_indexes.into_mut().insert(observer_index);
                        }
                        Entry::Vacant(v) => {
                            let mut observer_indexes = HashSet::new();
                            observer_indexes.insert(observer_index);
                            v.insert(observer_indexes);
                        }
                    };
                }
                EventKeyType::BurnchainBlocks => {
                    self.burn_block_observers_lookup.insert(observer_index);
                }
                EventKeyType::MemPoolTransactions => {
                    self.mempool_observers_lookup.insert(observer_index);
                }
                EventKeyType::Microblocks => {
                    self.microblock_observers_lookup.insert(observer_index);
                }
                EventKeyType::STXEvent => {
                    self.stx_observers_lookup.insert(observer_index);
                }
                EventKeyType::AssetEvent(event_key) => {
                    match self.assets_observers_lookup.entry(event_key.clone()) {
                        Entry::Occupied(observer_indexes) => {
                            observer_indexes.into_mut().insert(observer_index);
                        }
                        Entry::Vacant(v) => {
                            let mut observer_indexes = HashSet::new();
                            observer_indexes.insert(observer_index);
                            v.insert(observer_indexes);
                        }
                    };
                }
                EventKeyType::AnyEvent => {
                    self.any_event_observers_lookup.insert(observer_index);
                }
                EventKeyType::MinedBlocks => {
                    self.miner_observers_lookup.insert(observer_index);
                }
                EventKeyType::MinedMicroblocks => {
                    self.mined_microblocks_observers_lookup
                        .insert(observer_index);
                }
                EventKeyType::StackerDBChunks => {
                    self.stackerdb_observers_lookup.insert(observer_index);
                }
                EventKeyType::BlockProposal => {
                    self.block_proposal_observers_lookup.insert(observer_index);
                }
            }
        }

        self.registered_observers.push(event_observer);
    }
}

#[cfg(any(test, feature = "testing"))]
fn test_skip_block_announcement(block: &StacksBlockEventData) -> bool {
    if TEST_SKIP_BLOCK_ANNOUNCEMENT.get() {
        warn!(
            "Skipping new block announcement due to testing directive";
            "block_hash" => %block.block_hash
        );
        return true;
    }
    false
}

#[cfg(test)]
mod test {
    use std::net::TcpListener;
    use std::thread;
    use std::time::Instant;

    use clarity::vm::costs::ExecutionCost;
    use serial_test::serial;
    use stacks::burnchains::{PoxConstants, Txid};
    use stacks::chainstate::nakamoto::{NakamotoBlock, NakamotoBlockHeader};
    use stacks::chainstate::stacks::db::{StacksBlockHeaderTypes, StacksHeaderInfo};
    use stacks::chainstate::stacks::events::StacksBlockEventData;
    use stacks::chainstate::stacks::StacksBlock;
    use stacks::types::chainstate::BlockHeaderHash;
    use stacks::util::secp256k1::MessageSignature;
    use stacks_common::bitvec::BitVec;
    use stacks_common::types::chainstate::{BurnchainHeaderHash, StacksBlockId};
    use tempfile::tempdir;
    use tiny_http::{Method, Response, Server, StatusCode};

    use super::*;

    #[test]
    fn build_block_processed_event() {
        let observer =
            EventObserver::new(None, "nowhere".to_string(), Duration::from_secs(3), false);

        let filtered_events = vec![];
        let block = StacksBlock::genesis_block();
        let metadata = StacksHeaderInfo::regtest_genesis();
        let receipts = vec![];
        let parent_index_hash = StacksBlockId([0; 32]);
        let winner_txid = Txid([0; 32]);
        let mature_rewards = serde_json::Value::Array(vec![]);
        let parent_burn_block_hash = BurnchainHeaderHash([0; 32]);
        let parent_burn_block_height = 0;
        let parent_burn_block_timestamp = 0;
        let anchored_consumed = ExecutionCost::ZERO;
        let mblock_confirmed_consumed = ExecutionCost::ZERO;
        let pox_constants = PoxConstants::testnet_default();
        let signer_bitvec = BitVec::zeros(2).expect("Failed to create BitVec with length 2");
        let block_timestamp = Some(123456);
        let coinbase_height = 1234;

        let payload = observer.make_new_block_processed_payload(
            filtered_events,
            &block.into(),
            &metadata,
            &receipts,
            &parent_index_hash,
            &winner_txid,
            &mature_rewards,
            parent_burn_block_hash,
            parent_burn_block_height,
            parent_burn_block_timestamp,
            &anchored_consumed,
            &mblock_confirmed_consumed,
            &pox_constants,
            &None,
            &Some(signer_bitvec.clone()),
            block_timestamp,
            coinbase_height,
        );
        assert_eq!(
            payload
                .get("pox_v1_unlock_height")
                .unwrap()
                .as_u64()
                .unwrap(),
            pox_constants.v1_unlock_height as u64
        );

        let expected_bitvec_str = serde_json::to_value(signer_bitvec)
            .unwrap_or_default()
            .as_str()
            .unwrap()
            .to_string();
        assert_eq!(
            payload.get("signer_bitvec").unwrap().as_str().unwrap(),
            expected_bitvec_str
        );
    }

    #[test]
    fn test_block_processed_event_nakamoto() {
        let observer =
            EventObserver::new(None, "nowhere".to_string(), Duration::from_secs(3), false);

        let filtered_events = vec![];
        let mut block_header = NakamotoBlockHeader::empty();
        let signer_signature = vec![
            MessageSignature::from_bytes(&[0; 65]).unwrap(),
            MessageSignature::from_bytes(&[1; 65]).unwrap(),
        ];
        block_header.signer_signature = signer_signature.clone();
        let block = NakamotoBlock {
            header: block_header.clone(),
            txs: vec![],
        };
        let mut metadata = StacksHeaderInfo::regtest_genesis();
        metadata.anchored_header = StacksBlockHeaderTypes::Nakamoto(block_header);
        let receipts = vec![];
        let parent_index_hash = StacksBlockId([0; 32]);
        let winner_txid = Txid([0; 32]);
        let mature_rewards = serde_json::Value::Array(vec![]);
        let parent_burn_block_hash = BurnchainHeaderHash([0; 32]);
        let parent_burn_block_height = 0;
        let parent_burn_block_timestamp = 0;
        let anchored_consumed = ExecutionCost::ZERO;
        let mblock_confirmed_consumed = ExecutionCost::ZERO;
        let pox_constants = PoxConstants::testnet_default();
        let signer_bitvec = BitVec::zeros(2).expect("Failed to create BitVec with length 2");
        let block_timestamp = Some(123456);
        let coinbase_height = 1234;

        let payload = observer.make_new_block_processed_payload(
            filtered_events,
            &StacksBlockEventData::from((block, BlockHeaderHash([0; 32]))),
            &metadata,
            &receipts,
            &parent_index_hash,
            &winner_txid,
            &mature_rewards,
            parent_burn_block_hash,
            parent_burn_block_height,
            parent_burn_block_timestamp,
            &anchored_consumed,
            &mblock_confirmed_consumed,
            &pox_constants,
            &None,
            &Some(signer_bitvec),
            block_timestamp,
            coinbase_height,
        );

        let event_signer_signature = payload
            .get("signer_signature")
            .unwrap()
            .as_array()
            .expect("Expected signer_signature to be an array")
            .iter()
            .cloned()
            .map(serde_json::from_value::<MessageSignature>)
            .collect::<Result<Vec<_>, _>>()
            .expect("Unable to deserialize array of MessageSignature");
        assert_eq!(event_signer_signature, signer_signature);
    }

    #[test]
    fn test_send_request_connect_timeout() {
        let timeout_duration = Duration::from_secs(3);

        // Start measuring time
        let start_time = Instant::now();

        let host = "10.255.255.1"; // non-routable IP for timeout
        let port = 80;

        let peerhost: PeerHost = format!("{host}:{port}")
            .parse()
            .unwrap_or(PeerHost::DNS(host.to_string(), port));
        let mut request = StacksHttpRequest::new_for_peer(
            peerhost,
            "POST".into(),
            "/".into(),
            HttpRequestContents::new().payload_json(serde_json::from_slice(b"{}").unwrap()),
        )
        .unwrap_or_else(|_| panic!("FATAL: failed to encode infallible data as HTTP request"));
        request.add_header("Connection".into(), "close".into());

        // Attempt to send a request with a timeout
        let result = send_http_request(host, port, request, timeout_duration);

        // Measure the elapsed time
        let elapsed_time = start_time.elapsed();

        // Assert that the connection attempt timed out
        assert!(
            result.is_err(),
            "Expected a timeout error, but got {result:?}"
        );
        assert_eq!(
            result.unwrap_err().kind(),
            std::io::ErrorKind::TimedOut,
            "Expected a TimedOut error"
        );

        // Assert that the elapsed time is within an acceptable range
        assert!(
            elapsed_time >= timeout_duration,
            "Timeout occurred too quickly"
        );
        assert!(
            elapsed_time < timeout_duration + Duration::from_secs(1),
            "Timeout took too long"
        );
    }

    fn get_random_port() -> u16 {
        // Bind to a random port by specifying port 0, then retrieve the port assigned by the OS
        let listener = TcpListener::bind("127.0.0.1:0").expect("Failed to bind to a random port");
        listener.local_addr().unwrap().port()
    }

    #[test]
    fn test_init_db() {
        let dir = tempdir().unwrap();
        let db_path = dir.path().join("test_init_db.sqlite");
        let db_path_str = db_path.to_str().unwrap();

        // Call init_db
        let conn_result = EventObserver::init_db(db_path_str);
        assert!(conn_result.is_ok(), "Failed to initialize the database");

        // Check that the database file exists
        assert!(db_path.exists(), "Database file was not created");

        // Check that the table exists
        let conn = conn_result.unwrap();
        let mut stmt = conn
            .prepare(
                "SELECT name FROM sqlite_master WHERE type='table' AND name='pending_payloads'",
            )
            .unwrap();
        let table_exists = stmt.exists([]).unwrap();
        assert!(table_exists, "Table 'pending_payloads' does not exist");
    }

    #[test]
    fn test_insert_and_get_pending_payloads() {
        let dir = tempdir().unwrap();
        let db_path = dir.path().join("test_payloads.sqlite");
        let db_path_str = db_path.to_str().unwrap();

        let conn = EventObserver::init_db(db_path_str).expect("Failed to initialize the database");

        let url = "http://example.com/api";
        let payload = json!({"key": "value"});
        let timeout = Duration::from_secs(5);

        // Insert payload
        let insert_result = EventObserver::insert_payload(&conn, url, &payload, timeout);
        assert!(insert_result.is_ok(), "Failed to insert payload");

        // Get pending payloads
        let pending_payloads =
            EventObserver::get_pending_payloads(&conn).expect("Failed to get pending payloads");
        assert_eq!(pending_payloads.len(), 1, "Expected one pending payload");

        let (_id, retrieved_url, retrieved_payload, timeout_ms) = &pending_payloads[0];
        assert_eq!(retrieved_url, url, "URL does not match");
        assert_eq!(retrieved_payload, &payload, "Payload does not match");
        assert_eq!(
            *timeout_ms,
            timeout.as_millis() as u64,
            "Timeout does not match"
        );
    }

    #[test]
    fn test_delete_payload() {
        let dir = tempdir().unwrap();
        let db_path = dir.path().join("test_delete_payload.sqlite");
        let db_path_str = db_path.to_str().unwrap();

        let conn = EventObserver::init_db(db_path_str).expect("Failed to initialize the database");

        let url = "http://example.com/api";
        let payload = json!({"key": "value"});
        let timeout = Duration::from_secs(5);

        // Insert payload
        EventObserver::insert_payload(&conn, url, &payload, timeout)
            .expect("Failed to insert payload");

        // Get pending payloads
        let pending_payloads =
            EventObserver::get_pending_payloads(&conn).expect("Failed to get pending payloads");
        assert_eq!(pending_payloads.len(), 1, "Expected one pending payload");

        let (id, _, _, _) = pending_payloads[0];

        // Delete payload
        let delete_result = EventObserver::delete_payload(&conn, id);
        assert!(delete_result.is_ok(), "Failed to delete payload");

        // Verify that the pending payloads list is empty
        let pending_payloads =
            EventObserver::get_pending_payloads(&conn).expect("Failed to get pending payloads");
        assert_eq!(pending_payloads.len(), 0, "Expected no pending payloads");
    }

    #[test]
    #[serial]
    fn test_process_pending_payloads() {
        use mockito::Matcher;

        let dir = tempdir().unwrap();
        let db_path = dir.path().join("test_process_payloads.sqlite");
        let db_path_str = db_path.to_str().unwrap();

        let conn = EventObserver::init_db(db_path_str).expect("Failed to initialize the database");

        let payload = json!({"key": "value"});
        let timeout = Duration::from_secs(5);

        // Create a mock server
        let mut server = mockito::Server::new();
        let _m = server
            .mock("POST", "/api")
            .match_header("content-type", Matcher::Regex("application/json.*".into()))
            .match_body(Matcher::Json(payload.clone()))
            .with_status(200)
            .create();

        let url = &format!("{}/api", &server.url());

        TEST_EVENT_OBSERVER_SKIP_RETRY.set(false);

        // Insert payload
        EventObserver::insert_payload(&conn, url, &payload, timeout)
            .expect("Failed to insert payload");

        // Process pending payloads
        EventObserver::process_pending_payloads(&conn);

        // Verify that the pending payloads list is empty
        let pending_payloads =
            EventObserver::get_pending_payloads(&conn).expect("Failed to get pending payloads");
        assert_eq!(pending_payloads.len(), 0, "Expected no pending payloads");

        // Verify that the mock was called
        _m.assert();
    }

    #[test]
    fn test_new_event_observer_with_db() {
        let dir = tempdir().unwrap();
        let working_dir = dir.path().to_path_buf();

        let endpoint = "http://example.com".to_string();
        let timeout = Duration::from_secs(5);

        let observer =
            EventObserver::new(Some(working_dir.clone()), endpoint.clone(), timeout, false);

        // Verify fields
        assert_eq!(observer.endpoint, endpoint);
        assert_eq!(observer.timeout, timeout);

        // Verify that the database was initialized
        let mut db_path = working_dir;
        db_path.push("event_observers.sqlite");
        assert!(db_path.exists(), "Database file was not created");
    }

    #[test]
    fn test_new_event_observer_without_db() {
        let endpoint = "http://example.com".to_string();
        let timeout = Duration::from_secs(5);

        let observer = EventObserver::new(None, endpoint.clone(), timeout, false);

        // Verify fields
        assert_eq!(observer.endpoint, endpoint);
        assert_eq!(observer.timeout, timeout);
        assert!(observer.db_path.is_none(), "Expected db_path to be None");
    }

    #[test]
    #[serial]
    fn test_send_payload_with_db() {
        use mockito::Matcher;

        let dir = tempdir().unwrap();
        let working_dir = dir.path().to_path_buf();
        let payload = json!({"key": "value"});

        // Create a mock server
        let mut server = mockito::Server::new();
        let _m = server
            .mock("POST", "/test")
            .match_header("content-type", Matcher::Regex("application/json.*".into()))
            .match_body(Matcher::Json(payload.clone()))
            .with_status(200)
            .create();

        let endpoint = server.url().strip_prefix("http://").unwrap().to_string();
        let timeout = Duration::from_secs(5);

        let observer = EventObserver::new(Some(working_dir), endpoint, timeout, false);

        TEST_EVENT_OBSERVER_SKIP_RETRY.set(false);

        // Call send_payload
        observer.send_payload(&payload, "/test");

        // Verify that the payload was sent and database is empty
        _m.assert();

        // Verify that the database is empty
        let db_path = observer.db_path.unwrap();
        let db_path_str = db_path.to_str().unwrap();
        let conn = Connection::open(db_path_str).expect("Failed to open database");
        let pending_payloads =
            EventObserver::get_pending_payloads(&conn).expect("Failed to get pending payloads");
        assert_eq!(pending_payloads.len(), 0, "Expected no pending payloads");
    }

    #[test]
    fn test_send_payload_without_db() {
        use mockito::Matcher;

        let timeout = Duration::from_secs(5);
        let payload = json!({"key": "value"});

        // Create a mock server
        let mut server = mockito::Server::new();
        let _m = server
            .mock("POST", "/test")
            .match_header("content-type", Matcher::Regex("application/json.*".into()))
            .match_body(Matcher::Json(payload.clone()))
            .with_status(200)
            .create();

        let endpoint = server.url().strip_prefix("http://").unwrap().to_string();

        let observer = EventObserver::new(None, endpoint, timeout, false);

        // Call send_payload
        observer.send_payload(&payload, "/test");

        // Verify that the payload was sent
        _m.assert();
    }

    #[test]
    fn test_send_payload_success() {
        let port = get_random_port();

        // Set up a channel to notify when the server has processed the request
        let (tx, rx) = channel();

        // Start a mock server in a separate thread
        let server = Server::http(format!("127.0.0.1:{port}")).unwrap();
        thread::spawn(move || {
            let request = server.recv().unwrap();
            assert_eq!(request.url(), "/test");
            assert_eq!(request.method(), &Method::Post);

            // Simulate a successful response
            let response = Response::from_string("HTTP/1.1 200 OK");
            request.respond(response).unwrap();

            // Notify the test that the request was processed
            tx.send(()).unwrap();
        });

        let observer = EventObserver::new(
            None,
            format!("127.0.0.1:{port}"),
            Duration::from_secs(3),
            false,
        );

        let payload = json!({"key": "value"});

        observer.send_payload(&payload, "/test");

        // Wait for the server to process the request
        rx.recv_timeout(Duration::from_secs(5))
            .expect("Server did not receive request in time");
    }

    #[test]
    fn test_send_payload_retry() {
        let port = get_random_port();

        // Set up a channel to notify when the server has processed the request
        let (tx, rx) = channel();

        // Start a mock server in a separate thread
        let server = Server::http(format!("127.0.0.1:{port}")).unwrap();
        thread::spawn(move || {
            let mut attempt = 0;
            while let Ok(request) = server.recv() {
                attempt += 1;
                if attempt == 1 {
                    debug!("Mock server received request attempt 1");
                    // Simulate a failure on the first attempt
                    let response = Response::new(
                        StatusCode(500),
                        vec![],
                        "Internal Server Error".as_bytes(),
                        Some(21),
                        None,
                    );
                    request.respond(response).unwrap();
                } else {
                    debug!("Mock server received request attempt 2");
                    // Simulate a successful response on the second attempt
                    let response = Response::from_string("HTTP/1.1 200 OK");
                    request.respond(response).unwrap();

                    // Notify the test that the request was processed successfully
                    tx.send(()).unwrap();
                    break;
                }
            }
        });

        let observer = EventObserver::new(
            None,
            format!("127.0.0.1:{port}"),
            Duration::from_secs(3),
            false,
        );

        let payload = json!({"key": "value"});

        observer.send_payload(&payload, "/test");

        // Wait for the server to process the request
        rx.recv_timeout(Duration::from_secs(5))
            .expect("Server did not receive request in time");
    }

    #[test]
    #[serial]
    fn test_send_payload_timeout() {
        let port = get_random_port();
        let timeout = Duration::from_secs(3);

        // Set up a channel to notify when the server has processed the request
        let (tx, rx) = channel();

        // Start a mock server in a separate thread
        let server = Server::http(format!("127.0.0.1:{port}")).unwrap();
        thread::spawn(move || {
            let mut attempt = 0;
            // This exists to only keep request from being dropped
            #[allow(clippy::collection_is_never_read)]
            let mut _request_holder = None;
            while let Ok(request) = server.recv() {
                attempt += 1;
                if attempt == 1 {
                    debug!("Mock server received request attempt 1");
                    // Do not reply, forcing the sender to timeout and retry,
                    // but don't drop the request or it will receive a 500 error,
                    _request_holder = Some(request);
                } else {
                    debug!("Mock server received request attempt 2");
                    // Simulate a successful response on the second attempt
                    let response = Response::from_string("HTTP/1.1 200 OK");
                    request.respond(response).unwrap();

                    // Notify the test that the request was processed successfully
                    tx.send(()).unwrap();
                    break;
                }
            }
        });

        let observer = EventObserver::new(None, format!("127.0.0.1:{port}"), timeout, false);

        let payload = json!({"key": "value"});

        // Record the time before sending the payload
        let start_time = Instant::now();

        // Call the function being tested
        observer.send_payload(&payload, "/test");

        // Record the time after the function returns
        let elapsed_time = start_time.elapsed();

        println!("Elapsed time: {elapsed_time:?}");
        assert!(
            elapsed_time >= timeout,
            "Expected a timeout, but the function returned too quickly"
        );

        assert!(
            elapsed_time < timeout + Duration::from_secs(1),
            "Expected a timeout, but the function took too long"
        );

        // Wait for the server to process the request
        rx.recv_timeout(Duration::from_secs(5))
            .expect("Server did not receive request in time");
    }

    #[test]
    #[serial]
    fn test_send_payload_with_db_force_restart() {
        let port = get_random_port();
        let timeout = Duration::from_secs(3);
        let dir = tempdir().unwrap();
        let working_dir = dir.path().to_path_buf();

        // Set up a channel to notify when the server has processed the request
        let (tx, rx) = channel();

        info!("Starting mock server on port {port}");
        // Start a mock server in a separate thread
        let server = Server::http(format!("127.0.0.1:{port}")).unwrap();
        thread::spawn(move || {
            let mut attempt = 0;
            // This exists to only keep request from being dropped
            #[allow(clippy::collection_is_never_read)]
            let mut _request_holder = None;
            while let Ok(mut request) = server.recv() {
                attempt += 1;
                match attempt {
                    1 => {
                        debug!("Mock server received request attempt 1");
                        // Do not reply, forcing the sender to timeout and retry,
                        // but don't drop the request or it will receive a 500 error,
                        _request_holder = Some(request);
                    }
                    2 => {
                        debug!("Mock server received request attempt 2");

                        // Verify the payload
                        let mut payload = String::new();
                        request.as_reader().read_to_string(&mut payload).unwrap();
                        let expected_payload = r#"{"key":"value"}"#;
                        assert_eq!(payload, expected_payload);

                        // Simulate a successful response on the second attempt
                        let response = Response::from_string("HTTP/1.1 200 OK");
                        request.respond(response).unwrap();
                    }
                    3 => {
                        debug!("Mock server received request attempt 3");

                        // Verify the payload
                        let mut payload = String::new();
                        request.as_reader().read_to_string(&mut payload).unwrap();
                        let expected_payload = r#"{"key":"value2"}"#;
                        assert_eq!(payload, expected_payload);

                        // Simulate a successful response on the second attempt
                        let response = Response::from_string("HTTP/1.1 200 OK");
                        request.respond(response).unwrap();

                        // When we receive attempt 3 (message 1, re-sent message 1, message 2),
                        // notify the test that the request was processed successfully
                        tx.send(()).unwrap();
                        break;
                    }
                    _ => panic!("Unexpected request attempt"),
                }
            }
        });

        let observer = EventObserver::new(
            Some(working_dir),
            format!("127.0.0.1:{port}"),
            timeout,
            false,
        );

        let payload = json!({"key": "value"});
        let payload2 = json!({"key": "value2"});

        // Disable retrying so that it sends the payload only once
        // and that payload will be ignored by the test server.
        TEST_EVENT_OBSERVER_SKIP_RETRY.set(true);

        info!("Sending payload 1");

        // Send the payload
        observer.send_payload(&payload, "/test");

        // Re-enable retrying
        TEST_EVENT_OBSERVER_SKIP_RETRY.set(false);

        info!("Sending payload 2");

        // Send another payload
        observer.send_payload(&payload2, "/test");

        // Wait for the server to process the requests
        rx.recv_timeout(Duration::from_secs(5))
            .expect("Server did not receive request in time");
    }

    #[test]
    fn test_event_dispatcher_disable_retries() {
        let timeout = Duration::from_secs(5);
        let payload = json!({"key": "value"});

        // Create a mock server returning error 500
        let mut server = mockito::Server::new();
        let _m = server.mock("POST", "/test").with_status(500).create();

        let endpoint = server.url().strip_prefix("http://").unwrap().to_string();

        let observer = EventObserver::new(None, endpoint, timeout, true);

        // in non "disable_retries" mode this will run forever
        observer.send_payload(&payload, "/test");

        // Verify that the payload was sent
        _m.assert();
    }

    #[test]
    fn test_event_dispatcher_disable_retries_invalid_url() {
        let timeout = Duration::from_secs(5);
        let payload = json!({"key": "value"});

        let endpoint = String::from("255.255.255.255");

        let observer = EventObserver::new(None, endpoint, timeout, true);

        // in non "disable_retries" mode this will run forever
        observer.send_payload(&payload, "/test");
    }

    #[test]
    #[ignore]
    /// This test generates a new block and ensures the "disable_retries" events_observer will not block.
    fn block_event_with_disable_retries_observer() {
        let dir = tempdir().unwrap();
        let working_dir = dir.path().to_path_buf();

        let mut event_dispatcher = EventDispatcher::new();
        let config = EventObserverConfig {
            endpoint: String::from("255.255.255.255"),
            events_keys: vec![EventKeyType::MinedBlocks],
            timeout_ms: 1000,
            disable_retries: true,
        };
        event_dispatcher.register_observer(&config, working_dir);

        let nakamoto_block = NakamotoBlock {
            header: NakamotoBlockHeader::empty(),
            txs: vec![],
        };

        // this will block forever in non "disable_retries" mode
        event_dispatcher.process_mined_nakamoto_block_event(
            0,
            &nakamoto_block,
            0,
            &ExecutionCost::max_value(),
            vec![],
        );

        assert_eq!(event_dispatcher.registered_observers.len(), 1);
    }
}<|MERGE_RESOLUTION|>--- conflicted
+++ resolved
@@ -89,14 +89,10 @@
     /// URL to which events will be sent
     pub endpoint: String,
     /// Timeout for sending events to this observer
-<<<<<<< HEAD
-    timeout: Duration,
+    pub timeout: Duration,
     /// If true, the stacks-node will not retry if event delivery fails for any reason.
     /// WARNING: This should not be set on observers that require successful delivery of all events.
     disable_retries: bool,
-=======
-    pub timeout: Duration,
->>>>>>> bd45dd71
 }
 
 struct ReceiptPayloadInfo<'a> {
